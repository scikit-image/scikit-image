#!/usr/bin/env bash
# Test pytest and build docs in CI workflows on GitHub
#
# This script is not really intended to run locally outside of GitHub's CI
# environment.

# Fail on non-zero exit and echo the commands
set -evx

<<<<<<< HEAD
# Ensure that pytest picks up its configuration in pyproject.toml even if
# we shift directory
if [ -n "${GITHUB_WORKSPACE}" ]; then
  PYTEST_CONFIG_FILE_OPTION="--config-file ${GITHUB_WORKSPACE}/pyproject.toml"
fi

TEST_ARGS="--doctest-plus --cov=skimage --showlocals ${PYTEST_CONFIG_FILE_OPTION}"
=======
TEST_ARGS="--doctest-plus --showlocals"
>>>>>>> 3a825990


# Combine requirement files for a more robust pip solve
# installing successively may update previously constrained dependencies
REQUIREMENT_FILES="-r requirements/default.txt -r requirements/test.txt"
if [[ "${OPTIONAL_DEPS}" == "1" ]]; then
    REQUIREMENT_FILES="${REQUIREMENT_FILES} -r requirements/optional.txt"
fi

python -m pip install $PIP_FLAGS $REQUIREMENT_FILES

if [[ ${WITHOUT_POOCH} == "1" ]]; then
  # remove pooch (previously installed via requirements/test.txt)
  python -m pip uninstall pooch -y
fi

python -m pip list


# Run the tests, step out of project dir to make sure that installed version is tested
(cd .. && pytest $TEST_ARGS --pyargs skimage)


# Optionally, prepare building the docs (and test examples)
if [[ "${BUILD_DOCS}" == "1" ]] || [[ "${TEST_EXAMPLES}" == "1" ]]; then
  echo "Build or run examples"
  # Use previous installed requirements as well, otherwise installing
  # successively may update previously constraint dependencies
  python -m pip install $PIP_FLAGS $REQUIREMENT_FILES -r ./requirements/docs.txt
  python -m pip list

  export MPL_DIR
  MPL_DIR=$(python -c 'import matplotlib; print(matplotlib.get_configdir())')
  if [[ -n "${MPL_DIR}" ]]; then
    mkdir -p "${MPL_DIR}"
    touch "${MPL_DIR}/matplotlibrc"
    echo 'backend : Template' > "${MPL_DIR}/matplotlibrc"
  fi
fi

# Optionally, build the docs or test examples
if [[ "${BUILD_DOCS}" == "1" ]]; then
  echo Build docs
  export SPHINXCACHE=${HOME}/.cache/sphinx; make -C doc html
elif [[ "${TEST_EXAMPLES}" == "1" ]]; then
  echo Test examples
  for f in doc/examples/*/*.py; do
    python "${f}"
    if [ $? -ne 0 ]; then
      exit 1
    fi
  done
fi

set +ev<|MERGE_RESOLUTION|>--- conflicted
+++ resolved
@@ -7,17 +7,13 @@
 # Fail on non-zero exit and echo the commands
 set -evx
 
-<<<<<<< HEAD
 # Ensure that pytest picks up its configuration in pyproject.toml even if
 # we shift directory
 if [ -n "${GITHUB_WORKSPACE}" ]; then
   PYTEST_CONFIG_FILE_OPTION="--config-file ${GITHUB_WORKSPACE}/pyproject.toml"
 fi
 
-TEST_ARGS="--doctest-plus --cov=skimage --showlocals ${PYTEST_CONFIG_FILE_OPTION}"
-=======
-TEST_ARGS="--doctest-plus --showlocals"
->>>>>>> 3a825990
+TEST_ARGS="--doctest-plus --showlocals ${PYTEST_CONFIG_FILE_OPTION}"
 
 
 # Combine requirement files for a more robust pip solve
