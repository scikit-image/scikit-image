--- conflicted
+++ resolved
@@ -48,30 +48,11 @@
     - python check_bento_build.py
 
 install:
-<<<<<<< HEAD
-    - sudo apt-get update  # needed for python3-numpy
-    - sudo apt-get install $PYTHON-dev
-    - sudo apt-get install $PYTHON-numpy
-    - sudo apt-get install $PYTHON-scipy
-    - sudo apt-get install $PYTHON-setuptools
-    - sudo apt-get install $PYTHON-nose
-    - sudo easy_install$PYSUF pip
-    - sudo pip-$PYVER install cython
-    - if [[ $PYVER == '2.7' ]]; then sudo apt-get install $PYTHON-pywt; fi
-    - if [[ $PYVER == '3.2' ]]; then sudo pip-$PYVER install git+git://github.com/rgommers/pywt.git@refactor-ready-for-pr; fi
-    - sudo apt-get install libfreeimage3
-    - if [[ $PYVER == '2.7' ]]; then sudo apt-get install $PYTHON-matplotlib; fi
-    - if [[ $PYVER == '3.2' ]]; then sudo pip-$PYVER install git+git://github.com/matplotlib/matplotlib.git@v1.2.x; fi
-    - sudo pip-$PYVER install flake8
-    - $PYTHON setup.py build
-    - sudo $PYTHON setup.py install
-=======
     - tools/header.py "Dependency versions"
     - tools/build_versions.py
     - export PYTHONWARNINGS=all
     - python setup.py build_ext --inplace
 
->>>>>>> 25d6c586
 script:
     # Run all tests with minimum dependencies
     - nosetests --exe -v skimage
@@ -90,6 +71,7 @@
         sudo apt-get install -qq python3-pyqt4;
         travis_retry pip install -q matplotlib;
         travis_retry pip install -q networkx;
+        travis_retry pip install git+git://github.com/rgommers/pywt.git@refactor-ready-for-pr
       else
         travis_retry conda install -q matplotlib pyqt networkx;
         sudo cp ~/miniconda/envs/test/include/png* /usr/include;
@@ -98,6 +80,7 @@
         sudo apt-get install -qq libtiff4-dev libwebp-dev xcftools;
         travis_retry pip install -q imread;
         travis_retry pip install -q pyfits;
+        travis_retry pip install PyWavelets
       fi
     - sudo apt-get install -qq libfreeimage3
     # TODO: update when SimpleITK become available on py34 or hopefully pip
