--- conflicted
+++ resolved
@@ -193,17 +193,6 @@
 _python_version_str = f"{sys.version_info.major}.{sys.version_info.minor}"
 _python_doc_base = "https://docs.python.org/" + _python_version_str
 intersphinx_mapping = {
-<<<<<<< HEAD
-    'python': (_python_doc_base, None),
-    'numpy': ('https://numpy.org/doc/stable',
-              (None, './_intersphinx/numpy-objects.inv')),
-    'scipy': ('https://docs.scipy.org/doc/scipy/reference/',
-              (None, './_intersphinx/scipy-objects.inv')),
-    'sklearn': ('https://scikit-learn.org/stable',
-                (None, './_intersphinx/sklearn-objects.inv')),
-    'matplotlib': ('https://matplotlib.org/',
-                   (None, './_intersphinx/matplotlib-objects.inv'))
-=======
     "python": (_python_doc_base, None),
     "numpy": (
         "https://numpy.org/doc/stable/",
@@ -221,7 +210,6 @@
         "https://matplotlib.org/stable/",
         (None, "./_intersphinx/matplotlib-objects.inv"),
     ),
->>>>>>> 7757723e
 }
 
 # -- Source code links -------------------------------------------------------
