--- conflicted
+++ resolved
@@ -137,10 +137,8 @@
 - Thouis Jones
   Vectorized operators for arrays of 16-bit ints.
 
-<<<<<<< HEAD
 - Michael Hansen
   novice submodule.
-=======
+
 - Xavier Moles Lopez
-  Color separation (color deconvolution) for several stainings.
->>>>>>> 11a2f1eb
+  Color separation (color deconvolution) for several stainings.