﻿# Acknowledgements

scikit-image is a joint effort, created by a large community of contributors.
For a full list of contributors, please visit
[our GitHub repo](https://github.com/scikit-image/scikit-image/graphs/contributors)
or use `git` in the source repository as follows:

```
git shortlog --summary --numbered

```

Previously, we asked authors to add their names to this file whenever
they made a contribution.  Because these additions were not made
consistently, we now refer to the git commit log as the ultimate
record of code contribution.

Please note that, on a project as large as this, there are *many*
different ways to contribute, of which code is only one.  Other
contributions include community & project management, code review,
answering questions on forums, and web design.  We are grateful for
each and every contributor, regardless of their role.


## Historical credits list

- Stefan van der Walt
  Project coordination

- Nicolas Pinto
  Colour spaces and filters, and image resizing.
  Shape views: ``util.shape.view_as_windows`` and ``util.shape.view_as_blocks``
  Montage helpers: ``util.montage``.

- Damian Eads
  Morphological operators

- Mahipal Raythattha
  Documentation infrastructure

- S. Chris Colbert
  OpenCV wrappers, Scivi, Qt and Gtk gui bits, fast Hough transform,
  and much more.

- Holger Rapp
  OpenCV functions and better OSX library loader

- Ralf Gommers
  Image IO, color spaces, plots in documentation, cleaner API docs

- Helge Reikeras
  Logic around API docs generation

- Tony Yu
  Reading of paletted images; build, bug and doc fixes.
  Code to generate skimage logo.
  Otsu thresholding, histogram equalisation, template matching, and more.

- Zachary Pincus
  Tracing of low cost paths, FreeImage I/O plugin, iso-contours,
  and more.

- Almar Klein
  Binary heap class and other improvements for graph algorithms
  Lewiner variant of marching cubes algorithm

- Lee Kamentsky and Thouis Jones of the CellProfiler team, Broad Institute, MIT
  Constant time per pixel median filter, edge detectors, and more.

- Dan Farmer
  Incorporating CellProfiler's Canny edge detector, ctypes loader with Windows
  support.

- Pieter Holtzhausen
  Incorporating CellProfiler's Sobel edge detector, build and bug fixes.
  Radon transform, template matching.

- Emmanuelle Gouillart
  Total variation noise filtering, integration of CellProfiler's
  mathematical morphology tools, random walker segmentation,
  tutorials, and more.

- Maël Primet
  Total variation noise filtering

- Martin Bergholdt
  Fix missing math.h functions in Windows 7 + MSVCC.

- Neil Muller
  Numerous fixes, including those for Python 3 compatibility,
  QT image reading.

- The IPython team
  From whom we borrowed the github+web tools / style.

- Kyle Mandli
  CSV to ReST code for feature comparison table.

- The Scikit Learn team
  From whom we borrowed the example generation tools.

- Andreas Mueller
  Example data set loader. Nosetest compatibility functions.
  Quickshift image segmentation, Felzenszwalbs fast graph based segmentation.

- Yaroslav Halchenko
  For sharing his expert advice on Debian packaging.

- Brian Holt
  Histograms of Oriented Gradients

- David-Warde Farley, Sturla Molden
  Bresenheim line drawing, from snippets on numpy-discussion.

- Christoph Gohlke
  Windows packaging and Python 3 compatibility.

- Neil Yager
  Skeletonization and grey level co-occurrence matrices.

- Nelle Varoquaux
  Renaming of the package to ``skimage``.
  Harris corner detector

- W. Randolph Franklin
  Point in polygon test.

- Gaël Varoquaux
  Harris corner detector

- Nicolas Poilvert
  Shape views: ``util.shape.view_as_windows`` and ``util.shape.view_as_blocks``
  Image resizing.

- Johannes Schönberger
  Drawing functions, adaptive thresholding, regionprops, geometric
  transformations, LBPs, polygon approximations, web layout, and more.

- Pavel Campr
  Fixes and tests for Histograms of Oriented Gradients.

- Joshua Warner
  Multichannel random walker segmentation, unified peak finder backend,
  n-dimensional array padding, marching cubes, bug and doc fixes.

- Petter Strandmark
  Perimeter calculation in regionprops.

- Olivier Debeir
  Rank filters (8- and 16-bits) using sliding window.

- Luis Pedro Coelho
  imread plugin

- Steven Silvester, Karel Zuiderveld
  Adaptive Histogram Equalization

- Anders Boesen Lindbo Larsen
  Dense DAISY feature description, circle perimeter drawing.

- François Boulogne
  Drawing: Andres Method for circle perimeter, ellipse perimeter,
  Bezier curve, anti-aliasing.
  Circular and elliptical Hough Transforms
  Thresholding
  Various fixes

- Thouis Jones
  Vectorized operators for arrays of 16-bit ints.

- Xavier Moles Lopez
  Color separation (color deconvolution) for several stainings.

- Jostein Bø Fløystad
  Tomography: radon/iradon improvements and SART implementation
  Phase unwrapping integration

- Matt Terry
  Color difference functions

- Eugene Dvoretsky
  Yen, Ridler-Calvard (ISODATA) threshold implementations.

- Riaan van den Dool
  skimage.io plugin: GDAL

- Fedor Morozov
  Drawing: Wu's anti-aliased circle

- Michael Hansen
  novice submodule

- Munther Gdeisat
  Phase unwrapping implementation

- Miguel Arevallilo Herraez
  Phase unwrapping implementation

- Hussein Abdul-Rahman
  Phase unwrapping implementation

- Gregor Thalhammer
  Phase unwrapping integration

- François Orieux
  Image deconvolution http://research.orieux.fr

- Vighnesh Birodkar
  Blob Detection

- Axel Donath
  Blob Detection

- Adam Feuer
  PIL Image import and export improvements

- Rebecca Murphy
  astronaut in examples

- Geoffrey French
  skimage.filters.rank.windowed_histogram and plot_windowed_histogram example.

- Alexey Umnov
  skimage.draw.ellipse bug fix and tests.

- Ivana Kajic
  Updated description and examples in documentation for gabor filters

- Matěj Týč
  Extended the image labelling implementation so it also works on 3D images.

- Salvatore Scaramuzzino
  RectTool example

- Kevin Keraudren
  Fix and test for feature.peak_local_max

- Jeremy Metz
  Adaptation of ImageJ Autothresholder.Li, fixed Qhull error QH6228

- Mike Sarahan
  Sub-pixel shift registration

- Jim Fienup, Alexander Iacchetta
  In-depth review of sub-pixel shift registration

- Damian Eads
  Structuring elements in morphology module.

- Egor Panfilov
  Inpainting with biharmonic equation

- Evgeni Burovski
  Adaptation of ImageJ 3D skeletonization algorithm.

- Alex Izvorski
  Color spaces for YUV and related spaces

- Thomas Lewiner
  Design and original implementation of the Lewiner marching cubes algorithm

- Jeff Hemmelgarn
  Minimum threshold

- Kirill Malev
  Frangi and Hessian filters implementation

- Abdeali Kothari
  Alpha blending to convert from rgba to rgb

- Jeyson Molina
  Niblack and Sauvola Local thresholding

- Scott Sievert
  Wavelet denoising

- Gleb Goussarov
  Chan-Vese Segmentation

- Kevin Mader
  Montage improvements

- David Volgyes
  Unsharp masking

- Lars Grüter
  Flood-fill based local maxima detection

- Solutus Immensus
  Histogram matching

- Laurent P. René de Cotret
  Implementation of masked image translation registration

- Mark Harfouche
  Enabled GIL free operation of many algorithms implemented in Cython.
  Maintenance of the build and test infrastructure.

- Taylor D. Scott
  Simplified _upsampled_dft and extended register_translation to nD images.

<<<<<<< HEAD
- Leonid Bloch
  Implement non-local means restoration.
  Use fast exponent approximation for increased speedup.
=======
- David J. Mellert
  Polar and log-polar warping, nD windows
>>>>>>> d323ed1f
<|MERGE_RESOLUTION|>--- conflicted
+++ resolved
@@ -299,11 +299,5 @@
 - Taylor D. Scott
   Simplified _upsampled_dft and extended register_translation to nD images.
 
-<<<<<<< HEAD
-- Leonid Bloch
-  Implement non-local means restoration.
-  Use fast exponent approximation for increased speedup.
-=======
 - David J. Mellert
-  Polar and log-polar warping, nD windows
->>>>>>> d323ed1f
+  Polar and log-polar warping, nD windows