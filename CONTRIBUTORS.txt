﻿- Stefan van der Walt
  Project coordination

- Nicolas Pinto
  Colour spaces and filters, and image resizing.
  Shape views: ``util.shape.view_as_windows`` and ``util.shape.view_as_blocks``
  Montage helpers: ``util.montage``.

- Damian Eads
  Morphological operators

- Mahipal Raythattha
  Documentation infrastructure

- S. Chris Colbert
  OpenCV wrappers, Scivi, Qt and Gtk gui bits, fast Hough transform,
  and much more.

- Holger Rapp
  OpenCV functions and better OSX library loader

- Ralf Gommers
  Image IO, color spaces, plots in documentation, cleaner API docs

- Helge Reikeras
  Logic around API docs generation

- Tony Yu
  Reading of paletted images; build, bug and doc fixes.
  Code to generate skimage logo.
  Otsu thresholding, histogram equalisation, template matching, and more.

- Zachary Pincus
  Tracing of low cost paths, FreeImage I/O plugin, iso-contours,
  and more.

- Almar Klein
  Binary heap class and other improvements for graph algorithms
  Lewiner variant of marching cubes algorithm

- Lee Kamentsky and Thouis Jones of the CellProfiler team, Broad Institute, MIT
  Constant time per pixel median filter, edge detectors, and more.

- Dan Farmer
  Incorporating CellProfiler's Canny edge detector, ctypes loader with Windows
  support.

- Pieter Holtzhausen
  Incorporating CellProfiler's Sobel edge detector, build and bug fixes.
  Radon transform, template matching.

- Emmanuelle Gouillart
  Total variation noise filtering, integration of CellProfiler's
  mathematical morphology tools, random walker segmentation,
  tutorials, and more.

- Maël Primet
  Total variation noise filtering

- Martin Bergholdt
  Fix missing math.h functions in Windows 7 + MSVCC.

- Neil Muller
  Numerous fixes, including those for Python 3 compatibility,
  QT image reading.

- The IPython team
  From whom we borrowed the github+web tools / style.

- Kyle Mandli
  CSV to ReST code for feature comparison table.

- The Scikit Learn team
  From whom we borrowed the example generation tools.

- Andreas Mueller
  Example data set loader. Nosetest compatibility functions.
  Quickshift image segmentation, Felzenszwalbs fast graph based segmentation.

- Yaroslav Halchenko
  For sharing his expert advice on Debian packaging.

- Brian Holt
  Histograms of Oriented Gradients

- David-Warde Farley, Sturla Molden
  Bresenheim line drawing, from snippets on numpy-discussion.

- Christoph Gohlke
  Windows packaging and Python 3 compatibility.

- Neil Yager
  Skeletonization and grey level co-occurrence matrices.

- Nelle Varoquaux
  Renaming of the package to ``skimage``.
  Harris corner detector

- W. Randolph Franklin
  Point in polygon test.

- Gaël Varoquaux
  Harris corner detector

- Nicolas Poilvert
  Shape views: ``util.shape.view_as_windows`` and ``util.shape.view_as_blocks``
  Image resizing.

- Johannes Schönberger
  Drawing functions, adaptive thresholding, regionprops, geometric
  transformations, LBPs, polygon approximations, web layout, and more.

- Pavel Campr
  Fixes and tests for Histograms of Oriented Gradients.

- Joshua Warner
  Multichannel random walker segmentation, unified peak finder backend,
  n-dimensional array padding, marching cubes, bug and doc fixes.

- Petter Strandmark
  Perimeter calculation in regionprops.

- Olivier Debeir
  Rank filters (8- and 16-bits) using sliding window.

- Luis Pedro Coelho
  imread plugin

- Steven Silvester, Karel Zuiderveld
  Adaptive Histogram Equalization

- Anders Boesen Lindbo Larsen
  Dense DAISY feature description, circle perimeter drawing.

- François Boulogne
  Drawing: Andres Method for circle perimeter, ellipse perimeter,
  Bezier curve, anti-aliasing.
  Circular and elliptical Hough Transforms
  Thresholding
  Various fixes

- Thouis Jones
  Vectorized operators for arrays of 16-bit ints.

- Xavier Moles Lopez
  Color separation (color deconvolution) for several stainings.

- Jostein Bø Fløystad
  Tomography: radon/iradon improvements and SART implementation
  Phase unwrapping integration

- Matt Terry
  Color difference functions

- Eugene Dvoretsky
  Yen, Ridler-Calvard (ISODATA) threshold implementations.

- Riaan van den Dool
  skimage.io plugin: GDAL

- Fedor Morozov
  Drawing: Wu's anti-aliased circle

- Michael Hansen
  novice submodule

- Munther Gdeisat
  Phase unwrapping implementation

- Miguel Arevallilo Herraez
  Phase unwrapping implementation

- Hussein Abdul-Rahman
  Phase unwrapping implementation

- Gregor Thalhammer
  Phase unwrapping integration

- François Orieux
  Image deconvolution http://research.orieux.fr

- Vighnesh Birodkar
  Blob Detection

- Axel Donath
  Blob Detection

- Adam Feuer
  PIL Image import and export improvements

- Rebecca Murphy
  astronaut in examples

- Geoffrey French
  skimage.filters.rank.windowed_histogram and plot_windowed_histogram example.

- Alexey Umnov
  skimage.draw.ellipse bug fix and tests.

- Ivana Kajic
  Updated description and examples in documentation for gabor filters

- Matěj Týč
  Extended the image labelling implementation so it also works on 3D images.

- Salvatore Scaramuzzino
  RectTool example

- Kevin Keraudren
  Fix and test for feature.peak_local_max

- Jeremy Metz
  Adaptation of ImageJ Autothresholder.Li, fixed Qhull error QH6228

- Mike Sarahan
  Sub-pixel shift registration

- Jim Fienup, Alexander Iacchetta
  In-depth review of sub-pixel shift registration

- Damian Eads
  Structuring elements in morphology module.

- Egor Panfilov
  Inpainting with biharmonic equation

- Evgeni Burovski
  Adaptation of ImageJ 3D skeletonization algorithm.

- Alex Izvorski
  Color spaces for YUV and related spaces

- Thomas Lewiner
  Design and original implementation of the Lewiner marching cubes algorithm

- Jeff Hemmelgarn
  Minimum threshold

- Kirill Malev
  Frangi and Hessian filters implementation

- Abdeali Kothari
  Alpha blending to convert from rgba to rgb

- Jeyson Molina
  Niblack and Sauvola Local thresholding

- Scott Sievert
  Wavelet denoising

- Gleb Goussarov
  Chan-Vese Segmentation

- Kevin Mader
  Montage improvements

- David Volgyes
  Unsharp masking

<<<<<<< HEAD
- Solutus Immensus
  Histogram matching
=======
- Lars Grüter
  Flood-fill based local maxima detection
>>>>>>> 912d9d26
<|MERGE_RESOLUTION|>--- conflicted
+++ resolved
@@ -257,10 +257,8 @@
 - David Volgyes
   Unsharp masking
 
-<<<<<<< HEAD
-- Solutus Immensus
-  Histogram matching
-=======
 - Lars Grüter
   Flood-fill based local maxima detection
->>>>>>> 912d9d26
+
+- Solutus Immensus
+  Histogram matching