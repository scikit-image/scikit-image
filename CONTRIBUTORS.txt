﻿- Stefan van der Walt
  Project coordination

- Nicolas Pinto
  Colour spaces and filters, and image resizing.
  Shape views: ``util.shape.view_as_windows`` and ``util.shape.view_as_blocks``
  Montage helpers: ``util.montage``.

- Damian Eads
  Morphological operators

- Mahipal Raythattha
  Documentation infrastructure

- S. Chris Colbert
  OpenCV wrappers, Scivi, Qt and Gtk gui bits, fast Hough transform,
  and much more.

- Holger Rapp
  OpenCV functions and better OSX library loader

- Ralf Gommers
  Image IO, color spaces, plots in documentation, cleaner API docs

- Helge Reikeras
  Logic around API docs generation

- Tony Yu
  Reading of paletted images; build, bug and doc fixes.
  Code to generate skimage logo.
  Otsu thresholding, histogram equalisation, template matching, and more.

- Zachary Pincus
  Tracing of low cost paths, FreeImage I/O plugin, iso-contours,
  and more.

- Almar Klein
  Binary heap class and other improvements for graph algorithms
  Lewiner variant of marching cubes algorithm

- Lee Kamentsky and Thouis Jones of the CellProfiler team, Broad Institute, MIT
  Constant time per pixel median filter, edge detectors, and more.

- Dan Farmer
  Incorporating CellProfiler's Canny edge detector, ctypes loader with Windows
  support.

- Pieter Holtzhausen
  Incorporating CellProfiler's Sobel edge detector, build and bug fixes.
  Radon transform, template matching.

- Emmanuelle Gouillart
  Total variation noise filtering, integration of CellProfiler's
  mathematical morphology tools, random walker segmentation,
  tutorials, and more.

- Maël Primet
  Total variation noise filtering

- Martin Bergholdt
  Fix missing math.h functions in Windows 7 + MSVCC.

- Neil Muller
  Numerous fixes, including those for Python 3 compatibility,
  QT image reading.

- The IPython team
  From whom we borrowed the github+web tools / style.

- Kyle Mandli
  CSV to ReST code for feature comparison table.

- The Scikit Learn team
  From whom we borrowed the example generation tools.

- Andreas Mueller
  Example data set loader. Nosetest compatibility functions.
  Quickshift image segmentation, Felzenszwalbs fast graph based segmentation.

- Yaroslav Halchenko
  For sharing his expert advice on Debian packaging.

- Brian Holt
  Histograms of Oriented Gradients

- David-Warde Farley, Sturla Molden
  Bresenheim line drawing, from snippets on numpy-discussion.

- Christoph Gohlke
  Windows packaging and Python 3 compatibility.

- Neil Yager
  Skeletonization and grey level co-occurrence matrices.

- Nelle Varoquaux
  Renaming of the package to ``skimage``.
  Harris corner detector

- W. Randolph Franklin
  Point in polygon test.

- Gaël Varoquaux
  Harris corner detector

- Nicolas Poilvert
  Shape views: ``util.shape.view_as_windows`` and ``util.shape.view_as_blocks``
  Image resizing.

- Johannes Schönberger
  Drawing functions, adaptive thresholding, regionprops, geometric
  transformations, LBPs, polygon approximations, web layout, and more.

- Pavel Campr
  Fixes and tests for Histograms of Oriented Gradients.

- Joshua Warner
  Multichannel random walker segmentation, unified peak finder backend,
  n-dimensional array padding, marching cubes, bug and doc fixes.

- Petter Strandmark
  Perimeter calculation in regionprops.

- Olivier Debeir
  Rank filters (8- and 16-bits) using sliding window.

- Luis Pedro Coelho
  imread plugin

- Steven Silvester, Karel Zuiderveld
  Adaptive Histogram Equalization

- Anders Boesen Lindbo Larsen
  Dense DAISY feature description, circle perimeter drawing.

- François Boulogne
  Drawing: Andres Method for circle perimeter, ellipse perimeter,
  Bezier curve, anti-aliasing.
  Circular and elliptical Hough Transforms
  Thresholding
  Various fixes

- Thouis Jones
  Vectorized operators for arrays of 16-bit ints.

- Xavier Moles Lopez
  Color separation (color deconvolution) for several stainings.

- Jostein Bø Fløystad
  Tomography: radon/iradon improvements and SART implementation
  Phase unwrapping integration

- Matt Terry
  Color difference functions

- Eugene Dvoretsky
  Yen, Ridler-Calvard (ISODATA) threshold implementations.

- Riaan van den Dool
  skimage.io plugin: GDAL

- Fedor Morozov
  Drawing: Wu's anti-aliased circle

- Michael Hansen
  novice submodule

- Munther Gdeisat
  Phase unwrapping implementation

- Miguel Arevallilo Herraez
  Phase unwrapping implementation

- Hussein Abdul-Rahman
  Phase unwrapping implementation

- Gregor Thalhammer
  Phase unwrapping integration

- François Orieux
  Image deconvolution http://research.orieux.fr

- Vighnesh Birodkar
  Blob Detection

- Axel Donath
  Blob Detection

- Adam Feuer
  PIL Image import and export improvements

- Rebecca Murphy
  astronaut in examples

- Geoffrey French
  skimage.filters.rank.windowed_histogram and plot_windowed_histogram example.

- Alexey Umnov
  skimage.draw.ellipse bug fix and tests.

- Ivana Kajic
  Updated description and examples in documentation for gabor filters

- Matěj Týč
  Extended the image labelling implementation so it also works on 3D images.

- Salvatore Scaramuzzino
  RectTool example

- Kevin Keraudren
  Fix and test for feature.peak_local_max

- Jeremy Metz
  Adaptation of ImageJ Autothresholder.Li, fixed Qhull error QH6228

- Mike Sarahan
  Sub-pixel shift registration

- Jim Fienup, Alexander Iacchetta
  In-depth review of sub-pixel shift registration

- Damian Eads
  Structuring elements in morphology module.

- Egor Panfilov
  Inpainting with biharmonic equation

- Evgeni Burovski
  Adaptation of ImageJ 3D skeletonization algorithm.

- Alex Izvorski
  Color spaces for YUV and related spaces

- Thomas Lewiner
  Design and original implementation of the Lewiner marching cubes algorithm

- Jeff Hemmelgarn
  Minimum threshold

- Kirill Malev
  Frangi and Hessian filters implementation

- Abdeali Kothari
  Alpha blending to convert from rgba to rgb

- Jeyson Molina
  Niblack and Sauvola Local thresholding

- Scott Sievert
  Wavelet denoising

- Gleb Goussarov
  Chan-Vese Segmentation

- Kevin Mader
  Montage improvements

- Matti Eskelinen
  ImageCollection improvements

- David Volgyes
  Unsharp masking

- Lars Grüter
  Flood-fill based local maxima detection
<<<<<<< HEAD
=======

- Solutus Immensus
  Histogram matching

- Laurent P. René de Cotret
  Implementation of masked image translation registration

- Mark Harfouche
  Enabled GIL free operation of many algorithms implemented in Cython.
  Maintenance of the build and test infrastructure.

- Taylor D. Scott
  Simplified _upsampled_dft and extended register_translation to nD images.
>>>>>>> ee49eb32
<|MERGE_RESOLUTION|>--- conflicted
+++ resolved
@@ -262,8 +262,6 @@
 
 - Lars Grüter
   Flood-fill based local maxima detection
-<<<<<<< HEAD
-=======
 
 - Solutus Immensus
   Histogram matching
@@ -276,5 +274,4 @@
   Maintenance of the build and test infrastructure.
 
 - Taylor D. Scott
-  Simplified _upsampled_dft and extended register_translation to nD images.
->>>>>>> ee49eb32
+  Simplified _upsampled_dft and extended register_translation to nD images.