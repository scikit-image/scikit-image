from packaging.version import parse
import pytest
from numpy.testing import assert_array_equal
import numpy as np
import scipy as sp

from skimage import graph
from skimage import segmentation, data
from skimage._shared import testing

<<<<<<< HEAD
=======
# Version is less than 1.17.0.dev0
>>>>>>> cdacc792
SCIPY_LT_1_17_DEV0 = parse(sp.__version__) < parse("1.17.0.dev0")


def max_edge(g, src, dst, n):
    default = {'weight': -np.inf}
    w1 = g[n].get(src, default)['weight']
    w2 = g[n].get(dst, default)['weight']
    return {'weight': max(w1, w2)}


def test_rag_merge():
    g = graph.RAG()

    for i in range(5):
        g.add_node(i, {'labels': [i]})

    g.add_edge(0, 1, {'weight': 10})
    g.add_edge(1, 2, {'weight': 20})
    g.add_edge(2, 3, {'weight': 30})
    g.add_edge(3, 0, {'weight': 40})
    g.add_edge(0, 2, {'weight': 50})
    g.add_edge(3, 4, {'weight': 60})

    gc = g.copy()

    # We merge nodes and ensure that the minimum weight is chosen
    # when there is a conflict.
    g.merge_nodes(0, 2)
    assert g.adj[1][2]['weight'] == 10
    assert g.adj[2][3]['weight'] == 30

    # We specify `max_edge` as `weight_func` as ensure that maximum
    # weight is chosen in case on conflict
    gc.merge_nodes(0, 2, weight_func=max_edge)
    assert gc.adj[1][2]['weight'] == 20
    assert gc.adj[2][3]['weight'] == 40

    g.merge_nodes(1, 4)
    g.merge_nodes(2, 3)
    n = g.merge_nodes(3, 4, in_place=False)
    assert sorted(g.nodes[n]['labels']) == list(range(5))
    assert list(g.edges()) == []


@pytest.mark.parametrize(
    "in_place",
    [True, False],
)
def test_rag_merge_gh5360(in_place):
    # Add another test case covering the gallery example plot_rag.py.
    # See bug report at gh-5360.
    g = graph.RAG()
    g.add_edge(1, 2, weight=10)
    g.add_edge(2, 3, weight=20)
    g.add_edge(3, 4, weight=30)
    g.add_edge(4, 1, weight=40)
    g.add_edge(1, 3, weight=50)
    for n in g.nodes():
        g.nodes[n]['labels'] = [n]
    gc = g.copy()

    # New node ID is chosen if in_place=False
    merged_id = 3 if in_place is True else 5

    g.merge_nodes(1, 3, in_place=in_place)
    assert g.adj[merged_id][2]['weight'] == 10
    assert g.adj[merged_id][4]['weight'] == 30

    gc.merge_nodes(1, 3, weight_func=max_edge, in_place=in_place)
    assert gc.adj[merged_id][2]['weight'] == 20
    assert gc.adj[merged_id][4]['weight'] == 40


def test_threshold_cut():
    img = np.zeros((100, 100, 3), dtype='uint8')
    img[:50, :50] = 255, 255, 255
    img[:50, 50:] = 254, 254, 254
    img[50:, :50] = 2, 2, 2
    img[50:, 50:] = 1, 1, 1

    labels = np.zeros((100, 100), dtype='uint8')
    labels[:50, :50] = 0
    labels[:50, 50:] = 1
    labels[50:, :50] = 2
    labels[50:, 50:] = 3

    rag = graph.rag_mean_color(img, labels)
    new_labels = graph.cut_threshold(labels, rag, 10, in_place=False)
    # Two labels
    assert new_labels.max() == 1

    new_labels = graph.cut_threshold(labels, rag, 10)
    # Two labels
    assert new_labels.max() == 1


def test_cut_normalized():
    img = np.zeros((100, 100, 3), dtype='uint8')
    img[:50, :50] = 255, 255, 255
    img[:50, 50:] = 254, 254, 254
    img[50:, :50] = 2, 2, 2
    img[50:, 50:] = 1, 1, 1

    labels = np.zeros((100, 100), dtype='uint8')
    labels[:50, :50] = 0
    labels[:50, 50:] = 1
    labels[50:, :50] = 2
    labels[50:, 50:] = 3

    rag = graph.rag_mean_color(img, labels, mode='similarity')

    new_labels = graph.cut_normalized(labels, rag, in_place=False)
    new_labels, _, _ = segmentation.relabel_sequential(new_labels)
    # Two labels
    assert new_labels.max() == 1

    new_labels = graph.cut_normalized(labels, rag)
    new_labels, _, _ = segmentation.relabel_sequential(new_labels)
    assert new_labels.max() == 1


def test_rag_error():
    img = np.zeros((10, 10, 3), dtype='uint8')
    labels = np.zeros((10, 10), dtype='uint8')
    labels[:5, :] = 0
    labels[5:, :] = 1
    with testing.raises(ValueError):
        graph.rag_mean_color(img, labels, 2, 'non existent mode')


def _weight_mean_color(graph, src, dst, n):
    diff = graph.nodes[dst]['mean color'] - graph.nodes[n]['mean color']
    diff = np.linalg.norm(diff)
    return {'weight': diff}


def _pre_merge_mean_color(graph, src, dst):
    graph.nodes[dst]['total color'] += graph.nodes[src]['total color']
    graph.nodes[dst]['pixel count'] += graph.nodes[src]['pixel count']
    graph.nodes[dst]['mean color'] = (
        graph.nodes[dst]['total color'] / graph.nodes[dst]['pixel count']
    )


def merge_hierarchical_mean_color(
    labels, rag, thresh, rag_copy=True, in_place_merge=False
):
    return graph.merge_hierarchical(
        labels,
        rag,
        thresh,
        rag_copy,
        in_place_merge,
        _pre_merge_mean_color,
        _weight_mean_color,
    )


def test_rag_hierarchical():
    img = np.zeros((8, 8, 3), dtype='uint8')
    labels = np.zeros((8, 8), dtype='uint8')

    img[:, :, :] = 31
    labels[:, :] = 1

    img[0:4, 0:4, :] = 10, 10, 10
    labels[0:4, 0:4] = 2

    img[4:, 0:4, :] = 20, 20, 20
    labels[4:, 0:4] = 3

    g = graph.rag_mean_color(img, labels)
    g2 = g.copy()
    thresh = 20  # more than 11*sqrt(3) but less than

    result = merge_hierarchical_mean_color(labels, g, thresh)
    assert np.all(result[:, :4] == result[0, 0])
    assert np.all(result[:, 4:] == result[-1, -1])

    result = merge_hierarchical_mean_color(labels, g2, thresh, in_place_merge=True)
    assert np.all(result[:, :4] == result[0, 0])
    assert np.all(result[:, 4:] == result[-1, -1])

    result = graph.cut_threshold(labels, g, thresh)
    assert np.all(result == result[0, 0])


def test_ncut_stable_subgraph():
    """Test to catch an error thrown when subgraph has all equal edges."""

    img = np.zeros((100, 100, 3), dtype='uint8')

    labels = np.zeros((100, 100), dtype='uint8')
    labels[:50, :50] = 1
    labels[:50, 50:] = 2

    rag = graph.rag_mean_color(img, labels, mode='similarity')
    new_labels = graph.cut_normalized(labels, rag, in_place=False)
    new_labels, _, _ = segmentation.relabel_sequential(new_labels)

    assert new_labels.max() == 0


<<<<<<< HEAD
# Version is less than 1.17.0.dev0


=======
>>>>>>> cdacc792
@pytest.mark.xfail(
    SCIPY_LT_1_17_DEV0,
    strict=False,
    reason="Flaky before SciPy 1.17.0.dev0",
    # See https://github.com/scikit-image/scikit-image/issues/7911#issuecomment-3353082011
)
def test_reproducibility():
    """ensure cut_normalized returns the same output for the same input,
    when specifying random seed
    """
    img = data.coffee()
    labels1 = segmentation.slic(img, compactness=30, n_segments=400, start_label=0)
    g = graph.rag_mean_color(img, labels1, mode='similarity')
    results = [None] * 4
    for i in range(len(results)):
        results[i] = graph.cut_normalized(
            labels1, g, in_place=False, thresh=1e-3, rng=1234
        )
    graph.cut_normalized(labels1, g, in_place=False, thresh=1e-3, rng=1234)

    for i in range(len(results) - 1):
        assert_array_equal(results[i], results[i + 1])


def test_generic_rag_2d():
    labels = np.array([[1, 2], [3, 4]], dtype=np.uint8)
    g = graph.RAG(labels)
    assert g.has_edge(1, 2) and g.has_edge(2, 4) and not g.has_edge(1, 4)
    h = graph.RAG(labels, connectivity=2)
    assert h.has_edge(1, 2) and h.has_edge(1, 4) and h.has_edge(2, 3)


def test_generic_rag_3d():
    labels = np.arange(8, dtype=np.uint8).reshape((2, 2, 2))
    g = graph.RAG(labels)
    assert g.has_edge(0, 1) and g.has_edge(1, 3) and not g.has_edge(0, 3)
    h = graph.RAG(labels, connectivity=2)
    assert h.has_edge(0, 1) and h.has_edge(0, 3) and not h.has_edge(0, 7)
    k = graph.RAG(labels, connectivity=3)
    assert k.has_edge(0, 1) and k.has_edge(1, 2) and k.has_edge(2, 5)


def test_rag_boundary():
    labels = np.zeros((16, 16), dtype='uint8')
    edge_map = np.zeros_like(labels, dtype=float)

    edge_map[8, :] = 0.5
    edge_map[:, 8] = 1.0

    labels[:8, :8] = 1
    labels[:8, 8:] = 2
    labels[8:, :8] = 3
    labels[8:, 8:] = 4

    g = graph.rag_boundary(labels, edge_map, connectivity=1)
    assert set(g.nodes()) == {1, 2, 3, 4}
    assert set(g.edges()) == {(1, 2), (1, 3), (2, 4), (3, 4)}
    assert g[1][3]['weight'] == 0.25
    assert g[2][4]['weight'] == 0.34375
    assert g[1][3]['count'] == 16<|MERGE_RESOLUTION|>--- conflicted
+++ resolved
@@ -8,10 +8,7 @@
 from skimage import segmentation, data
 from skimage._shared import testing
 
-<<<<<<< HEAD
-=======
 # Version is less than 1.17.0.dev0
->>>>>>> cdacc792
 SCIPY_LT_1_17_DEV0 = parse(sp.__version__) < parse("1.17.0.dev0")
 
 
@@ -215,12 +212,6 @@
     assert new_labels.max() == 0
 
 
-<<<<<<< HEAD
-# Version is less than 1.17.0.dev0
-
-
-=======
->>>>>>> cdacc792
 @pytest.mark.xfail(
     SCIPY_LT_1_17_DEV0,
     strict=False,
