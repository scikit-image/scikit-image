<<<<<<< HEAD
import platform
from importlib.metadata import version
import pytest
from numpy.testing import assert_array_equal
import numpy as np
from packaging.version import parse as parse_version
=======
from packaging.version import parse
import pytest
from numpy.testing import assert_array_equal
import numpy as np
import scipy as sp

>>>>>>> 959c3b85
from skimage import graph
from skimage import segmentation, data
from skimage._shared import testing

SCIPY_LE_1_17 = parse_version(version("scipy")) <= parse_version("1.17.0dev0")
IS_ARM = platform.machine() in {'arm64', 'aarch64'}


def max_edge(g, src, dst, n):
    default = {'weight': -np.inf}
    w1 = g[n].get(src, default)['weight']
    w2 = g[n].get(dst, default)['weight']
    return {'weight': max(w1, w2)}


def test_rag_merge():
    g = graph.RAG()

    for i in range(5):
        g.add_node(i, {'labels': [i]})

    g.add_edge(0, 1, {'weight': 10})
    g.add_edge(1, 2, {'weight': 20})
    g.add_edge(2, 3, {'weight': 30})
    g.add_edge(3, 0, {'weight': 40})
    g.add_edge(0, 2, {'weight': 50})
    g.add_edge(3, 4, {'weight': 60})

    gc = g.copy()

    # We merge nodes and ensure that the minimum weight is chosen
    # when there is a conflict.
    g.merge_nodes(0, 2)
    assert g.adj[1][2]['weight'] == 10
    assert g.adj[2][3]['weight'] == 30

    # We specify `max_edge` as `weight_func` as ensure that maximum
    # weight is chosen in case on conflict
    gc.merge_nodes(0, 2, weight_func=max_edge)
    assert gc.adj[1][2]['weight'] == 20
    assert gc.adj[2][3]['weight'] == 40

    g.merge_nodes(1, 4)
    g.merge_nodes(2, 3)
    n = g.merge_nodes(3, 4, in_place=False)
    assert sorted(g.nodes[n]['labels']) == list(range(5))
    assert list(g.edges()) == []


@pytest.mark.parametrize(
    "in_place",
    [True, False],
)
def test_rag_merge_gh5360(in_place):
    # Add another test case covering the gallery example plot_rag.py.
    # See bug report at gh-5360.
    g = graph.RAG()
    g.add_edge(1, 2, weight=10)
    g.add_edge(2, 3, weight=20)
    g.add_edge(3, 4, weight=30)
    g.add_edge(4, 1, weight=40)
    g.add_edge(1, 3, weight=50)
    for n in g.nodes():
        g.nodes[n]['labels'] = [n]
    gc = g.copy()

    # New node ID is chosen if in_place=False
    merged_id = 3 if in_place is True else 5

    g.merge_nodes(1, 3, in_place=in_place)
    assert g.adj[merged_id][2]['weight'] == 10
    assert g.adj[merged_id][4]['weight'] == 30

    gc.merge_nodes(1, 3, weight_func=max_edge, in_place=in_place)
    assert gc.adj[merged_id][2]['weight'] == 20
    assert gc.adj[merged_id][4]['weight'] == 40


def test_threshold_cut():
    img = np.zeros((100, 100, 3), dtype='uint8')
    img[:50, :50] = 255, 255, 255
    img[:50, 50:] = 254, 254, 254
    img[50:, :50] = 2, 2, 2
    img[50:, 50:] = 1, 1, 1

    labels = np.zeros((100, 100), dtype='uint8')
    labels[:50, :50] = 0
    labels[:50, 50:] = 1
    labels[50:, :50] = 2
    labels[50:, 50:] = 3

    rag = graph.rag_mean_color(img, labels)
    new_labels = graph.cut_threshold(labels, rag, 10, in_place=False)
    # Two labels
    assert new_labels.max() == 1

    new_labels = graph.cut_threshold(labels, rag, 10)
    # Two labels
    assert new_labels.max() == 1


def test_cut_normalized():
    img = np.zeros((100, 100, 3), dtype='uint8')
    img[:50, :50] = 255, 255, 255
    img[:50, 50:] = 254, 254, 254
    img[50:, :50] = 2, 2, 2
    img[50:, 50:] = 1, 1, 1

    labels = np.zeros((100, 100), dtype='uint8')
    labels[:50, :50] = 0
    labels[:50, 50:] = 1
    labels[50:, :50] = 2
    labels[50:, 50:] = 3

    rag = graph.rag_mean_color(img, labels, mode='similarity')

    new_labels = graph.cut_normalized(labels, rag, in_place=False)
    new_labels, _, _ = segmentation.relabel_sequential(new_labels)
    # Two labels
    assert new_labels.max() == 1

    new_labels = graph.cut_normalized(labels, rag)
    new_labels, _, _ = segmentation.relabel_sequential(new_labels)
    assert new_labels.max() == 1


def test_rag_error():
    img = np.zeros((10, 10, 3), dtype='uint8')
    labels = np.zeros((10, 10), dtype='uint8')
    labels[:5, :] = 0
    labels[5:, :] = 1
    with testing.raises(ValueError):
        graph.rag_mean_color(img, labels, 2, 'non existent mode')


def _weight_mean_color(graph, src, dst, n):
    diff = graph.nodes[dst]['mean color'] - graph.nodes[n]['mean color']
    diff = np.linalg.norm(diff)
    return {'weight': diff}


def _pre_merge_mean_color(graph, src, dst):
    graph.nodes[dst]['total color'] += graph.nodes[src]['total color']
    graph.nodes[dst]['pixel count'] += graph.nodes[src]['pixel count']
    graph.nodes[dst]['mean color'] = (
        graph.nodes[dst]['total color'] / graph.nodes[dst]['pixel count']
    )


def merge_hierarchical_mean_color(
    labels, rag, thresh, rag_copy=True, in_place_merge=False
):
    return graph.merge_hierarchical(
        labels,
        rag,
        thresh,
        rag_copy,
        in_place_merge,
        _pre_merge_mean_color,
        _weight_mean_color,
    )


def test_rag_hierarchical():
    img = np.zeros((8, 8, 3), dtype='uint8')
    labels = np.zeros((8, 8), dtype='uint8')

    img[:, :, :] = 31
    labels[:, :] = 1

    img[0:4, 0:4, :] = 10, 10, 10
    labels[0:4, 0:4] = 2

    img[4:, 0:4, :] = 20, 20, 20
    labels[4:, 0:4] = 3

    g = graph.rag_mean_color(img, labels)
    g2 = g.copy()
    thresh = 20  # more than 11*sqrt(3) but less than

    result = merge_hierarchical_mean_color(labels, g, thresh)
    assert np.all(result[:, :4] == result[0, 0])
    assert np.all(result[:, 4:] == result[-1, -1])

    result = merge_hierarchical_mean_color(labels, g2, thresh, in_place_merge=True)
    assert np.all(result[:, :4] == result[0, 0])
    assert np.all(result[:, 4:] == result[-1, -1])

    result = graph.cut_threshold(labels, g, thresh)
    assert np.all(result == result[0, 0])


def test_ncut_stable_subgraph():
    """Test to catch an error thrown when subgraph has all equal edges."""

    img = np.zeros((100, 100, 3), dtype='uint8')

    labels = np.zeros((100, 100), dtype='uint8')
    labels[:50, :50] = 1
    labels[:50, 50:] = 2

    rag = graph.rag_mean_color(img, labels, mode='similarity')
    new_labels = graph.cut_normalized(labels, rag, in_place=False)
    new_labels, _, _ = segmentation.relabel_sequential(new_labels)

    assert new_labels.max() == 0


<<<<<<< HEAD
@pytest.mark.xfail(
    reason="Reproducibility is not guaranteed.",
    condition=SCIPY_LE_1_17,  # and IS_ARM,
    strict=False,
)
# the scipy.sparse.linalg.eigsh is not stable https://github.com/scipy/scipy/issues/19756
=======
# Version is less than 1.17.0.dev0
SCIPY_LT_1_17_DEV0 = parse(sp.__version__) < parse("1.17.0.dev0")


@pytest.mark.xfail(
    SCIPY_LT_1_17_DEV0,
    strict=False,
    reason="Flaky before SciPy 1.17.0.dev0",
    # See https://github.com/scikit-image/scikit-image/issues/7911#issuecomment-3353082011
)
>>>>>>> 959c3b85
def test_reproducibility():
    """ensure cut_normalized returns the same output for the same input,
    when specifying random seed
    """
    img = data.coffee()
    labels1 = segmentation.slic(img, compactness=30, n_segments=400, start_label=0)
    g = graph.rag_mean_color(img, labels1, mode='similarity')
    results = [None] * 4
    for i in range(len(results)):
        results[i] = graph.cut_normalized(
            labels1, g, in_place=False, thresh=1e-3, rng=1234
        )
    graph.cut_normalized(labels1, g, in_place=False, thresh=1e-3, rng=1234)

    for i in range(len(results) - 1):
        assert_array_equal(results[i], results[i + 1])


def test_generic_rag_2d():
    labels = np.array([[1, 2], [3, 4]], dtype=np.uint8)
    g = graph.RAG(labels)
    assert g.has_edge(1, 2) and g.has_edge(2, 4) and not g.has_edge(1, 4)
    h = graph.RAG(labels, connectivity=2)
    assert h.has_edge(1, 2) and h.has_edge(1, 4) and h.has_edge(2, 3)


def test_generic_rag_3d():
    labels = np.arange(8, dtype=np.uint8).reshape((2, 2, 2))
    g = graph.RAG(labels)
    assert g.has_edge(0, 1) and g.has_edge(1, 3) and not g.has_edge(0, 3)
    h = graph.RAG(labels, connectivity=2)
    assert h.has_edge(0, 1) and h.has_edge(0, 3) and not h.has_edge(0, 7)
    k = graph.RAG(labels, connectivity=3)
    assert k.has_edge(0, 1) and k.has_edge(1, 2) and k.has_edge(2, 5)


def test_rag_boundary():
    labels = np.zeros((16, 16), dtype='uint8')
    edge_map = np.zeros_like(labels, dtype=float)

    edge_map[8, :] = 0.5
    edge_map[:, 8] = 1.0

    labels[:8, :8] = 1
    labels[:8, 8:] = 2
    labels[8:, :8] = 3
    labels[8:, 8:] = 4

    g = graph.rag_boundary(labels, edge_map, connectivity=1)
    assert set(g.nodes()) == {1, 2, 3, 4}
    assert set(g.edges()) == {(1, 2), (1, 3), (2, 4), (3, 4)}
    assert g[1][3]['weight'] == 0.25
    assert g[2][4]['weight'] == 0.34375
    assert g[1][3]['count'] == 16<|MERGE_RESOLUTION|>--- conflicted
+++ resolved
@@ -1,24 +1,14 @@
-<<<<<<< HEAD
-import platform
-from importlib.metadata import version
-import pytest
-from numpy.testing import assert_array_equal
-import numpy as np
-from packaging.version import parse as parse_version
-=======
 from packaging.version import parse
 import pytest
 from numpy.testing import assert_array_equal
 import numpy as np
 import scipy as sp
 
->>>>>>> 959c3b85
 from skimage import graph
 from skimage import segmentation, data
 from skimage._shared import testing
 
-SCIPY_LE_1_17 = parse_version(version("scipy")) <= parse_version("1.17.0dev0")
-IS_ARM = platform.machine() in {'arm64', 'aarch64'}
+SCIPY_LT_1_17_DEV0 = parse(sp.__version__) < parse("1.17.0.dev0")
 
 
 def max_edge(g, src, dst, n):
@@ -221,16 +211,7 @@
     assert new_labels.max() == 0
 
 
-<<<<<<< HEAD
-@pytest.mark.xfail(
-    reason="Reproducibility is not guaranteed.",
-    condition=SCIPY_LE_1_17,  # and IS_ARM,
-    strict=False,
-)
-# the scipy.sparse.linalg.eigsh is not stable https://github.com/scipy/scipy/issues/19756
-=======
 # Version is less than 1.17.0.dev0
-SCIPY_LT_1_17_DEV0 = parse(sp.__version__) < parse("1.17.0.dev0")
 
 
 @pytest.mark.xfail(
@@ -239,7 +220,6 @@
     reason="Flaky before SciPy 1.17.0.dev0",
     # See https://github.com/scikit-image/scikit-image/issues/7911#issuecomment-3353082011
 )
->>>>>>> 959c3b85
 def test_reproducibility():
     """ensure cut_normalized returns the same output for the same input,
     when specifying random seed
