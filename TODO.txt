--- conflicted
+++ resolved
@@ -25,16 +25,14 @@
   ``docwriter.package_skip_patterns`` in
   ``doc/tools/build_modref_templates.py``.
 
-<<<<<<< HEAD
-Version 0.23
-------------
-* Remove deprecated function ``skimage.color.colorconv.get_xyz_coords()``.
-=======
 Version 0.22
 ------------
 * Remove deprecated `random_seed`, `random_state`, and `sample_seed`
   arguments in favor of `seed`.
->>>>>>> 8495b071
+
+Version 0.23
+------------
+* Remove deprecated function ``skimage.color.colorconv.get_xyz_coords()``.
 
 Other (2022)
 ------------
