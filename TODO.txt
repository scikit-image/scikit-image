Remember to list any API changes below in `doc/source/api_changes.txt`.

Version 0.17
------------

* Update RELEASE.txt regarding Azure Pipelines after making changes to
  scikit-image-wheels repo.
* Finalize ``skimage.future.graph`` API.
* Finalize ``skimage.future.manual_segmentation`` API.
* In ``skimage.filters.median``, remove the parameters ``mask``, ``shift_x``,
  and ``shift_y``.
* Remove deprecated arguments ``beta1`` and ``beta2`` from function ``skimage.filters.frangi``
* Remove deprecated arguments ``beta1`` and ``beta2`` from function ``skimage.filters.hessian``
* Remove unused arguments ``dtype`` in ``imread`` functions. See #3918.
* Remove ``rough_wall`` from ``skimage.data.__init__``.
* Remove parameter ``img`` from skimage.morphology.skeletonize_3d.

Version 0.18
------------

* Set ``preserve_range`` to ``False`` in ``radon`` and remove the
  deprecation warning.
* Remove deprecated function ``guess_spatial_dimensions`` in ``skimage.color.__init__``.
* Remove deprecated function ``load`` in ``skimage.data.__init__.py``.
* The following functions are deprecated and should be removed in 0.18:
  `skimage.measure.compare_mse`,
  `skimage.measure.compare_nrmse`,
  `skimage.measure.compare_pnsr`
  `skimage.measure.compare_ssim`
* `skimage/measure/tests/test_simple_metrics.py` should also be removed
* make coordinates='rc' the default in ``segmentation.active_contour``
* remove deprecated ``bc`` argument in ``segmentation.active_contour``
* In ``skimage/measure/_ccomp.label_cython`` remove the deprecated parameter
  ``neighbors`` and update the tests. Set the default value of ``connectivity``
  to 2.
* In ``skimage/morphology/convex_hull.py`` remove the deprecated parameter
  ``neighbors`` and update the tests. Set the default value of ``connectivity``
  to 2.
* In ``skimage.features.corner_peaks``, remove the warning.
* In ``skimage/transform`` remove histogram_matching.py.

Version 0.19
------------

* In ``skimage/morphology/_flood_fill.py`` replace the deprecated parameter
  in flood_fill() ``inplace`` with ``in_place`` and update the tests.
* Remove the definition of `skimage.util.pad` and
  skimage/util/tests/test_arraypad.py.


Other
-----
* Remove the conditional warning logic when ``numpy`` is set to >= 1.15.0
  for ``scipy`` and ``pywl`` (``pywavelet``) in ``test_lpi_filter.py`` and
  ``test_denoise.py`` regarding multidimensional indexing.
* Remove the conditional warning logic when ``numpy`` is set to >= 1.15.0
  for sparse matricies (``np.matrix``) used by scipy.sparse in
  ``test_random_walker.py``. Note that there is also a chance ``scipy.sparse``
  moves away from using ``np.matrix`` in a future version too.
* Remove the conditional import and function call when ``numpy`` is set
  to > 1.15.x in ``skimage/util/arraycrop.py``.
* Remove custom fused type in ``skimage/filters/_max_tree.pyx`` once
  #3486 fused types is merged.
* Check whether imread wheels are available, then re-enable testing imread
  on macOS. See https://github.com/scikit-image/scikit-image/pull/3898
* When ``numpy`` is set to > 1.16, one may simplify the implementation of
  of `feature.blob_log` using the vectorized version of ``np.logspace``.
* Remove conditional import of ``scipy.fft`` in ``skimage._shared.fft`` once
  the minimum supported version of ``scipy`` reaches 1.4.
* When ``numpy`` is set to >= 1.16, simplify ``draw.line_nd`` by using the
  vectorized version of ``np.linspace``.
<<<<<<< HEAD
* Monitor when multibuild devel gets merged into master for python 3.8 compatibility
  https://github.com/matthew-brett/multibuild/issues/284
  and update osx_install to point to the correct branch
* When ``numpy`` is set to >= 1.16, remove the warning assertion in
  ``skimage/exposure/tests/test_exposure.py::test_rescale_nan_warning``
  regarding ``invalid value encountered in reduce``.
* When ``numpy`` is set to >= 1.17, revisit the warning assertion in
  ``skimage/exposure/tests/test_exposure.py::test_rescale_nan_warning``
  regarding ``Passing `np.nan` to mean no clipping in np.clip``.
=======
* Monitor when multibuild devel gets merged into master for python 3.8
  compatibility https://github.com/matthew-brett/multibuild/issues/284
  and update osx_install to point to the correct branch
* Remove pillow version related warning for MPO file format in
  `io._plugins.pil_plugin.imread` when upgrading pillow min version to
  6.0.0
>>>>>>> ac60f33d
<|MERGE_RESOLUTION|>--- conflicted
+++ resolved
@@ -69,21 +69,15 @@
   the minimum supported version of ``scipy`` reaches 1.4.
 * When ``numpy`` is set to >= 1.16, simplify ``draw.line_nd`` by using the
   vectorized version of ``np.linspace``.
-<<<<<<< HEAD
-* Monitor when multibuild devel gets merged into master for python 3.8 compatibility
-  https://github.com/matthew-brett/multibuild/issues/284
-  and update osx_install to point to the correct branch
-* When ``numpy`` is set to >= 1.16, remove the warning assertion in
-  ``skimage/exposure/tests/test_exposure.py::test_rescale_nan_warning``
-  regarding ``invalid value encountered in reduce``.
-* When ``numpy`` is set to >= 1.17, revisit the warning assertion in
-  ``skimage/exposure/tests/test_exposure.py::test_rescale_nan_warning``
-  regarding ``Passing `np.nan` to mean no clipping in np.clip``.
-=======
 * Monitor when multibuild devel gets merged into master for python 3.8
   compatibility https://github.com/matthew-brett/multibuild/issues/284
   and update osx_install to point to the correct branch
 * Remove pillow version related warning for MPO file format in
   `io._plugins.pil_plugin.imread` when upgrading pillow min version to
   6.0.0
->>>>>>> ac60f33d
+* When ``numpy`` is set to >= 1.16, remove the warning assertion in
+  ``skimage/exposure/tests/test_exposure.py::test_rescale_nan_warning``
+  regarding ``invalid value encountered in reduce``.
+* When ``numpy`` is set to >= 1.17, revisit the warning assertion in
+  ``skimage/exposure/tests/test_exposure.py::test_rescale_nan_warning``
+  regarding ``Passing `np.nan` to mean no clipping in np.clip``.