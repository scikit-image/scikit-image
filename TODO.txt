--- conflicted
+++ resolved
@@ -19,16 +19,6 @@
   `structure_tensor`.
 * In ``skimage/feature/corner.py``, remove the `structure_tensor_eigvals`
   function.
-<<<<<<< HEAD
-* Remove viewer app in `skimage/viewer` and remove `./viewer_examples/`.
-  Remove `viewer_examples` occurences in `tools/check_sdist.py`
-=======
-* Remove deprecated qt plugins, i.e. `qt_plugin.py`, `qt_plugin.ini` and
-  `skivi.py` in `skimage/io/_plugins`.
-* Remove enrirely the folder skimage/scripts containing skivi app.
-  Remove `scripts` related lines in MANIFEST.in, .codecov.yml, appveyor.yml,
-  setup.py
->>>>>>> e91fff1e
 
 Version 1.0
 -----------
