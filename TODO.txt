--- conflicted
+++ resolved
@@ -1,17 +1,16 @@
+Remember to list any API changes below in `doc/release/release_dev.rst`.
+
 Version 0.26
 ------------
 * In ``skimage/morphology/gray.py``, remove deprecated parameters ``shift_x``
   and ``shift_y`` from ``erosion`` and ``dilation``, along with associated
   function ``_shift_footprint``.
-<<<<<<< HEAD
+* Remove deprecated `skimage.lookfor`, `skimage/_vendored/numpy_lookfor.py`,
+  the associated note in `LICENSE.txt` and everything else associated with it.
 * Remove traces of deprecated `output` parameter in `skimage.filters.gaussian`
   and remove `test_gaussian.py::test_deprecated_gaussian_output`.
   Make arguments after the deprecated `output` parameter, keyword only:
   `gaussian(image, sigma, *, ...)`.
-=======
-* Remove deprecated `skimage.lookfor`, `skimage/_vendored/numpy_lookfor.py`,
-  the associated note in `LICENSE.txt` and everything else associated with it.
->>>>>>> 628adaac
 
 Other
 -----
