--- conflicted
+++ resolved
@@ -82,13 +82,6 @@
 * Monitor when multibuild devel gets merged into master for python 3.8
   compatibility https://github.com/matthew-brett/multibuild/issues/284
   and update osx_install to point to the correct branch
-<<<<<<< HEAD
-* Once NumPy is set to >= 1.17, consider removing
-  ``skimage.morphology._util._fast_pad``.
-=======
-* When ``numpy`` is set to > 1.16, one may simplify the implementation of
-  of `feature.blob_log` using the vectorized version of ``np.logspace``.
->>>>>>> a86701c1
 * Remove '--verify-repo=none' in tlmgr calls in ``tools/travis/osx_install.sh``,
   when texlive 2020 is available.
 
