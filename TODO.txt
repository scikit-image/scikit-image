--- conflicted
+++ resolved
@@ -67,10 +67,6 @@
 Version 0.20
 ------------
 
-<<<<<<< HEAD
-* In ``skimage.morphology.misc.py``, remove the `deprecate_kwarg`
-  decorator from `remove_small_objects`.
-=======
 * In ``skimage/feature/peak.py``, remove the `indices` argument and
   the decorator `remove_arg`.
 * In ``skimage.measure._find_contours.py``, remove the `deprecate_kwarg`
@@ -87,7 +83,8 @@
 * Remove viewer app in `skimage/viewer` and remove `./viewer_examples/`.
   Remove `viewer_examples` occurences in `tools/check_sdist.py` and
   `tools/travis/script.sh`
->>>>>>> 10924934
+* In ``skimage.morphology.misc.py``, remove the `deprecate_kwarg`
+  decorator from `remove_small_objects`.
 
 Version 1.0
 -----------
