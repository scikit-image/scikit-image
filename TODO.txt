Remember to list any API changes below in `doc/source/api_changes.txt`.

Version 0.17
------------

* Update RELEASE.txt regarding Azure Pipelines after making changes to
  scikit-image-wheels repo.
* Finalize ``skimage.future.graph`` API.
* Finalize ``skimage.future.manual_segmentation`` API.

Version 0.18
------------


Version 0.19
------------

* Set ``start_label`` to 1 in ``slic`` and remove the DeprecationWarning.
* In ``skimage/draw/draw.py`` remove ``circle'' and related tests.
* In ``skimage/segmentation/morphsnakes.py`` remove ``circle_level_set'' and related tests.
  * Also make sure to look in the function ``_init_level_set``
* In ``skimage/morphology/_flood_fill.py`` replace the deprecated parameter
  in flood_fill() ``inplace`` with ``in_place`` and update the tests.
* In ``skimage/filters/rank/generic.py'' remove tophat and bottomhat (See #3614)
* Remove the definition of `skimage.util.pad` and
  skimage/util/tests/test_arraypad.py.
* Remove the warnings in ``skimage/filters/ridges.py`` from sato and hessian
  functions.
* In ``skimage/color/colorconv.py``, remove  `rgb2grey` and `grey2rgb`.
* In ``skimage/color/colorconv.py``, remove the deprecation warnings
  from `rgb2gray`.
* In ``skimage/transform/radon_transform.py``, remove ``deprate_kwarg``
  decoration from ``iradon``.
* In ``skimage/_shared/utils.py``, raise a ValueError instead of the
  warning when order > 0 and input array is bool in _set_order.
* In ``skimage/transform/_warps.py``, raise a ValueError instead of the
  warning when anti_aliasing is True and input array is bool in resize.
* In ``skimage/feature/__init__.py``, remove `register_translation`.
* In ``skimage.measure._marching_cube_lewiner.py``, remove
  ``marching_cube_lewiner``.
* In ``skimage.measure._marching_cube_classic.py``, remove
  ``marching_cube_classic``.
* In ``skimage/color/colorconv.py``, remove the `alpha`and `is_rgb`
  arguments and the associated deprecation warnings from `gray2rgb`.
* In ``skimage/color/colorlabel.py``, remove the `change_default_value`
  decorator from `label2rgb` and set `bg_label` default value to 0.
* In ``skimage/feature/__init__.py``, remove `masked_register_translation`.

Version 0.20
------------

* In ``skimage/feature/peak.py``, remove the `indices` argument and
  the decorator `remove_arg`.
* In ``skimage.measure._find_contours.py``, remove the `deprecate_kwarg`
  decorator from `find_contours`.
* In ``skimage/feature/corner.py``, change `order` default to 'rc' in
  `structure_tensor`.
* In ``skimage/feature/corner.py``, remove the `structure_tensor_eigvals`
  function.
* Remove deprecated qt plugins, i.e. `qt_plugin.py`, `qt_plugin.ini` and
  `skivi.py` in `skimage/io/_plugins`.
* Remove enrirely the folder skimage/scripts containing skivi app.
  Remove `scripts` related lines in MANIFEST.in, .codecov.yml, appveyor.yml,
  setup.py
* Remove viewer app in `skimage/viewer` and remove `./viewer_examples/`.
  Remove `viewer_examples` occurences in `tools/check_sdist.py` and
  `tools/travis/script.sh`

Version 1.0
-----------

* consider removing the argument `coordinates` in
  `skimage.segmentation.active_contour`, which has not effect.
* In ``skimage/morphology/misc.py`` remove the deprecated parameter
<<<<<<< HEAD
  in remove_small_holes() ``in_place`` and update the tests.
=======
  in remove_small_objects() ``in_place`` with ``out`` and update the tests.
>>>>>>> 64be8b35


Other (2021)
------------
* Monitor when multibuild devel gets merged into master for python 3.8
  compatibility https://github.com/matthew-brett/multibuild/issues/284
  and update osx_install to point to the correct branch
* When ``numpy`` is set to >= 1.16, remove the warning assertion in
  ``skimage/exposure/tests/test_exposure.py::test_rescale_nan_warning``
  regarding ``invalid value encountered in reduce``.
  regarding ``Passing `np.nan` to mean no clipping in np.clip``.
* When ``numpy`` is set to > 1.16, one may simplify the implementation of
  of `feature.blob_log` using the vectorized version of ``np.logspace``.
* When ``numpy`` is set to >= 1.16, simplify ``draw.line_nd`` by using the
  vectorized version of ``np.linspace``.
* Once NumPy is set to >= 1.17, consider removing
  ``skimage.morphology._util._fast_pad``.
* Remove pillow version related warning for MPO file format in
  `io._plugins.pil_plugin.imread` when upgrading pillow min version to
  6.0.0
* Remove '--verify-repo=none' in tlmgr calls in ``tools/travis/osx_install.sh``,
  when texlive 2020 is available.

Other (2022)
------------
* Remove conditional import of ``scipy.fft`` in ``skimage._shared.fft`` once
  the minimum supported version of ``scipy`` reaches 1.4.
* Remove pillow version related warning for CVE when pillow > 7.1.0 in
  `skimage/io/_plugins/pil_plugin.py` and `skimage/io/collection.py`.

Other (2023)
------------
* When ``scipy`` is set to >= 1.6.0, remove legacy (i.e. non-zoom) code paths in
  ``skimage.transform.resize``.
* When ``scipy`` is set to >= 1.6.0, remove SciPy version checks from
  ``skimage._shared.utils._fix_ndimage_mode``

Other
-----
* Check whether imread wheels are available, then re-enable testing imread
  on macOS. See https://github.com/scikit-image/scikit-image/pull/3898
* When sphinx-gallery>=0.9.0, remove the thumbnail_size in
  doc/source/conf.py as the default value will be comparable (#4801).<|MERGE_RESOLUTION|>--- conflicted
+++ resolved
@@ -72,12 +72,8 @@
 * consider removing the argument `coordinates` in
   `skimage.segmentation.active_contour`, which has not effect.
 * In ``skimage/morphology/misc.py`` remove the deprecated parameter
-<<<<<<< HEAD
-  in remove_small_holes() ``in_place`` and update the tests.
-=======
-  in remove_small_objects() ``in_place`` with ``out`` and update the tests.
->>>>>>> 64be8b35
-
+  ``in_place`` in remove_small_holes() and remove_small_objects()
+  and update the tests.
 
 Other (2021)
 ------------
