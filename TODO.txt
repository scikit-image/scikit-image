--- conflicted
+++ resolved
@@ -11,13 +11,6 @@
 Version 0.20
 ------------
 
-<<<<<<< HEAD
-* In ``skimage.measure._find_contours.py``, remove the `deprecate_kwarg`
-  decorator from `find_contours`.
-=======
-* In ``skimage/feature/peak.py``, remove the `indices` argument and
-  the decorator `remove_arg`.
->>>>>>> 9527579e
 * In ``skimage/feature/corner.py``, change `order` default to 'rc' in
   `structure_tensor`.
 * In ``skimage/feature/corner.py``, remove the `structure_tensor_eigvals`
