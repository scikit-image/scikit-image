--- conflicted
+++ resolved
@@ -1,17 +1,13 @@
 Version 0.25
 ------------
-<<<<<<< HEAD
+* In `skimage/feature/util.py`, remove deprecated function `plot_matches` as
+  well as `test_plot_matches` in `skimage/feature/tests/test_util.py`.
+* Remove deprecated `skimage.morphology._skeletonize.skeletonize_3d` and
+  tests related to that deprecation.
 * Remove traces of deprecated `output` parameter in `skimage.filters.gaussian`
   and remove `test_gaussian.py::test_deprecated_gaussian_output`.
   Make arguments after the deprecated `output` parameter, keyword only:
   `gaussian(image, sigma, *, ...)`.
-
-=======
-* In `skimage/feature/util.py`, remove deprecated function `plot_matches` as
-  well as `test_plot_matches` in `skimage/feature/tests/test_util.py`.
-* Remove deprecated `skimage.morphology._skeletonize.skeletonize_3d` and
-  tests related to that deprecation.
->>>>>>> bbffc2b6
 
 Version 0.26
 ------------
@@ -43,6 +39,4 @@
   minimal required version): consider re-adding matplotlib to the test
   dependencies. Also remove temporary assert for NumPy 2.0 in
   `nightly_wheel_build.yml`.
-- Remove references to `numpy.bool8` once NumPy 2.0 is minimal required version.
-- Remove `skimage._shared.compat.NP_COPY_IF_NEEDED` and all usages of it
-  once NumPy 2.0.0 is minimal required version.+- Remove references to `numpy.bool8` once NumPy 2.0 is minimal required version.