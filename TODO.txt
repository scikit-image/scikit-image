Remember to list any API changes below in `doc/source/api_changes.txt`.


Version 0.15
------------
* Finalize ``skimage.future.graph`` API.
* Finalize ``skimage.future.manual_segmentation`` API.
* Change the default value of `block_norm` in ``skimage.feature.hog` to L2-Hys,
  update the reference .npy in ``skimage.data`` and `skimage/feature/tests/test_hog.py`.
<<<<<<< HEAD
* Remove deprecated arguments ``beta1`` and ``beta2`` from function ``skimage.filters.frangi``
* Remove deprecated arguments ``beta1`` and ``beta2`` from function ``skimage.filters.hessian``
=======
* Update RELEASE.txt regarding Azure Pipelines after making changes to
  scikit-image-wheels repo.
>>>>>>> 29624292

Version 0.16
------------
* In ``skimage.transform.resize``, ``skimage.transform.pyramid_reduce``,
  ``skimage.transform.pyramid_laplacian``,
  ``skimage.transform.pyramid_gaussian``,
  ``skimage.transform.pyramid_expandset``, set default value of
  ``multichannel`` to False
* Remove ``_multichannel_default`` from ``skimage.transform._warps.py``, and no
  longer call it from within the ``resize`` or ``pyramid_*`` transforms.
* Remove checks for the ``multichannel`` deprecation warnings in several tests
  in ``skimage.transform.tests.test_pyramids.py`` and
  ``skimage.transform.tests.test_warps.py``.
* Remove `flatten` for `imread` in ``skimage.io._io.py``.
* Remove `as_grey` for `load` in ``skimage.data.__init__.py``.
* Remove deprecated argument ``visualise`` from function skimage.feature.hog
* Remove deprecated module ``skimage.novice``
  * Remove the ``save-demo.jpg`` line from ``.gitignore``
  * Remove the warning filter from ``conftest.py``
* In ``skimage.measure._regionprops``, remove all references to
  ``coordinates=``, ``_xycoordinates``, and ``_use_xy_warning``.
* In ``skimage.measure.moments_central``, remove ``cc`` and ``**kwargs``
  arguments.
* In ``skimage.morphology.remove_small_holes``, remove ``min_size`` argument.
* In ``skimage.filters.median``, change default from ``behavior='rank'`` to
  ``behavior='ndimage'``.
* Remove ``skimage.transform.seam_carve``, including the source code file, the
  import and ``__all__`` listing in ``skimage/transform/__init__.py``, and
  the test file in ``skimage/transform/tests``.

Version 0.17
------------

* In ``skimage.filters.median``, remove the parameters ``mask``, ``shift_x``,
  and ``shift_y``.

Other
-----
* Remove legacy pretty printing workaround for ``pytest`` in ``conftest.py``
  once minimal required ``numpy`` is set to >= 1.14.0.
* Remove deprecated ``Hxx, Hxy, Hyy`` API of ``hessian_matrix_eigvals`` in
  ``skimage.feature.corner``.
* Remove the conditional warning logic when ``numpy`` is set to >= 1.15.0
  for ``scipy`` and ``pywl`` (``pywavelet``) in ``test_lpi_filter.py`` and
  ``test_denoise.py`` regarding multidimensional indexing.
* Remove the conditional warning logic when ``numpy`` is set to >= 1.15.0
  for sparse matricies (``np.matrix``) used by scipy.sparse in
  ``test_random_walker.py``. Note that there is also a chance ``scipy.sparse``
  moves away from using ``np.matrix`` in a future version too.
* Remove the conditional import and function call when ``numpy`` is set
  to > 1.15.x in ``skimage/util/arraycrop.py``.
* When minimum supported version of ``scipy`` reaches 0.18, use 
  ``scipy.fftpack.next_fast_len`` directly in 
  ``skimage.feature.masked_register_translation``.
* Monitor SciPy for a new release that passes PYTHONOPTIMIZE builds
  `https://github.com/scipy/scipy/pull/9373`. This was identified as an issue
  in SciPy 1.1.0. When SciPy becomes compatible with PYTHONOPTIMIZE, add an
  environment variable ``PYTHONOPTIMIZE=2`` to one of the builds.
* Remove custom fused type in ``skimage/filters/_max_tree.pyx`` once
  #3486 fused types is merged.<|MERGE_RESOLUTION|>--- conflicted
+++ resolved
@@ -7,13 +7,11 @@
 * Finalize ``skimage.future.manual_segmentation`` API.
 * Change the default value of `block_norm` in ``skimage.feature.hog` to L2-Hys,
   update the reference .npy in ``skimage.data`` and `skimage/feature/tests/test_hog.py`.
-<<<<<<< HEAD
 * Remove deprecated arguments ``beta1`` and ``beta2`` from function ``skimage.filters.frangi``
 * Remove deprecated arguments ``beta1`` and ``beta2`` from function ``skimage.filters.hessian``
-=======
 * Update RELEASE.txt regarding Azure Pipelines after making changes to
   scikit-image-wheels repo.
->>>>>>> 29624292
+
 
 Version 0.16
 ------------
