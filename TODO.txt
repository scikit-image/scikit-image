Remember to list any API changes below in `doc/source/api_changes.txt`.

Version 0.17
------------

* Update RELEASE.txt regarding Azure Pipelines after making changes to
  scikit-image-wheels repo.
* Finalize ``skimage.future.graph`` API.
* Finalize ``skimage.future.manual_segmentation`` API.
* In ``skimage.filters.median``, remove the parameters ``mask``, ``shift_x``,
  and ``shift_y``.
* Remove deprecated arguments ``beta1`` and ``beta2`` from function ``skimage.filters.frangi``
* Remove deprecated arguments ``beta1`` and ``beta2`` from function ``skimage.filters.hessian``
* Remove unused arguments ``dtype`` in ``imread`` functions. See #3918.
* Remove ``rough_wall`` from ``skimage.data.__init__``.
* Remove parameter ``img`` from skimage.morphology.skeletonize_3d.

Version 0.18
------------

* Set ``preserve_range`` to ``False`` in ``radon`` and remove the
  deprecation warning.
* Remove deprecated function ``guess_spatial_dimensions`` in ``skimage.color.__init__``.
* Remove deprecated function ``load`` in ``skimage.data.__init__.py``.
* The following functions are deprecated and should be removed in 0.18:
  `skimage.measure.compare_mse`,
  `skimage.measure.compare_nrmse`,
  `skimage.measure.compare_pnsr`
  `skimage.measure.compare_ssim`
* `skimage/measure/tests/test_simple_metrics.py` should also be removed
* make coordinates='rc' the default in ``segmentation.active_contour``
* remove deprecated ``bc`` argument in ``segmentation.active_contour``
* In ``skimage/measure/_ccomp.label_cython`` remove the deprecated parameter
  ``neighbors`` and update the tests. Set the default value of ``connectivity``
  to 2.
* In ``skimage/morphology/convex_hull.py`` remove the deprecated parameter
  ``neighbors`` and update the tests. Set the default value of ``connectivity``
  to 2.
* In ``skimage.features.corner_peaks``, remove the warning.
    * In the following docstrings, remove the explicit setting of ``threshold_rel=0``
        * ``skimage/feature/brief.py::BRIEF``
        * `` skimage/feature/corner.py::corner_harris``
        * `` skimage/feature/corner.py::corner_shi_tomasi``
        * `` skimage/feature/corner.py::corner_foerstner``
        * `` skimage/feature/corner.py::corner_fast``
        * `` skimage/feature/corner.py::corner_subpix``
        * `` skimage/feature/corner.py::corner_peaks``
        * `` skimage/feature/corner.py::corner_orientations``
    * In ``skimage/feature/orb.py::_detect_octage`` remove explicitely setting
      ``threshold_rel=0``.
* In ``skimage/transform`` remove histogram_matching.py.
* In ``skimage/restoration/_denoise.py`` remove warning regarding
  ``rescale_sigma``.
    * In ``skimage/restoration/_cycle_spin.py::cycle_spin`` unskip the doctest
      now that the denoise warning is gone.

Version 0.19
------------

* In ``skimage/draw/draw.py`` remove ``circle'' and related tests.
<<<<<<< HEAD
* In ``skimage/segmentation/morphsnakes.py`` remove ``circle_level_set'' and related tests.
  * Also make sure to look in the function ``_init_level_set``
=======
* In ``skimage/segmentation/morphsnakes.py`` remove
  ``circle_level_set'' and related tests.
>>>>>>> 37ca7deb
* In ``skimage/morphology/_flood_fill.py`` replace the deprecated parameter
  in flood_fill() ``inplace`` with ``in_place`` and update the tests.
* In ``skimage/filters/rank/generic.py'' remove tophat and bottomhat (See #3614)
* Remove the definition of `skimage.util.pad` and
  skimage/util/tests/test_arraypad.py.
* Remove the warnings in ``skimage/filters/ridges.py`` from sato and hessian
  functions.
* In ``skimage/color/colorconv.py``, remove  `rgb2grey` and `grey2rgb`.
* In ``skimage/color/colorconv.py``, remove the deprecation warnings
  from `rgb2gray`.
* In ``skimage/transform/radon_transform.py``, remove ``deprate_kwarg``
  decoration from ``iradon``.
* In ``skimage/measure/profile.py``, set default mode to 'reflect' in
  `profile_line` and remove the deprecation warning.
* In ``skimage/_shared/utils.py``, raise a ValueError instead of the
  warning when order > 0 and input array is bool in _set_order.
* In ``skimage/transform/_warps.py``, raise a ValueError instead of the
  warning when anti_aliasing is True and input array is bool in resize.

Other
-----
* Remove custom fused type in ``skimage/morphology/_max_tree.pyx`` once
  #3486 fused types is merged.
* Remove the conditional import and function call when ``numpy`` is set
  to >= 1.16.0 in ``skimage/util/arraycrop.py``.
* Check whether imread wheels are available, then re-enable testing imread
  on macOS. See https://github.com/scikit-image/scikit-image/pull/3898
* When ``numpy`` is set to > 1.16, one may simplify the implementation of
  of `feature.blob_log` using the vectorized version of ``np.logspace``.
* Remove conditional import of ``scipy.fft`` in ``skimage._shared.fft`` once
  the minimum supported version of ``scipy`` reaches 1.4.
* When ``numpy`` is set to >= 1.16, simplify ``draw.line_nd`` by using the
  vectorized version of ``np.linspace``.
* Monitor when multibuild devel gets merged into master for python 3.8
  compatibility https://github.com/matthew-brett/multibuild/issues/284
  and update osx_install to point to the correct branch
* Remove pillow version related warning for MPO file format in
  `io._plugins.pil_plugin.imread` when upgrading pillow min version to
  6.0.0
* When ``numpy`` is set to >= 1.16, remove the warning assertion in
  ``skimage/exposure/tests/test_exposure.py::test_rescale_nan_warning``
  regarding ``invalid value encountered in reduce``.
* When ``numpy`` is set to >= 1.17, revisit the warning assertion in
  ``skimage/exposure/tests/test_exposure.py::test_rescale_nan_warning``
  regarding ``Passing `np.nan` to mean no clipping in np.clip``.
* Remove direct allocation of ``output`` from ``skimage/filters/_gaussian.py``,
<<<<<<< HEAD
  when ``scipy`` upgrades to 1.1.
=======
  when ``scipy`` upgrades to 1.1.
* Remove '--verify-repo=none' in tlmgr calls in ``tools/travis/osx_install.sh``,
  when texlive 2020 is available.
* Once NumPy is set to >= 1.17, consider removing
  ``skimage.morphology._util._fast_pad``.
* Once numpydoc > 0.9.x (ie https://github.com/numpy/numpydoc/pull/256) is
  released, remove `strip_signature_backslash = True` in
  ``doc/source/conf.py``.
>>>>>>> 37ca7deb
<|MERGE_RESOLUTION|>--- conflicted
+++ resolved
@@ -58,13 +58,8 @@
 ------------
 
 * In ``skimage/draw/draw.py`` remove ``circle'' and related tests.
-<<<<<<< HEAD
 * In ``skimage/segmentation/morphsnakes.py`` remove ``circle_level_set'' and related tests.
   * Also make sure to look in the function ``_init_level_set``
-=======
-* In ``skimage/segmentation/morphsnakes.py`` remove
-  ``circle_level_set'' and related tests.
->>>>>>> 37ca7deb
 * In ``skimage/morphology/_flood_fill.py`` replace the deprecated parameter
   in flood_fill() ``inplace`` with ``in_place`` and update the tests.
 * In ``skimage/filters/rank/generic.py'' remove tophat and bottomhat (See #3614)
@@ -111,9 +106,6 @@
   ``skimage/exposure/tests/test_exposure.py::test_rescale_nan_warning``
   regarding ``Passing `np.nan` to mean no clipping in np.clip``.
 * Remove direct allocation of ``output`` from ``skimage/filters/_gaussian.py``,
-<<<<<<< HEAD
-  when ``scipy`` upgrades to 1.1.
-=======
   when ``scipy`` upgrades to 1.1.
 * Remove '--verify-repo=none' in tlmgr calls in ``tools/travis/osx_install.sh``,
   when texlive 2020 is available.
@@ -121,5 +113,4 @@
   ``skimage.morphology._util._fast_pad``.
 * Once numpydoc > 0.9.x (ie https://github.com/numpy/numpydoc/pull/256) is
   released, remove `strip_signature_backslash = True` in
-  ``doc/source/conf.py``.
->>>>>>> 37ca7deb
+  ``doc/source/conf.py``.