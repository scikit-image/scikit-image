--- conflicted
+++ resolved
@@ -2,6 +2,8 @@
 ------------
 * In `skimage/feature/util.py`, remove deprecated function `plot_matches` as
   well as `test_plot_matches` in `skimage/feature/tests/test_util.py`.
+* Remove deprecated `skimage.morphology._skeletonize.skeletonize_2d` and related tests.
+* Remove deprecated `skimage.morphology._skeletonize.skeletonize_3d` and related tests.
 
 Version 0.26
 ------------
@@ -11,19 +13,8 @@
 * Remove deprecated `skimage.lookfor`, `skimage/_vendored/numpy_lookfor.py`,
   the associated note in `LICENSE.txt` and everything else associated with it.
 
-<<<<<<< HEAD
-Version 0.24
-------------
-* Remove deprecated `skimage.morphology._skeletonize.skeletonize_2d`.
-* Remove deprecated `skimage.morphology._skeletonize.skeletonize_3d` as well as
-  `skimage.morphology.tests.test_skeletonize_3d.test_deprecated_skeletonize_3d`.
-
-Other (2022)
-------------
-=======
 Other
 -----
->>>>>>> c3bd6725
 * Remove custom code for ignored warning in `skimage/_shared/testing.py` relating
   to (sparse) matricies (instead of arrays).
 * Remove warningsfilter for imageio and Pillow once
