Remember to list any API changes below in `doc/source/api_changes.txt`.

Version 0.16
------------

* Update RELEASE.txt regarding Azure Pipelines after making changes to
  scikit-image-wheels repo.
* Finalize ``skimage.future.graph`` API.
* Finalize ``skimage.future.manual_segmentation`` API.

Version 0.17
------------

* In ``skimage.filters.median``, remove the parameters ``mask``, ``shift_x``,
  and ``shift_y``.
* Remove deprecated arguments ``beta1`` and ``beta2`` from function ``skimage.filters.frangi``
* Remove deprecated arguments ``beta1`` and ``beta2`` from function ``skimage.filters.hessian``
* Remove unused arguments ``dtype`` in ``imread`` functions. See #3918.
* Remove ``rough_wall`` from ``skimage.data.__init__``.

Version 0.18
------------

<<<<<<< HEAD
* Set ``start_label`` to 1 in ``slic`` and remove the DeprecationWarning.
=======
* Set ``preserve_range`` to ``False`` in ``radon`` and remove the
  deprecation warning.
>>>>>>> b5b1aa6a
* Remove deprecated function ``guess_spatial_dimensions`` in ``skimage.color.__init__``.
* Remove deprecated function ``load`` in ``skimage.data.__init__.py``.
* The following functions are deprecated and should be removed in 0.18:
  `skimage.measure.compare_mse`,
  `skimage.measure.compare_nrmse`,
  `skimage.measure.compare_pnsr`
  `skimage.measure.compare_ssim`
* `skimage/measure/tests/test_simple_metrics.py` should also be removed
* make coordinates='rc' the default in ``segmentation.active_contour``
* remove deprecated ``bc`` argument in ``segmentation.active_contour``
* In ``skimage/measure/_ccomp.label_cython`` remove the deprecated parameter
  ``neighbors`` and update the tests. Set the default value of ``connectivity``
  to 2.
* In ``skimage/morphology/convex_hull.py`` remove the deprecated parameter
  ``neighbors`` and update the tests. Set the default value of ``connectivity``
  to 2.
* In ``skimage/transform`` remove histogram_matching.py.

Other
-----
* Remove legacy pretty printing workaround for ``pytest`` in ``conftest.py``
  once minimal required ``numpy`` is set to >= 1.14.0.
* Remove the conditional warning logic when ``numpy`` is set to >= 1.15.0
  for ``scipy`` and ``pywl`` (``pywavelet``) in ``test_lpi_filter.py`` and
  ``test_denoise.py`` regarding multidimensional indexing.
* Remove the conditional warning logic when ``numpy`` is set to >= 1.15.0
  for sparse matricies (``np.matrix``) used by scipy.sparse in
  ``test_random_walker.py``. Note that there is also a chance ``scipy.sparse``
  moves away from using ``np.matrix`` in a future version too.
* Remove the conditional import and function call when ``numpy`` is set
  to > 1.15.x in ``skimage/util/arraycrop.py``.
* When minimum supported version of ``scipy`` reaches 0.18, use
  ``scipy.fftpack.next_fast_len`` directly in
  ``skimage._shared.fft``.
* Remove custom fused type in ``skimage/filters/_max_tree.pyx`` once
  #3486 fused types is merged.
* Check whether imread wheels are available, then re-enable testing imread
  on macOS. See https://github.com/scikit-image/scikit-image/pull/3898
* When ``numpy`` is set to > 1.16, one may simplify the implementation of
  of `feature.blob_log` using the vectorized version of ``np.logspace``.
* Remove conditional import of ``scipy.fft`` in ``skimage._shared.fft`` once
  the minimum supported version of ``scipy`` reaches 1.4.
* When Python 3.8 is released, increment the version number on the last OSX
  build to use Python 3.8 instead of 3.7.
* When Python 3.8 is released, add entries to the build matrix in appveyor.
* When Python 3.8 is released, add entries to the build matrix in azure.<|MERGE_RESOLUTION|>--- conflicted
+++ resolved
@@ -21,12 +21,9 @@
 Version 0.18
 ------------
 
-<<<<<<< HEAD
 * Set ``start_label`` to 1 in ``slic`` and remove the DeprecationWarning.
-=======
 * Set ``preserve_range`` to ``False`` in ``radon`` and remove the
   deprecation warning.
->>>>>>> b5b1aa6a
 * Remove deprecated function ``guess_spatial_dimensions`` in ``skimage.color.__init__``.
 * Remove deprecated function ``load`` in ``skimage.data.__init__.py``.
 * The following functions are deprecated and should be removed in 0.18:
