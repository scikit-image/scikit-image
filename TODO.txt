Remember to list any API changes below in `doc/source/api_changes.txt`.

Version 0.17
------------

* Update RELEASE.txt regarding Azure Pipelines after making changes to
  scikit-image-wheels repo.
* Finalize ``skimage.future.graph`` API.
* Finalize ``skimage.future.manual_segmentation`` API.

Version 0.18
------------

* In ``skimage/measure/_ccomp.label_cython`` remove the deprecated parameter
  ``neighbors`` and update the tests. Set the default value of ``connectivity``
  to 2.
* In ``skimage.features.corner_peaks``, remove the warning.
    * In the following docstrings, remove the explicit setting of ``threshold_rel=0``
        * ``skimage/feature/brief.py::BRIEF``
        * `` skimage/feature/corner.py::corner_harris``
        * `` skimage/feature/corner.py::corner_shi_tomasi``
        * `` skimage/feature/corner.py::corner_foerstner``
        * `` skimage/feature/corner.py::corner_fast``
        * `` skimage/feature/corner.py::corner_subpix``
        * `` skimage/feature/corner.py::corner_peaks``
        * `` skimage/feature/corner.py::corner_orientations``
    * In ``skimage/feature/orb.py::_detect_octage`` remove explicitely setting
      ``threshold_rel=0``.
* In ``skimage/restoration/_denoise.py`` remove warning regarding
  ``rescale_sigma``.
    * In ``skimage/restoration/_cycle_spin.py::cycle_spin`` unskip the doctest
      now that the denoise warning is gone.

Version 0.19
------------

* Set ``start_label`` to 1 in ``slic`` and remove the DeprecationWarning.
* In ``skimage/draw/draw.py`` remove ``circle'' and related tests.
* In ``skimage/segmentation/morphsnakes.py`` remove ``circle_level_set'' and related tests.
  * Also make sure to look in the function ``_init_level_set``
* In ``skimage/morphology/_flood_fill.py`` replace the deprecated parameter
  in flood_fill() ``inplace`` with ``in_place`` and update the tests.
* In ``skimage/filters/rank/generic.py'' remove tophat and bottomhat (See #3614)
* Remove the definition of `skimage.util.pad` and
  skimage/util/tests/test_arraypad.py.
* Remove the warnings in ``skimage/filters/ridges.py`` from sato and hessian
  functions.
* In ``skimage/color/colorconv.py``, remove  `rgb2grey` and `grey2rgb`.
* In ``skimage/color/colorconv.py``, remove the deprecation warnings
  from `rgb2gray`.
* In ``skimage/transform/radon_transform.py``, remove ``deprate_kwarg``
  decoration from ``iradon``.
* In ``skimage/measure/profile.py``, set default mode to 'reflect' in
  `profile_line` and remove the deprecation warning.
* In ``skimage/_shared/utils.py``, raise a ValueError instead of the
  warning when order > 0 and input array is bool in _set_order.
* In ``skimage/transform/_warps.py``, raise a ValueError instead of the
  warning when anti_aliasing is True and input array is bool in resize.
* In ``skimage/feature/__init__.py``, remove `register_translation`.
* In ``skimage.measure._marching_cube_lewiner.py``, remove
  ``marching_cube_lewiner``.
* In ``skimage.measure._marching_cube_classic.py``, remove
  ``marching_cube_classic``.
* In ``skimage/color/colorconv.py``, remove the `alpha`and `is_rgb`
  arguments and the associated deprecation warnings from `gray2rgb`.
* In ``skimage/color/colorlabel.py``, remove the `change_default_value`
  decorator from `label2rgb` and set `bg_label` default value to 0.
* In ``skimage/feature/__init__.py``, remove `masked_register_translation`.

Version 0.20
------------

<<<<<<< HEAD
* In ``skimage/feature/peak.py``, remove the deprecation warnings in
  `peak_local_max` and replace them by a ValueError.
=======
* In ``skimage/feature/peak.py``, remove the `indices` argument and
  the decorator `remove_arg`.
* In ``skimage.measure._find_contours.py``, remove the `deprecate_kwarg`
  decorator from `find_contours`.
>>>>>>> 34c2809a

Version 1.0
-----------

* consider removing the argument `coordinates` in
  `skimage.segmentation.active_contour`, which has not effect.

Other
-----
* Remove custom fused type in ``skimage/morphology/_max_tree.pyx`` once
  #3486 fused types is merged.
* Remove the conditional import and function call when ``numpy`` is set
  to >= 1.16.0 in ``skimage/util/arraycrop.py``.
* Check whether imread wheels are available, then re-enable testing imread
  on macOS. See https://github.com/scikit-image/scikit-image/pull/3898
* When ``numpy`` is set to > 1.16, one may simplify the implementation of
  of `feature.blob_log` using the vectorized version of ``np.logspace``.
* Remove conditional import of ``scipy.fft`` in ``skimage._shared.fft`` once
  the minimum supported version of ``scipy`` reaches 1.4.
* When ``numpy`` is set to >= 1.16, simplify ``draw.line_nd`` by using the
  vectorized version of ``np.linspace``.
* Monitor when multibuild devel gets merged into master for python 3.8
  compatibility https://github.com/matthew-brett/multibuild/issues/284
  and update osx_install to point to the correct branch
* Remove pillow version related warning for MPO file format in
  `io._plugins.pil_plugin.imread` when upgrading pillow min version to
  6.0.0
* When ``numpy`` is set to >= 1.16, remove the warning assertion in
  ``skimage/exposure/tests/test_exposure.py::test_rescale_nan_warning``
  regarding ``invalid value encountered in reduce``.
* When ``numpy`` is set to >= 1.17, revisit the warning assertion in
  ``skimage/exposure/tests/test_exposure.py::test_rescale_nan_warning``
  regarding ``Passing `np.nan` to mean no clipping in np.clip``.
* Remove direct allocation of ``output`` from ``skimage/filters/_gaussian.py``,
  when ``scipy`` upgrades to 1.1.
* Specify atol value in `cg` calls and remove condition on scipy's version in
  ``skimage/segmentation/random_walker_segmentation.py`` when ``scipy`` upgrades
  to 1.1.
* Remove '--verify-repo=none' in tlmgr calls in ``tools/travis/osx_install.sh``,
  when texlive 2020 is available.
* Once NumPy is set to >= 1.17, consider removing
  ``skimage.morphology._util._fast_pad``.
* Once numpydoc > 0.9.x (ie https://github.com/numpy/numpydoc/pull/256) is
  released, remove `strip_signature_backslash = True` in
  ``doc/source/conf.py``.
* When sphinx-gallery>=0.9.0, remove the thumbnail_size in
  doc/source/conf.py as the default value will be comparable (#4801).<|MERGE_RESOLUTION|>--- conflicted
+++ resolved
@@ -70,15 +70,12 @@
 Version 0.20
 ------------
 
-<<<<<<< HEAD
-* In ``skimage/feature/peak.py``, remove the deprecation warnings in
-  `peak_local_max` and replace them by a ValueError.
-=======
 * In ``skimage/feature/peak.py``, remove the `indices` argument and
   the decorator `remove_arg`.
 * In ``skimage.measure._find_contours.py``, remove the `deprecate_kwarg`
   decorator from `find_contours`.
->>>>>>> 34c2809a
+* In ``skimage/feature/peak.py``, remove the deprecation warnings in
+  `peak_local_max` and replace them by a ValueError.
 
 Version 1.0
 -----------
