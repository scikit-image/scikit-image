--- conflicted
+++ resolved
@@ -79,16 +79,13 @@
 * In ``skimage/transform/_warps.py``, raise a ValueError instead of the
   warning when anti_aliasing is True and input array is bool in resize.
 * In ``skimage/feature/__init__.py``, remove `register_translation`.
-<<<<<<< HEAD
-* In ``skimage/feature/__init__.py``, remove `masked_register_translation`.
-=======
 * In ``skimage.measure._marching_cube_lewiner.py``, remove
   ``marching_cube_lewiner``.
 * In ``skimage.measure._marching_cube_classic.py``, remove
   ``marching_cube_classic``.
 * In ``skimage/color/colorconv.py``, remove the `alpha`and `is_rgb`
   arguments and the associated deprecation warnings from `gray2rgb`.
->>>>>>> 9ed4d218
+* In ``skimage/feature/__init__.py``, remove `masked_register_translation`.
 
 Other
 -----
