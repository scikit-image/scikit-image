<<<<<<< HEAD
Version 0.25
------------
* Remove all traces of deprecated parameter `num_threads` in
  `skimage.restoration.rolling_ball`.

Version 0.26
=======
Please include necessary information to complete each entry. The
release manager should be able to step through this file without
external references.

Version 0.28
------------
* Complete deprecation of `skimage.morphology.binary_*` functions.
  - Remove reference to `skimage.morphology.binary_erosion` in docstring for `skimage.morphology.erosion`.
  - Remove reference to `skimage.morphology.binary_dilation` in docstring for `skimage.morphology.dilation`.
* Remove `skimage/graph/_mcp.pyx::MCP::find_costs` parameter `max_cumulative_cost` and `max_cost`

Version 0.27
>>>>>>> 74a5a4e5
------------
* Remove deprecated `skimage.io.imshow`,
  `skimage.io.imshow_collection`, `skimage.io.show`. Remove related plugins.
* Complete deprecation of plugin infrastructure by doing the following:
  - Replace calls to `call_plugin` with functions from the imageio plugin
  - Remove `skimage/io/_plugins`
  - Remove `skimage/io/manage_plugins.py`
  - Remove `skimage/io/__init__.py::__getattr__`
  - Remove related tests, imports, etc.
  - Remove `doc/source/user_guide/plugins.rst`
* Complete deprecation of `square`, `rectangle` and `cube` in `skimage.morphology`.

Other
-----
* Once NumPy 1.25.0 is minimal required version:
    * Remove optional test for a NaN-related deprecation warning from numpy.clip in
      skimage/exposure/tests/test_exposure.py::test_rescale_nan_warning
* Delete FREE_THREADED_BUILD block in `.github/scripts/setup-*-env.sh` once free-threaded
  wheels of Cython are available on PyPi.
* Update `central_pixel` once `sp.sparse.csgraph` supports the array interface (scipy >= 1.15)
* Finalize ``skimage.future.manual_segmentation`` API,
  see https://github.com/scikit-image/scikit-image/issues/2624

Post numpy 2
------------
- Remove try except blocks following comment starting
  `# TODO: when minimum numpy`
  in `skimage/color/colorconv.py`, `skimage/color/tests/test_colorconv.py`,
  `skimage/measure/_blur_effect.py`, and `skimage/util/tests/test_montage.py`
- Remove `handle_np2` from `skimage/conftest.py`
- Once matplotlib doesn't constrain to numpy<2.0 via contourpy (or 2.0 is
  minimal required version): consider re-adding matplotlib to the test
  dependencies. Also remove temporary assert for NumPy 2.0 in
  `nightly_wheel_build.yml`.
- Remove references to `numpy.bool8` once NumPy 2.0 is minimal required version.
- scipy>=1.12: remove SCIPY_CG_TOL_PARAM_NAME in `_shared.compat.py`.
- Remove `np2` check in `skimage/feature/brief.py`.

Version 2.0
-----------
- In `skimage.morphology.remove_small_objects`, complete the deprecation of
  `min_size` and re-order the argument `connectivity` after the
  keyword-only parameter `max_size`.
- In `skimage.morphology.remove_small_holes`, complete the deprecation of
  `area_threshold` and re-order the argument `connectivity` after the
  keyword-only parameter `max_size`.

See https://github.com/scikit-image/scikit-image/wiki/API-changes-for-skimage2<|MERGE_RESOLUTION|>--- conflicted
+++ resolved
@@ -1,11 +1,3 @@
-<<<<<<< HEAD
-Version 0.25
-------------
-* Remove all traces of deprecated parameter `num_threads` in
-  `skimage.restoration.rolling_ball`.
-
-Version 0.26
-=======
 Please include necessary information to complete each entry. The
 release manager should be able to step through this file without
 external references.
@@ -16,9 +8,10 @@
   - Remove reference to `skimage.morphology.binary_erosion` in docstring for `skimage.morphology.erosion`.
   - Remove reference to `skimage.morphology.binary_dilation` in docstring for `skimage.morphology.dilation`.
 * Remove `skimage/graph/_mcp.pyx::MCP::find_costs` parameter `max_cumulative_cost` and `max_cost`
+* Remove all traces of deprecated parameter `num_threads` in
+  `skimage.restoration.rolling_ball`.
 
 Version 0.27
->>>>>>> 74a5a4e5
 ------------
 * Remove deprecated `skimage.io.imshow`,
   `skimage.io.imshow_collection`, `skimage.io.show`. Remove related plugins.
