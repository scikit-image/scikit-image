Remember to list any API changes below in `doc/source/api_changes.txt`.

Version 0.17
------------

* Update RELEASE.txt regarding Azure Pipelines after making changes to
  scikit-image-wheels repo.
* Finalize ``skimage.future.graph`` API.
* Finalize ``skimage.future.manual_segmentation`` API.

Version 0.18
------------


Version 0.19
------------

* Set ``start_label`` to 1 in ``slic`` and remove the DeprecationWarning.
* In ``skimage/draw/draw.py`` remove ``circle'' and related tests.
* In ``skimage/segmentation/morphsnakes.py`` remove ``circle_level_set'' and related tests.
  * Also make sure to look in the function ``_init_level_set``
* In ``skimage/morphology/_flood_fill.py`` replace the deprecated parameter
  in flood_fill() ``inplace`` with ``in_place`` and update the tests.
* In ``skimage/filters/rank/generic.py'' remove tophat and bottomhat (See #3614)
* Remove the definition of `skimage.util.pad` and
  skimage/util/tests/test_arraypad.py.
* Remove the warnings in ``skimage/filters/ridges.py`` from sato and hessian
  functions.
* In ``skimage/color/colorconv.py``, remove  `rgb2grey` and `grey2rgb`.
* In ``skimage/color/colorconv.py``, remove the deprecation warnings
  from `rgb2gray`.
* In ``skimage/transform/radon_transform.py``, remove ``deprate_kwarg``
  decoration from ``iradon``.
* In ``skimage/_shared/utils.py``, raise a ValueError instead of the
  warning when order > 0 and input array is bool in _set_order.
* In ``skimage/transform/_warps.py``, raise a ValueError instead of the
  warning when anti_aliasing is True and input array is bool in resize.
* In ``skimage/feature/__init__.py``, remove `register_translation`.
* In ``skimage.measure._marching_cube_lewiner.py``, remove
  ``marching_cube_lewiner``.
* In ``skimage.measure._marching_cube_classic.py``, remove
  ``marching_cube_classic``.
* In ``skimage/color/colorconv.py``, remove the `alpha`and `is_rgb`
  arguments and the associated deprecation warnings from `gray2rgb`.
* In ``skimage/color/colorlabel.py``, remove the `change_default_value`
  decorator from `label2rgb` and set `bg_label` default value to 0.
* In ``skimage/feature/__init__.py``, remove `masked_register_translation`.

Version 0.20
------------

* In ``skimage/feature/peak.py``, remove the `indices` argument and
  the decorator `remove_arg`.
* In ``skimage.measure._find_contours.py``, remove the `deprecate_kwarg`
  decorator from `find_contours`.
* In ``skimage/feature/corner.py``, change `order` default to 'rc' in
  `structure_tensor`.
* In ``skimage/feature/corner.py``, remove the `structure_tensor_eigvals`
  function.
* Remove deprecated qt plugins, i.e. `qt_plugin.py`, `qt_plugin.ini` and
  `skivi.py` in `skimage/io/_plugins`.
* Remove enrirely the folder skimage/scripts containing skivi app.
  Remove `scripts` related lines in MANIFEST.in, .codecov.yml, appveyor.yml,
  setup.py
* Remove viewer app in `skimage/viewer` and remove `./viewer_examples/`.
  Remove `viewer_examples` occurences in `tools/check_sdist.py`

Version 1.0
-----------

* consider removing the argument `coordinates` in
  `skimage.segmentation.active_contour`, which has not effect.
* In ``skimage/morphology/misc.py`` remove the deprecated parameter
  ``in_place`` in remove_small_holes(), remove_small_objects() and
  clear_border(), and update the tests.
* Remove the deprecation warning for `input` kwarg of the `label`
  function in `skimage/measure/_label.py`

Other (2021)
------------
* When ``numpy`` is set to > 1.16, one may simplify the implementation of
  of `feature.blob_log` using the vectorized version of ``np.logspace``.
<<<<<<< HEAD
* Once NumPy is set to >= 1.17, consider removing
  ``skimage.morphology._util._fast_pad``.
=======
* Remove '--verify-repo=none' in tlmgr calls in ``tools/travis/osx_install.sh``,
  when texlive 2020 is available.
>>>>>>> a86701c1

Other (2022)
------------
* Remove conditional import of ``scipy.fft`` in ``skimage._shared.fft`` and
  `skimage.registration._phase_cross_correlation.py` once the minimum supported
  version of ``scipy`` reaches 1.4.
* Remove unneeded `deconv_type` and astype call in `weiner` and
  `unsupervised_wiener` in `skimage.restoration.deconvolution` once the minimum
  supported version of ``scipy`` reaches 1.4.
* Remove pillow version related warning for CVE when pillow > 8.1.2 in
  `skimage/io/_plugins/pil_plugin.py` and `skimage/io/collection.py`.

Other (2023)
------------
* When ``scipy`` is set to >= 1.6.0, remove legacy (i.e. non-zoom) code paths in
  ``skimage.transform.resize``.
* When ``scipy`` is set to >= 1.6.0, remove SciPy version checks from
  ``skimage._shared.utils._fix_ndimage_mode``

Other
-----
* Check whether imread wheels are available, then re-enable testing imread
  on macOS. See https://github.com/scikit-image/scikit-image/pull/3898
* When sphinx-gallery>=0.9.0, remove the thumbnail_size in
  doc/source/conf.py as the default value will be comparable (#4801).<|MERGE_RESOLUTION|>--- conflicted
+++ resolved
@@ -80,13 +80,6 @@
 ------------
 * When ``numpy`` is set to > 1.16, one may simplify the implementation of
   of `feature.blob_log` using the vectorized version of ``np.logspace``.
-<<<<<<< HEAD
-* Once NumPy is set to >= 1.17, consider removing
-  ``skimage.morphology._util._fast_pad``.
-=======
-* Remove '--verify-repo=none' in tlmgr calls in ``tools/travis/osx_install.sh``,
-  when texlive 2020 is available.
->>>>>>> a86701c1
 
 Other (2022)
 ------------
