--- conflicted
+++ resolved
@@ -30,13 +30,10 @@
           ARCH: "x64"
           SKIP_PYTEST: "true"
           BUILD_DOCS: "true"
-<<<<<<< HEAD
-=======
         Python311-x64-gallery:
           PYTHON_VERSION: "3.11"
           ARCH: "x64"
           TEST_EXAMPLES: "true"
->>>>>>> dd5d5b4d
     continueOnError: false
     timeoutInMinutes: 60
 
