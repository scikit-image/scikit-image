#! /usr/bin/env python

descr = """Image Processing SciKit

Image processing algorithms for SciPy, including IO, morphology, filtering,
warping, color manipulation, object detection, etc.

Please refer to the online documentation at
http://scikit-image.org/
"""

DISTNAME = 'scikit-image'
DESCRIPTION = 'Image processing routines for SciPy'
LONG_DESCRIPTION = descr
MAINTAINER = 'Stefan van der Walt'
MAINTAINER_EMAIL = 'stefan@sun.ac.za'
URL = 'http://scikit-image.org'
LICENSE = 'Modified BSD'
DOWNLOAD_URL = 'http://github.com/scikit-image/scikit-image'

import os
import sys
import tempfile
import shutil

import setuptools
from distutils.command.build_py import build_py
from distutils.command.sdist import sdist
<<<<<<< HEAD
from numpy.distutils.command.build_ext import build_ext
from distutils.errors import CompileError, LinkError
import tempfile
import shutil
=======
from distutils.errors import CompileError, LinkError

from numpy.distutils.command.build_ext import build_ext

>>>>>>> 2f436f1d

if sys.version_info < (3, 5):

    error = """Python {py} detected.

scikit-image 0.15+ support only Python 3.5 and above.

For Python 2.7, please install the 0.14.x Long Term Support using:

 $ pip install 'scikit-image<0.15'
""".format(py='.'.join([str(v) for v in sys.version_info[:3]]))

    sys.stderr.write(error + "\n")
    sys.exit(1)

import builtins

# This is a bit (!) hackish: we are setting a global variable so that the main
# skimage __init__ can detect if it is being loaded by the setup routine, to
# avoid attempting to load components that aren't built yet:
# the numpy distutils extensions that are used by scikit-image to recursively
# build the compiled extensions in sub-packages is based on the Python import
# machinery.
builtins.__SKIMAGE_SETUP__ = True

# Support for openmp

compile_flags = ['-fopenmp']
link_flags = ['-fopenmp']

code = """#include <omp.h>
int main(int argc, char** argv) { return(0); }"""


class ConditionalOpenMP(build_ext):

    def can_compile_link(self):

        cc = self.compiler
        fname = 'test.c'
        cwd = os.getcwd()
        tmpdir = tempfile.mkdtemp()

        try:
            os.chdir(tmpdir)
            with open(fname, 'wt') as fobj:
                fobj.write(code)
            try:
                objects = cc.compile([fname],
                                     extra_postargs=compile_flags)
            except CompileError:
                return False
            try:
                # Link shared lib rather then executable to avoid
                # http://bugs.python.org/issue4431 with MSVC 10+
                cc.link_shared_lib(objects, "testlib",
                                   extra_postargs=link_flags)
            except (LinkError, TypeError):
                return False
        finally:
            os.chdir(cwd)
            shutil.rmtree(tmpdir)
        return True

    def build_extensions(self):
        """ Hook into extension building to check compiler flags """

        if self.can_compile_link():

            for ext in self.extensions:
                ext.extra_compile_args += compile_flags
                ext.extra_link_args += link_flags

        build_ext.build_extensions(self)


with open('skimage/__init__.py') as fid:
    for line in fid:
        if line.startswith('__version__'):
            VERSION = line.strip().split()[-1][1:-1]
            break

with open('requirements/default.txt') as fid:
    INSTALL_REQUIRES = [l.strip() for l in fid.readlines() if l]

# requirements for those browsing PyPI
REQUIRES = [r.replace('>=', ' (>= ') + ')' for r in INSTALL_REQUIRES]
REQUIRES = [r.replace('==', ' (== ') for r in REQUIRES]
REQUIRES = [r.replace('[array]', '') for r in REQUIRES]


compile_flags = ['-fopenmp']
link_flags = ['-fopenmp']

code = """#include <omp.h>
int main(int argc, char** argv) { return(0); }"""


class ConditionalOpenMP(build_ext):

    def can_compile_link(self):

        cc = self.compiler
        fname = 'test.c'
        cwd = os.getcwd()
        tmpdir = tempfile.mkdtemp()

        try:
            os.chdir(tmpdir)
            with open(fname, 'wt') as fobj:
                fobj.write(code)
            try:
                objects = cc.compile([fname],
                                     extra_postargs=compile_flags)
            except CompileError:
                return False
            try:
                # Link shared lib rather then executable to avoid
                # http://bugs.python.org/issue4431 with MSVC 10+
                cc.link_shared_lib(objects, "testlib",
                                   extra_postargs=link_flags)
            except (LinkError, TypeError):
                return False
        finally:
            os.chdir(cwd)
            shutil.rmtree(tmpdir)
        return True

    def build_extensions(self):
        """ Hook into extension building to check compiler flags """

        if self.can_compile_link():

            for ext in self.extensions:
                ext.extra_compile_args += compile_flags
                ext.extra_link_args += link_flags

        build_ext.build_extensions(self)


def configuration(parent_package='', top_path=None):
    if os.path.exists('MANIFEST'):
        os.remove('MANIFEST')

    from numpy.distutils.misc_util import Configuration
    config = Configuration(None, parent_package, top_path)

    config.set_options(
        ignore_setup_xxx_py=True,
        assume_default_configuration=True,
        delegate_options_to_subpackages=True,
        quiet=True)

    config.add_subpackage('skimage')
    config.add_data_dir('skimage/data')

    return config


if __name__ == "__main__":
    try:
        from numpy.distutils.core import setup
        extra = {'configuration': configuration}
        # Do not try and upgrade larger dependencies
        for lib in ['scipy', 'numpy', 'matplotlib', 'pillow']:
            try:
                __import__(lib)
                INSTALL_REQUIRES = [i for i in INSTALL_REQUIRES
                                    if lib not in i]
            except ImportError:
                pass
    except ImportError:
        if len(sys.argv) >= 2 and ('--help' in sys.argv[1:] or
                                   sys.argv[1] in ('--help-commands',
                                                   '--version',
                                                   'clean',
                                                   'egg_info',
                                                   'install_egg_info',
                                                   'rotate')):
            # For these actions, NumPy is not required.
            #
            # They are required to succeed without Numpy for example when
            # pip is used to install scikit-image when Numpy is not yet
            # present in the system.
            from setuptools import setup
            extra = {}
        else:
            print('To install scikit-image from source, you will need numpy.\n' +
                  'Install numpy with pip:\n' +
                  'pip install numpy\n'
                  'Or use your operating system package manager. For more\n' +
                  'details, see http://scikit-image.org/docs/stable/install.html')
            sys.exit(1)

    setup(
        name=DISTNAME,
        description=DESCRIPTION,
        long_description=LONG_DESCRIPTION,
        maintainer=MAINTAINER,
        maintainer_email=MAINTAINER_EMAIL,
        url=URL,
        license=LICENSE,
        download_url=DOWNLOAD_URL,
        version=VERSION,

        classifiers=[
            'Development Status :: 4 - Beta',
            'Environment :: Console',
            'Intended Audience :: Developers',
            'Intended Audience :: Science/Research',
            'License :: OSI Approved :: BSD License',
            'Programming Language :: C',
            'Programming Language :: Python',
            'Programming Language :: Python :: 3',
            'Topic :: Scientific/Engineering',
            'Operating System :: Microsoft :: Windows',
            'Operating System :: POSIX',
            'Operating System :: Unix',
            'Operating System :: MacOS',
        ],
        install_requires=INSTALL_REQUIRES,
        requires=REQUIRES,
        python_requires='>=3.5',
        packages=setuptools.find_packages(exclude=['doc', 'benchmarks']),
        include_package_data=True,
        zip_safe=False,  # the package can run out of an .egg file

        entry_points={
            'console_scripts': ['skivi = skimage.scripts.skivi:main'],
        },

        cmdclass={'build_py': build_py,
<<<<<<< HEAD
                  'sdist': sdist,
                  'build_ext': ConditionalOpenMP},
=======
                  'build_ext': ConditionalOpenMP,
                  'sdist': sdist},
>>>>>>> 2f436f1d
        **extra
    )<|MERGE_RESOLUTION|>--- conflicted
+++ resolved
@@ -26,17 +26,10 @@
 import setuptools
 from distutils.command.build_py import build_py
 from distutils.command.sdist import sdist
-<<<<<<< HEAD
 from numpy.distutils.command.build_ext import build_ext
 from distutils.errors import CompileError, LinkError
 import tempfile
 import shutil
-=======
-from distutils.errors import CompileError, LinkError
-
-from numpy.distutils.command.build_ext import build_ext
-
->>>>>>> 2f436f1d
 
 if sys.version_info < (3, 5):
 
@@ -269,12 +262,7 @@
         },
 
         cmdclass={'build_py': build_py,
-<<<<<<< HEAD
-                  'sdist': sdist,
-                  'build_ext': ConditionalOpenMP},
-=======
                   'build_ext': ConditionalOpenMP,
                   'sdist': sdist},
->>>>>>> 2f436f1d
         **extra
     )