#! /usr/bin/env python

import os
import sys
import tempfile
import shutil
import builtins
import textwrap

import setuptools
from distutils.command.build_py import build_py
from distutils.command.sdist import sdist
<<<<<<< HEAD
from numpy.distutils.command.build_ext import build_ext
from distutils.errors import CompileError, LinkError
import tempfile
import shutil
=======
from distutils.errors import CompileError, LinkError


DISTNAME = 'scikit-image'
DESCRIPTION = 'Image processing in Python'
MAINTAINER = 'Stefan van der Walt'
MAINTAINER_EMAIL = 'stefan@sun.ac.za'
URL = 'https://scikit-image.org'
LICENSE = 'Modified BSD'
DOWNLOAD_URL = 'https://scikit-image.org/docs/stable/install.html'
PROJECT_URLS = {
    "Bug Tracker": 'https://github.com/scikit-image/scikit-image/issues',
    "Documentation": 'https://scikit-image.org/docs/stable/',
    "Source Code": 'https://github.com/scikit-image/scikit-image'
}

with open('README.md', encoding='utf-8') as f:
    LONG_DESCRIPTION = f.read()
>>>>>>> 7e4840bd

if sys.version_info < (3, 6):

    error = """Python {py} detected.

scikit-image 0.16+ supports only Python 3.6 and above.

For Python 2.7, please install the 0.14.x Long Term Support release using:

 $ pip install 'scikit-image<0.15'
""".format(py='.'.join([str(v) for v in sys.version_info[:3]]))

    sys.stderr.write(error + "\n")
    sys.exit(1)

# This is a bit (!) hackish: we are setting a global variable so that the main
# skimage __init__ can detect if it is being loaded by the setup routine, to
# avoid attempting to load components that aren't built yet:
# the numpy distutils extensions that are used by scikit-image to recursively
# build the compiled extensions in sub-packages is based on the Python import
# machinery.
builtins.__SKIMAGE_SETUP__ = True


# Support for openmp

def openmp_build_ext():
    from numpy.distutils.command.build_ext import build_ext

    compile_flags = ['-fopenmp']
    link_flags = ['-fopenmp']

    code = """#include <omp.h>
    int main(int argc, char** argv) { return(0); }"""

    class ConditionalOpenMP(build_ext):

        def can_compile_link(self):

            cc = self.compiler
            fname = 'test.c'
            cwd = os.getcwd()
            tmpdir = tempfile.mkdtemp()

            try:
                os.chdir(tmpdir)
                with open(fname, 'wt') as fobj:
                    fobj.write(code)
                try:
                    objects = cc.compile([fname],
                                         extra_postargs=compile_flags)
                except CompileError:
                    return False
                try:
                    # Link shared lib rather then executable to avoid
                    # http://bugs.python.org/issue4431 with MSVC 10+
                    cc.link_shared_lib(objects, "testlib",
                                       extra_postargs=link_flags)
                except (LinkError, TypeError):
                    return False
            finally:
                os.chdir(cwd)
                shutil.rmtree(tmpdir)
            return True

        def build_extensions(self):
            """ Hook into extension building to check compiler flags """

            if self.can_compile_link():

                for ext in self.extensions:
                    ext.extra_compile_args += compile_flags
                    ext.extra_link_args += link_flags

            build_ext.build_extensions(self)

    return ConditionalOpenMP


with open('skimage/__init__.py', encoding='utf-8') as fid:
    for line in fid:
        if line.startswith('__version__'):
            VERSION = line.strip().split()[-1][1:-1]
            break


def parse_requirements_file(filename):
    with open(filename, encoding='utf-8') as fid:
        requires = [l.strip() for l in fid.readlines() if l]

    return requires


INSTALL_REQUIRES = parse_requirements_file('requirements/default.txt')
# The `requirements/extras.txt` file is explicitely omitted because
# it contains requirements that do not have wheels uploaded to pip
# for the platforms we wish to support.
extras_require = {
    dep: parse_requirements_file('requirements/' + dep + '.txt')
    for dep in ['docs', 'optional', 'test']
}

# requirements for those browsing PyPI
REQUIRES = [r.replace('>=', ' (>= ') + ')' for r in INSTALL_REQUIRES]
REQUIRES = [r.replace('==', ' (== ') for r in REQUIRES]
REQUIRES = [r.replace('[array]', '') for r in REQUIRES]


compile_flags = ['-fopenmp']
link_flags = ['-fopenmp']

code = """#include <omp.h>
int main(int argc, char** argv) { return(0); }"""


class ConditionalOpenMP(build_ext):

    def can_compile_link(self):

        cc = self.compiler
        fname = 'test.c'
        cwd = os.getcwd()
        tmpdir = tempfile.mkdtemp()

        try:
            os.chdir(tmpdir)
            with open(fname, 'wt') as fobj:
                fobj.write(code)
            try:
                objects = cc.compile([fname],
                                     extra_postargs=compile_flags)
            except CompileError:
                return False
            try:
                # Link shared lib rather then executable to avoid
                # http://bugs.python.org/issue4431 with MSVC 10+
                cc.link_shared_lib(objects, "testlib",
                                   extra_postargs=link_flags)
            except (LinkError, TypeError):
                return False
        finally:
            os.chdir(cwd)
            shutil.rmtree(tmpdir)
        return True

    def build_extensions(self):
        """ Hook into extension building to check compiler flags """

        if self.can_compile_link():

            for ext in self.extensions:
                ext.extra_compile_args += compile_flags
                ext.extra_link_args += link_flags

        build_ext.build_extensions(self)


def configuration(parent_package='', top_path=None):
    if os.path.exists('MANIFEST'):
        os.remove('MANIFEST')

    from numpy.distutils.misc_util import Configuration
    config = Configuration(None, parent_package, top_path)

    config.set_options(
        ignore_setup_xxx_py=True,
        assume_default_configuration=True,
        delegate_options_to_subpackages=True,
        quiet=True)

    config.add_subpackage('skimage')

    return config


if __name__ == "__main__":
    try:
        from numpy.distutils.core import setup
        extra = {'configuration': configuration}
    except ImportError:
        if len(sys.argv) >= 2 and ('--help' in sys.argv[1:] or
                                   sys.argv[1] in ('--help-commands',
                                                   '--version',
                                                   'clean',
                                                   'egg_info',
                                                   'install_egg_info',
                                                   'rotate')):
            # For these actions, NumPy is not required.
            #
            # They are required to succeed without Numpy for example when
            # pip is used to install scikit-image when Numpy is not yet
            # present in the system.
            from setuptools import setup
            extra = {}
        else:
            print(textwrap.dedent("""
                To install scikit-image from source, you will need NumPy.
                Install NumPy with pip using:

                  pip install numpy

                Or use your operating system package manager. For more
                details, see:

                   https://scikit-image.org/docs/stable/install.html
            """))
            sys.exit(1)

    setup(
        name=DISTNAME,
        description=DESCRIPTION,
        long_description=LONG_DESCRIPTION,
        long_description_content_type="text/markdown",
        maintainer=MAINTAINER,
        maintainer_email=MAINTAINER_EMAIL,
        url=URL,
        license=LICENSE,
        download_url=DOWNLOAD_URL,
        project_urls=PROJECT_URLS,
        version=VERSION,

        classifiers=[
            'Development Status :: 4 - Beta',
            'Environment :: Console',
            'Intended Audience :: Developers',
            'Intended Audience :: Science/Research',
            'License :: OSI Approved :: BSD License',
            'Programming Language :: C',
            'Programming Language :: Python',
            'Programming Language :: Python :: 3',
            'Programming Language :: Python :: 3.6',
            'Programming Language :: Python :: 3.7',
            'Programming Language :: Python :: 3 :: Only',
            'Topic :: Scientific/Engineering',
            'Operating System :: Microsoft :: Windows',
            'Operating System :: POSIX',
            'Operating System :: Unix',
            'Operating System :: MacOS',
        ],
        install_requires=INSTALL_REQUIRES,
        requires=REQUIRES,
        extras_require=extras_require,
        python_requires='>=3.6',
        packages=setuptools.find_packages(exclude=['doc', 'benchmarks']),
        include_package_data=True,
        zip_safe=False,  # the package can run out of an .egg file

        entry_points={
            'console_scripts': ['skivi = skimage.scripts.skivi:main'],
        },

        cmdclass={'build_py': build_py,
                  'build_ext': openmp_build_ext(),
                  'sdist': sdist},
        **extra
    )<|MERGE_RESOLUTION|>--- conflicted
+++ resolved
@@ -10,12 +10,6 @@
 import setuptools
 from distutils.command.build_py import build_py
 from distutils.command.sdist import sdist
-<<<<<<< HEAD
-from numpy.distutils.command.build_ext import build_ext
-from distutils.errors import CompileError, LinkError
-import tempfile
-import shutil
-=======
 from distutils.errors import CompileError, LinkError
 
 
@@ -34,7 +28,7 @@
 
 with open('README.md', encoding='utf-8') as f:
     LONG_DESCRIPTION = f.read()
->>>>>>> 7e4840bd
+
 
 if sys.version_info < (3, 6):
 
