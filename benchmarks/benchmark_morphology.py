"""Benchmarks for `skimage.morphology`.

See "Writing benchmarks" in the asv docs for more information.
"""

import numpy as np
<<<<<<< HEAD
from skimage import data, filters, morphology, color
from skimage.util import invert
=======
from numpy.lib import NumpyVersion as Version
>>>>>>> 1af0071c

import skimage
from skimage import data, morphology, util


class Skeletonize3d(object):

    def setup(self, *args):
        try:
            # use a separate skeletonize_3d function on older scikit-image
            if Version(skimage.__version__) < Version('0.16.0'):
                self.skeletonize = morphology.skeletonize_3d
            else:
                self.skeletonize = morphology.skeletonize
        except AttributeError:
            raise NotImplementedError("3d skeletonize unavailable")

        # we stack the horse data 5 times to get an example volume
        self.image = np.stack(5 * [util.invert(data.horse())])

    def time_skeletonize_3d(self):
        self.skeletonize(self.image)

    def peakmem_reference(self, *args):
        """Provide reference for memory measurement with empty benchmark.

        Peakmem benchmarks measure the maximum amount of RAM used by a
        function. However, this maximum also includes the memory used
        during the setup routine (as of asv 0.2.1; see [1]_).
        Measuring an empty peakmem function might allow us to disambiguate
        between the memory used by setup and the memory used by target (see
        other ``peakmem_`` functions below).

        References
        ----------
        .. [1]: https://asv.readthedocs.io/en/stable/writing_benchmarks.html#peak-memory
        """
        pass

    def peakmem_skeletonize_3d(self):
<<<<<<< HEAD
        morphology.skeletonize(self.image)


class RemoveNearObjects(object):

    param_names = ["minimal_distance"]
    params = [5, 100]

    def setup(self, *args):
        image = data.hubble_deep_field()
        image = color.rgb2gray(image)
        self.objects = image > 0.18  # Chosen with threshold_li

    def time_remove_near_objects(self, minimal_distance):
        morphology.remove_near_objects(
            self.objects, minimal_distance=minimal_distance
        )

    def peakmem_reference(self, *args):
        """Provide reference for memory measurement with empty benchmark.

        Peakmem benchmarks measure the maximum amount of RAM used by a
        function. However, this maximum also includes the memory used
        during the setup routine (as of asv 0.2.1; see [1]_).
        Measuring an empty peakmem function might allow us to disambiguate
        between the memory used by setup and the memory used by target (see
        other ``peakmem_`` functions below).

        References
        ----------
        .. [1]: https://asv.readthedocs.io/en/stable/writing_benchmarks.html#peak-memory
        """
        pass

    def peakmem_remove_near_objects(self, minimal_distance):
        morphology.remove_near_objects(
            self.objects,
            minimal_distance=minimal_distance,
            priority=self.objects,
        )
=======
        self.skeletonize(self.image)


# For binary morphology all functions ultimately are based on a single erosion
# function in the scipy.ndimage C code, so only benchmark binary_erosion here.

class BinaryMorphology2D(object):

    # skip rectangle as roughly equivalent to square
    param_names = ["shape", "footprint", "radius", "decomposition"]
    params = [
        ((512, 512),),
        ("square", "diamond", "octagon", "disk", "ellipse", "star"),
        (1, 3, 5, 15, 25, 40),
        (None, "sequence", "separable"),
    ]

    def setup(self, shape, footprint, radius, decomposition):
        rng = np.random.default_rng(123)
        # Make an image that is mostly True, with random isolated False areas
        # (so it will not become fully False for any of the footprints).
        self.image = rng.standard_normal(shape) < 3.5
        fp_func = getattr(morphology, footprint)
        allow_decomp = ("rectangle", "square", "diamond", "octagon")
        allow_separable = ("rectangle", "square")
        footprint_kwargs = {}
        if decomposition is not None and footprint not in allow_decomp:
            raise NotImplementedError("decomposition unimplemented")
        elif decomposition == "separable" and footprint not in allow_separable:
            raise NotImplementedError("separable decomposition unavailable")
        if footprint in allow_decomp:
            footprint_kwargs["decomposition"] = decomposition
        if footprint in ["rectangle", "square"]:
            size = 2 * radius + 1
            self.footprint = fp_func(size, **footprint_kwargs)
        elif footprint in ["diamond", "disk"]:
            self.footprint = fp_func(radius, **footprint_kwargs)
        elif footprint == "star":
            # set a so bounding box size is approximately 2*radius + 1
            # size will be 2*a + 1 + 2*floor(a / 2)
            a = max((2 * radius) // 3, 1)
            self.footprint = fp_func(a, **footprint_kwargs)
        elif footprint == "octagon":
            # overall size is m + 2 * n
            # so choose m = n so that overall size is ~ 2*radius + 1
            m = n = max((2 * radius) // 3, 1)
            self.footprint = fp_func(m, n, **footprint_kwargs)
        elif footprint == "ellipse":
            self.footprint = fp_func(radius, radius, **footprint_kwargs)

    def time_erosion(
        self, shape, footprint, radius, *args
    ):
        morphology.binary_erosion(self.image, self.footprint)


class BinaryMorphology3D(object):

    # skip rectangle as roughly equivalent to square
    param_names = ["shape", "footprint", "radius", "decomposition"]
    params = [
        ((128, 128, 128),),
        ("ball", "cube", "octahedron"),
        (1, 3, 5, 10),
        (None, "sequence", "separable"),
    ]

    def setup(self, shape, footprint, radius, decomposition):
        rng = np.random.default_rng(123)
        # make an image that is mostly True, with a few isolated False areas
        self.image = rng.standard_normal(shape) > -3
        fp_func = getattr(morphology, footprint)
        allow_decomp = ("cube", "octahedron")
        allow_separable = ("cube",)
        if decomposition == "separable" and footprint != "cube":
            raise NotImplementedError("separable unavailable")
        footprint_kwargs = {}
        if decomposition is not None and footprint not in allow_decomp:
            raise NotImplementedError("decomposition unimplemented")
        elif decomposition == "separable" and footprint not in allow_separable:
            raise NotImplementedError("separable decomposition unavailable")
        if footprint in allow_decomp:
            footprint_kwargs["decomposition"] = decomposition
        if footprint == "cube":
            size = 2 * radius + 1
            self.footprint = fp_func(size, **footprint_kwargs)
        elif footprint in ["ball", "octahedron"]:
            self.footprint = fp_func(radius, **footprint_kwargs)

    def time_erosion(
        self, shape, footprint, radius, *args
    ):
        morphology.binary_erosion(self.image, self.footprint)


# Repeat the same footprint tests for grayscale morphology
# just need to call morphology.erosion instead of morphology.binary_erosion

class GrayMorphology2D(BinaryMorphology2D):

    def time_erosion(
        self, shape, footprint, radius, *args
    ):
        morphology.erosion(self.image, self.footprint)


class GrayMorphology3D(BinaryMorphology3D):

    def time_erosion(
        self, shape, footprint, radius, *args
    ):
        morphology.erosion(self.image, self.footprint)
>>>>>>> 1af0071c
<|MERGE_RESOLUTION|>--- conflicted
+++ resolved
@@ -4,15 +4,10 @@
 """
 
 import numpy as np
-<<<<<<< HEAD
-from skimage import data, filters, morphology, color
-from skimage.util import invert
-=======
 from numpy.lib import NumpyVersion as Version
->>>>>>> 1af0071c
 
 import skimage
-from skimage import data, morphology, util
+from skimage import data, morphology, util, color
 
 
 class Skeletonize3d(object):
@@ -50,48 +45,6 @@
         pass
 
     def peakmem_skeletonize_3d(self):
-<<<<<<< HEAD
-        morphology.skeletonize(self.image)
-
-
-class RemoveNearObjects(object):
-
-    param_names = ["minimal_distance"]
-    params = [5, 100]
-
-    def setup(self, *args):
-        image = data.hubble_deep_field()
-        image = color.rgb2gray(image)
-        self.objects = image > 0.18  # Chosen with threshold_li
-
-    def time_remove_near_objects(self, minimal_distance):
-        morphology.remove_near_objects(
-            self.objects, minimal_distance=minimal_distance
-        )
-
-    def peakmem_reference(self, *args):
-        """Provide reference for memory measurement with empty benchmark.
-
-        Peakmem benchmarks measure the maximum amount of RAM used by a
-        function. However, this maximum also includes the memory used
-        during the setup routine (as of asv 0.2.1; see [1]_).
-        Measuring an empty peakmem function might allow us to disambiguate
-        between the memory used by setup and the memory used by target (see
-        other ``peakmem_`` functions below).
-
-        References
-        ----------
-        .. [1]: https://asv.readthedocs.io/en/stable/writing_benchmarks.html#peak-memory
-        """
-        pass
-
-    def peakmem_remove_near_objects(self, minimal_distance):
-        morphology.remove_near_objects(
-            self.objects,
-            minimal_distance=minimal_distance,
-            priority=self.objects,
-        )
-=======
         self.skeletonize(self.image)
 
 
@@ -204,4 +157,42 @@
         self, shape, footprint, radius, *args
     ):
         morphology.erosion(self.image, self.footprint)
->>>>>>> 1af0071c
+
+
+class RemoveNearObjects(object):
+
+    param_names = ["minimal_distance"]
+    params = [5, 100]
+
+    def setup(self, *args):
+        image = data.hubble_deep_field()
+        image = color.rgb2gray(image)
+        self.objects = image > 0.18  # Chosen with threshold_li
+
+    def time_remove_near_objects(self, minimal_distance):
+        morphology.remove_near_objects(
+            self.objects, minimal_distance=minimal_distance
+        )
+
+    def peakmem_reference(self, *args):
+        """Provide reference for memory measurement with empty benchmark.
+
+        Peakmem benchmarks measure the maximum amount of RAM used by a
+        function. However, this maximum also includes the memory used
+        during the setup routine (as of asv 0.2.1; see [1]_).
+        Measuring an empty peakmem function might allow us to disambiguate
+        between the memory used by setup and the memory used by target (see
+        other ``peakmem_`` functions below).
+
+        References
+        ----------
+        .. [1]: https://asv.readthedocs.io/en/stable/writing_benchmarks.html#peak-memory
+        """
+        pass
+
+    def peakmem_remove_near_objects(self, minimal_distance):
+        morphology.remove_near_objects(
+            self.objects,
+            minimal_distance=minimal_distance,
+            priority=self.objects,
+        )