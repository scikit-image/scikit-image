"""Benchmarks for `skimage.segmentation`.

See "Writing benchmarks" in the asv docs for more information.
"""

import numpy as np
from numpy.lib import NumpyVersion as Version

import skimage
from skimage import data, filters, segmentation

from . import _channel_kwarg

try:
    from skimage.segmentation import watershed
except ImportError:
    # older scikit-image had this function under skimage.morphology
    from skimage.morphology import watershed


class SlicSegmentation:
    """Benchmark for segmentation routines in scikit-image."""
    def setup(self):
        self.image = np.random.random((200, 200, 100))
        self.image[:100, :100, :] += 1
        self.image[150:, 150:, :] += 0.5
        self.msk = np.zeros((200, 200, 100))
        self.msk[10:-10, 10:-10, 10:-10] = 1
        self.msk_slice = self.msk[..., 50]
        if Version(skimage.__version__) >= Version('0.17.0'):
            self.slic_kwargs = dict(start_label=1)
        else:
            self.slic_kwargs = {}

    def time_slic_basic(self):
        segmentation.slic(self.image, enforce_connectivity=False,
                          **_channel_kwarg(False), **self.slic_kwargs)

<<<<<<< HEAD
    def time_slic_basic_2jobs(self):
        segmentation.slic(self.image, enforce_connectivity=False, n_jobs=2)

    def time_slic_basic_4jobs(self):
        segmentation.slic(self.image, enforce_connectivity=False, n_jobs=4)

    def time_mask_slic(self):
=======
    def time_slic_basic_multichannel(self):
>>>>>>> 514c0892
        segmentation.slic(self.image, enforce_connectivity=False,
                          **_channel_kwarg(True), **self.slic_kwargs)

    def peakmem_setup(self):
        """peakmem includes the memory used by setup.

        Peakmem benchmarks measure the maximum amount of RAM used by a
        function. However, this maximum also includes the memory used
        by ``setup`` (as of asv 0.2.1; see [1]_)

        Measuring an empty peakmem function might allow us to disambiguate
        between the memory used by setup and the memory used by slic (see
        ``peakmem_slic_basic``, below).

        References
        ----------
        .. [1]: https://asv.readthedocs.io/en/stable/writing_benchmarks.html#peak-memory
        """
        pass

    def peakmem_slic_basic(self):
<<<<<<< HEAD
        segmentation.slic(self.image, enforce_connectivity=False)

    def peakmem_slic_basic_2jobs(self):
        segmentation.slic(self.image, enforce_connectivity=False, n_jobs=2)

    def peakmem_slic_basic_4jobs(self):
        segmentation.slic(self.image, enforce_connectivity=False, n_jobs=4)
=======
        segmentation.slic(self.image, enforce_connectivity=False,
                          **_channel_kwarg(False), **self.slic_kwargs)

    def peakmem_slic_basic_multichannel(self):
        segmentation.slic(self.image, enforce_connectivity=False,
                          **_channel_kwarg(True), **self.slic_kwargs)


class MaskSlicSegmentation(SlicSegmentation):
    """Benchmark for segmentation routines in scikit-image."""
    def setup(self):
        try:
            mask = np.zeros((64, 64)) > 0
            mask[10:-10, 10:-10] = 1
            segmentation.slic(np.ones_like(mask), mask=mask)
        except TypeError:
            raise NotImplementedError("masked slic unavailable")

        self.image = np.random.random((200, 200, 100))
        self.image[:100, :100, :] += 1
        self.image[150:, 150:, :] += 0.5
        self.msk = np.zeros((200, 200, 100))
        self.msk[10:-10, 10:-10, 10:-10] = 1
        self.msk_slice = self.msk[..., 50]
        if Version(skimage.__version__) >= Version('0.17.0'):
            self.slic_kwargs = dict(start_label=1)
        else:
            self.slic_kwargs = {}

    def time_mask_slic(self):
        segmentation.slic(self.image, enforce_connectivity=False,
                          mask=self.msk, **_channel_kwarg(False))

    def time_mask_slic_multichannel(self):
        segmentation.slic(self.image, enforce_connectivity=False,
                          mask=self.msk_slice, **_channel_kwarg(True))


class Watershed(object):

    param_names = ["seed_count", "connectivity", "compactness"]
    params = [(5, 500), (1, 2), (0, 0.01)]

    def setup(self, *args):
        self.image = filters.sobel(data.coins())

    def time_watershed(self, seed_count, connectivity, compactness):
        watershed(self.image, seed_count, connectivity,
                  compactness=compactness)

    def peakmem_reference(self, *args):
        """Provide reference for memory measurement with empty benchmark.

        Peakmem benchmarks measure the maximum amount of RAM used by a
        function. However, this maximum also includes the memory used
        during the setup routine (as of asv 0.2.1; see [1]_).
        Measuring an empty peakmem function might allow us to disambiguate
        between the memory used by setup and the memory used by target (see
        other ``peakmem_`` functions below).

        References
        ----------
        .. [1]: https://asv.readthedocs.io/en/stable/writing_benchmarks.html#peak-memory  # noqa
        """
        pass

    def peakmem_watershed(self, seed_count, connectivity, compactness):
        watershed(self.image, seed_count, connectivity,
                  compactness=compactness)
>>>>>>> 514c0892
<|MERGE_RESOLUTION|>--- conflicted
+++ resolved
@@ -36,17 +36,15 @@
         segmentation.slic(self.image, enforce_connectivity=False,
                           **_channel_kwarg(False), **self.slic_kwargs)
 
-<<<<<<< HEAD
     def time_slic_basic_2jobs(self):
-        segmentation.slic(self.image, enforce_connectivity=False, n_jobs=2)
+        segmentation.slic(self.image, enforce_connectivity=False, n_jobs=2,
+                          **_channel_kwarg(False), **self.slic_kwargs)
 
     def time_slic_basic_4jobs(self):
-        segmentation.slic(self.image, enforce_connectivity=False, n_jobs=4)
+        segmentation.slic(self.image, enforce_connectivity=False, n_jobs=4,
+                          **_channel_kwarg(False), **self.slic_kwargs)
 
-    def time_mask_slic(self):
-=======
     def time_slic_basic_multichannel(self):
->>>>>>> 514c0892
         segmentation.slic(self.image, enforce_connectivity=False,
                           **_channel_kwarg(True), **self.slic_kwargs)
 
@@ -68,20 +66,19 @@
         pass
 
     def peakmem_slic_basic(self):
-<<<<<<< HEAD
-        segmentation.slic(self.image, enforce_connectivity=False)
-
-    def peakmem_slic_basic_2jobs(self):
-        segmentation.slic(self.image, enforce_connectivity=False, n_jobs=2)
-
-    def peakmem_slic_basic_4jobs(self):
-        segmentation.slic(self.image, enforce_connectivity=False, n_jobs=4)
-=======
         segmentation.slic(self.image, enforce_connectivity=False,
                           **_channel_kwarg(False), **self.slic_kwargs)
 
     def peakmem_slic_basic_multichannel(self):
         segmentation.slic(self.image, enforce_connectivity=False,
+                          **_channel_kwarg(True), **self.slic_kwargs)
+
+    def peakmem_slic_basic_2jobs(self):
+        segmentation.slic(self.image, enforce_connectivity=False, n_jobs=2,
+                          **_channel_kwarg(True), **self.slic_kwargs)
+
+    def peakmem_slic_basic_4jobs(self):
+        segmentation.slic(self.image, enforce_connectivity=False, n_jobs=4,
                           **_channel_kwarg(True), **self.slic_kwargs)
 
 
@@ -145,5 +142,4 @@
 
     def peakmem_watershed(self, seed_count, connectivity, compactness):
         watershed(self.image, seed_count, connectivity,
-                  compactness=compactness)
->>>>>>> 514c0892
+                  compactness=compactness)