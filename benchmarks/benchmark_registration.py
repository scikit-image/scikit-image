import numpy as np
from scipy import ndimage as ndi

from skimage.color import rgb2gray
from skimage import data, img_as_float

# guard against import of a non-existant registration module in older skimage
try:
    from skimage import registration
except ImportError:
    pass

# deal with move and rename of phase_cross_correlation across versions
try:
    from skimage.registration import phase_cross_correlation
except ImportError:
    try:
        from skimage.feature import register_translation
        phase_cross_correlation = register_translation
    except ImportError:
        phase_cross_correlation = None


class RegistrationSuite(object):
    """Benchmark for registration routines in scikit-image."""
    param_names = ["dtype"]
    params = [(np.float32, np.float64)]

    def setup(self, *args):
        try:
            from skimage.registration import optical_flow_tvl1
        except ImportError:
            raise NotImplementedError("optical_flow_tvl1 unavailable")
        I0, I1, _ = data.stereo_motorcycle()
        self.I0 = rgb2gray(I0)
        self.I1 = rgb2gray(I1)

    def time_tvl1(self, dtype):
        registration.optical_flow_tvl1(self.I0, self.I1, dtype=dtype)

    def time_ilk(self, dtype):
        registration.optical_flow_ilk(self.I0, self.I1, dtype=dtype)


class PhaseCrossCorrelationRegistration:
    """Benchmarks for registration.phase_cross_correlation in scikit-image"""
<<<<<<< HEAD
    param_names = ["ndims", "image_size", "upsample_factor"]
    params = [(2, 3), (32, 100), (1, 5, 10)]

    def setup(self, ndims, image_size, upsample_factor, *args):
=======
    param_names = ["ndims", "image_size", "upscale_factor", "dtype"]
    params = [(2, 3), (32, 100), (1, 5, 10), (np.complex64, np.complex128)]

    def setup(self, ndims, image_size, upscale_factor, dtype, *args):
>>>>>>> 8db28f02
        if phase_cross_correlation is None:
            raise NotImplementedError("phase_cross_correlation unavailable")
        shifts = (-2.3, 1.7, 5.4, -3.2)[:ndims]
        phantom = img_as_float(
            data.binary_blobs(length=image_size, n_dim=ndims))
        self.reference_image = np.fft.fftn(phantom).astype(dtype, copy=False)
        self.shifted_image = ndi.fourier_shift(self.reference_image, shifts)
        self.shifted_image = self.shifted_image.astype(dtype, copy=False)

<<<<<<< HEAD
    def time_phase_cross_correlation(self, ndims, image_size, upsample_factor):
        result = phase_cross_correlation(self.reference_image,
                                         self.shifted_image,
                                         upsample_factor=upsample_factor,
=======
    def time_phase_cross_correlation(self, ndims, image_size, upscale_factor,
                                     *args):
        result = phase_cross_correlation(self.reference_image,
                                         self.shifted_image,
                                         upsample_factor=upscale_factor,
>>>>>>> 8db28f02
                                         space="fourier")

    def peakmem_reference(self, *args):
        """Provide reference for memory measurement with empty benchmark.
        Peakmem benchmarks measure the maximum amount of RAM used by a
        function. However, this maximum also includes the memory used
        during the setup routine (as of asv 0.2.1; see [1]_).
        Measuring an empty peakmem function might allow us to disambiguate
        between the memory used by setup and the memory used by target (see
        other ``peakmem_`` functions below).
        References
        ----------
        .. [1]: https://asv.readthedocs.io/en/stable/writing_benchmarks.html#peak-memory
        """
        pass

    def peakmem_phase_cross_correlation(self, ndims, image_size,
<<<<<<< HEAD
                                        upsample_factor):
        result = phase_cross_correlation(self.reference_image,
                                         self.shifted_image,
                                         upsample_factor=upsample_factor,
=======
                                        upscale_factor, *args):
        result = phase_cross_correlation(self.reference_image,
                                         self.shifted_image,
                                         upsample_factor=upscale_factor,
>>>>>>> 8db28f02
                                         space="fourier")<|MERGE_RESOLUTION|>--- conflicted
+++ resolved
@@ -44,17 +44,11 @@
 
 class PhaseCrossCorrelationRegistration:
     """Benchmarks for registration.phase_cross_correlation in scikit-image"""
-<<<<<<< HEAD
-    param_names = ["ndims", "image_size", "upsample_factor"]
-    params = [(2, 3), (32, 100), (1, 5, 10)]
 
-    def setup(self, ndims, image_size, upsample_factor, *args):
-=======
-    param_names = ["ndims", "image_size", "upscale_factor", "dtype"]
+    param_names = ["ndims", "image_size", "upsample_factor", "dtype"]
     params = [(2, 3), (32, 100), (1, 5, 10), (np.complex64, np.complex128)]
 
-    def setup(self, ndims, image_size, upscale_factor, dtype, *args):
->>>>>>> 8db28f02
+    def setup(self, ndims, image_size, upsample_factor, dtype, *args):
         if phase_cross_correlation is None:
             raise NotImplementedError("phase_cross_correlation unavailable")
         shifts = (-2.3, 1.7, 5.4, -3.2)[:ndims]
@@ -64,18 +58,11 @@
         self.shifted_image = ndi.fourier_shift(self.reference_image, shifts)
         self.shifted_image = self.shifted_image.astype(dtype, copy=False)
 
-<<<<<<< HEAD
-    def time_phase_cross_correlation(self, ndims, image_size, upsample_factor):
+    def time_phase_cross_correlation(self, ndims, image_size, upsample_factor,
+                                     *args):
         result = phase_cross_correlation(self.reference_image,
                                          self.shifted_image,
                                          upsample_factor=upsample_factor,
-=======
-    def time_phase_cross_correlation(self, ndims, image_size, upscale_factor,
-                                     *args):
-        result = phase_cross_correlation(self.reference_image,
-                                         self.shifted_image,
-                                         upsample_factor=upscale_factor,
->>>>>>> 8db28f02
                                          space="fourier")
 
     def peakmem_reference(self, *args):
@@ -93,15 +80,8 @@
         pass
 
     def peakmem_phase_cross_correlation(self, ndims, image_size,
-<<<<<<< HEAD
-                                        upsample_factor):
+                                        upsample_factor, *args):
         result = phase_cross_correlation(self.reference_image,
                                          self.shifted_image,
                                          upsample_factor=upsample_factor,
-=======
-                                        upscale_factor, *args):
-        result = phase_cross_correlation(self.reference_image,
-                                         self.shifted_image,
-                                         upsample_factor=upscale_factor,
->>>>>>> 8db28f02
                                          space="fourier")