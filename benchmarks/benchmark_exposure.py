# See "Writing benchmarks" in the asv docs for more information.
# https://asv.readthedocs.io/en/latest/writing_benchmarks.html
import numpy as np

from skimage import data, img_as_float
from skimage.transform import rescale
from skimage import exposure


class ExposureSuite:
    """Benchmark for exposure routines in scikit-image."""
    def setup(self):
        self.image = img_as_float(data.moon())
        self.image = rescale(self.image, 2.0, anti_aliasing=False)
        # for Contrast stretching
        self.p2, self.p98 = np.percentile(self.image, (2, 98))

    def time_equalize_hist(self):
<<<<<<< HEAD
        result = exposure.equalize_hist(self.image)

    def time_equalize_adapthist(self):
        result = exposure.equalize_adapthist(self.image, clip_limit=0.03)

    def time_rescale_intensity(self):
        result = exposure.rescale_intensity(self.image,
                                            in_range=(self.p2, self.p98))
=======
        # Running it 10 times to achieve significant performance time.
        for i in range(10):
            result = exposure.equalize_hist(self.image)

    def time_histogram(self):
        # Running it 10 times to achieve significant performance time.
        for i in range(10):
            result = exposure.histogram(self.image)
>>>>>>> 7cd12184
<|MERGE_RESOLUTION|>--- conflicted
+++ resolved
@@ -16,7 +16,6 @@
         self.p2, self.p98 = np.percentile(self.image, (2, 98))
 
     def time_equalize_hist(self):
-<<<<<<< HEAD
         result = exposure.equalize_hist(self.image)
 
     def time_equalize_adapthist(self):
@@ -25,13 +24,7 @@
     def time_rescale_intensity(self):
         result = exposure.rescale_intensity(self.image,
                                             in_range=(self.p2, self.p98))
-=======
-        # Running it 10 times to achieve significant performance time.
-        for i in range(10):
-            result = exposure.equalize_hist(self.image)
-
     def time_histogram(self):
         # Running it 10 times to achieve significant performance time.
         for i in range(10):
-            result = exposure.histogram(self.image)
->>>>>>> 7cd12184
+            result = exposure.histogram(self.image)