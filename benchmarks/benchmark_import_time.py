from subprocess import run, PIPE
from sys import executable

class ImportSuite:
    """Benchmark the time it takes to import various modules"""
    params = [
        'numpy',
        'skimage',
        'skimage.feature',
        'skimage.morphology',
        'skimage.color',
        'skimage.io',
    ]
    param_names = ["package_name"]
    def setup(self, package_name):
        pass

<<<<<<< HEAD
    def timeraw_import(self, package_name):
        return "import " +  package_name
=======
    def time_import(self, package_name):
        results = run(executable + ' -c "import ' + package_name + '"',
            capture_output=True, stdin=PIPE, shell=True)
>>>>>>> 882ebd0e
<|MERGE_RESOLUTION|>--- conflicted
+++ resolved
@@ -15,11 +15,6 @@
     def setup(self, package_name):
         pass
 
-<<<<<<< HEAD
-    def timeraw_import(self, package_name):
-        return "import " +  package_name
-=======
     def time_import(self, package_name):
         results = run(executable + ' -c "import ' + package_name + '"',
-            capture_output=True, stdin=PIPE, shell=True)
->>>>>>> 882ebd0e
+            capture_output=True, stdin=PIPE, shell=True)