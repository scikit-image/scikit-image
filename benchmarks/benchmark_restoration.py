--- conflicted
+++ resolved
@@ -97,7 +97,6 @@
         restoration.richardson_lucy(self.volume_f32, self.psf_f32,
                                     iterations=1)
 
-<<<<<<< HEAD
     def time_gaussian_natural_prior_f64(self):
         restoration.gaussian_natural_prior(self.volume_f64, self.psf_f64)
 
@@ -109,7 +108,7 @@
 
     def peakmem_gaussian_natural_prior_f32(self):
         restoration.gaussian_natural_prior(self.volume_f32, self.psf_f32)
-=======
+
 
 class RollingBall(object):
     """Benchmark Rolling Ball algorithm."""
@@ -160,5 +159,4 @@
     def time_rollingball_threads(self, threads):
         restoration.rolling_ball(data.coins(), radius=100, num_threads=threads)
     time_rollingball_threads.params = range(0, 9)
-    time_rollingball_threads.param_names = ["threads"]
->>>>>>> 70c76fa8
+    time_rollingball_threads.param_names = ["threads"]