name: Build and Test Wheels
on:
  workflow_call:
    inputs:
      CIBW_ENVIRONMENT:
        required: false
        type: string
        default: PIP_PREFER_BINARY=1
      CIBW_BUILD_FRONTEND:
        required: false
        type: string
      CIBW_TEST_REQUIRES:
        required: false
        type: string
        default: "-r requirements/default.txt -r requirements/test.txt"
      CIBW_TEST_COMMAND:
        required: false
        type: string
        default: "pytest --pyargs skimage"

env:
  CIBW_BUILD_VERBOSITY: 2
  CIBW_TEST_REQUIRES: ${{ inputs.CIBW_TEST_REQUIRES }}
  CIBW_ENVIRONMENT: ${{ inputs.CIBW_ENVIRONMENT }}
  CIBW_BUILD_FRONTEND: ${{ inputs.CIBW_BUILD_FRONTEND }}
  CIBW_TEST_COMMAND: ${{inputs.CIBW_TEST_COMMAND }}

permissions:
  contents: read

jobs:
  build_linux_wheels:
    name: Build python ${{ matrix.cibw_python }} ${{ matrix.cibw_arch }} wheels on ${{ matrix.os }}
    runs-on: ${{ matrix.os }}
    strategy:
      fail-fast: false
      matrix:
        os: [ubuntu-latest]
        cibw_python: ["cp310-*", "cp311-*", "cp312-*", "cp313-*"]
        cibw_manylinux: [manylinux2014]
        cibw_arch: ["x86_64"]
    steps:
      - uses: actions/checkout@v4
        with:
          fetch-depth: 0
      - uses: actions/setup-python@v5
        name: Install Python
        with:
          python-version: "3.12"
      - name: Install cibuildwheel
        run: python -m pip install cibuildwheel
      - name: Setup free-threaded environment
        if: endsWith(matrix.cibw_python, 't-*')
        run: |
          ANACONDA_URL="https://pypi.anaconda.org/scientific-python-nightly-wheels/simple"
          NIGHTLY_INSTALL="pip install --pre -i $ANACONDA_URL cython numpy scipy pywavelets"
          TEST_COMMAND="PYTHON_GIL=0 pytest --pyargs skimage"
          echo "CIBW_PRERELEASE_PYTHONS=1" >> "$GITHUB_ENV"
          echo "CIBW_FREE_THREADED_SUPPORT=1" >> "$GITHUB_ENV"
          echo "CIBW_BEFORE_BUILD=$NIGHTLY_INSTALL" >> "$GITHUB_ENV"
          echo "CIBW_BEFORE_TEST=$NIGHTLY_INSTALL" >> "$GITHUB_ENV"
          echo "CIBW_TEST_COMMAND=$TEST_COMMAND" >> "$GITHUB_ENV"
      - name: Build the wheel
        run: python -m cibuildwheel --output-dir dist
        env:
          CIBW_BUILD: ${{ matrix.cibw_python }}
          CIBW_ARCHS_LINUX: ${{ matrix.cibw_arch }}
          CIBW_SKIP: "*-musllinux_*"
          CIBW_MANYLINUX_X86_64_IMAGE: ${{ matrix.cibw_manylinux }}
          CIBW_MANYLINUX_I686_IMAGE: ${{ matrix.cibw_manylinux }}
          CIBW_ENVIRONMENT_PASS_LINUX: SKIMAGE_LINK_FLAGS
          SKIMAGE_LINK_FLAGS: "-Wl,--strip-debug"
      - uses: actions/upload-artifact@v4
        with:
          name: wheels-linux-${{ matrix.cibw_arch }}-${{ strategy.job-index }}
          path: ./dist/*.whl

  build_linux_aarch64_wheels:
    name: Build python ${{ matrix.cibw_python }} aarch64 wheels on ${{ matrix.os }}
    runs-on: ${{ matrix.os }}
    strategy:
      fail-fast: false
      matrix:
        os: [ubuntu-latest]
        cibw_python: ["cp310-*", "cp311-*", "cp312-*", "cp313-*"]
        cibw_manylinux: [manylinux2014]
        cibw_arch: ["aarch64"]
    steps:
      - uses: actions/checkout@v4
        with:
          fetch-depth: 0
      - uses: actions/setup-python@v5
        name: Install Python
        with:
          python-version: "3.12"
      - name: Set up QEMU
        uses: docker/setup-qemu-action@v3
        with:
          platforms: arm64
      - name: Install cibuildwheel
        run: python -m pip install cibuildwheel
      - name: Build the wheel
        run: python -m cibuildwheel --output-dir dist
        env:
          CIBW_BUILD: ${{ matrix.cibw_python }}
          CIBW_SKIP: "*-musllinux_*"
          # skip aarch64 tests which often exceed the 6 hour time limit
          CIBW_TEST_SKIP: "*_aarch64"
          CIBW_ARCHS_LINUX: ${{ matrix.cibw_arch }}
          CIBW_MANYLINUX_X86_64_IMAGE: ${{ matrix.cibw_manylinux }}
          CIBW_MANYLINUX_I686_IMAGE: ${{ matrix.cibw_manylinux }}
          CIBW_ENVIRONMENT_PASS_LINUX: SKIMAGE_LINK_FLAGS
          SKIMAGE_LINK_FLAGS: "-Wl,--strip-debug"
      - uses: actions/upload-artifact@v4
        with:
          name: wheels-linux-${{ matrix.cibw_arch }}-${{ strategy.job-index }}
          path: ./dist/*.whl

  build_macos_wheels:
    name: Build python ${{ matrix.cibw_python }} ${{ matrix.cibw_arch }} wheels on ${{ matrix.os }}
    runs-on: ${{ matrix.os }}
    strategy:
      fail-fast: false
      matrix:
<<<<<<< HEAD
        os: [macos-latest]
        cibw_python: ["cp310-*", "cp311-*", "cp312-*"]
=======
        os: [macos-13]
        cibw_python: ["cp310-*", "cp311-*", "cp312-*", "cp313-*"]
>>>>>>> fc4ddc77
        # TODO: add "universal2" once a universal2 libomp is available
        cibw_arch: ["x86_64", "arm64"]

    steps:
      - uses: actions/checkout@v4
        with:
          fetch-depth: 0

      - uses: actions/setup-python@v5
        name: Install Python
        with:
          python-version: "3.12"

      - name: Install cibuildwheel
        run: |
          python -m pip install cibuildwheel

      - name: Build wheels for CPython Mac OS
        run: |
          # Make sure to use a libomp version binary compatible with the oldest
          # supported version of the macos SDK as libomp will be vendored into
          # the scikit-image wheels for macos. The list of binaries are in
          # https://packages.macports.org/libomp/.  Currently, the oldest
          # supported macos version is: High Sierra / 10.13. When upgrading
          # this, be sure to update the MACOSX_DEPLOYMENT_TARGET environment
          # variable accordingly. Note that Darwin_17 == High Sierra / 10.13.
          #
          # We need to set both MACOS_DEPLOYMENT_TARGET and MACOSX_DEPLOYMENT_TARGET
          # until there is a new release with this commit:
          # https://github.com/mesonbuild/meson-python/pull/309
          if [[ "$CIBW_ARCHS_MACOS" == arm64 ]]; then
              # SciPy requires 12.0 on arm to prevent kernel panics
              # https://github.com/scipy/scipy/issues/14688
              # so being conservative, we just do the same here
              export MACOSX_DEPLOYMENT_TARGET=12.0
              export MACOS_DEPLOYMENT_TARGET=12.0
              OPENMP_URL="https://anaconda.org/conda-forge/llvm-openmp/11.1.0/download/osx-arm64/llvm-openmp-11.1.0-hf3c4609_1.tar.bz2"
          else
              export MACOSX_DEPLOYMENT_TARGET=10.9
              export MACOS_DEPLOYMENT_TARGET=10.9
              OPENMP_URL="https://anaconda.org/conda-forge/llvm-openmp/11.1.0/download/osx-64/llvm-openmp-11.1.0-hda6cdc1_1.tar.bz2"
          fi
          echo MACOSX_DEPLOYMENT_TARGET=${MACOSX_DEPLOYMENT_TARGET}
          echo MACOS_DEPLOYMENT_TARGET=${MACOS_DEPLOYMENT_TARGET}

          # use conda to install llvm-openmp
          # Note that we do NOT activate the conda environment, we just add the
          # library install path to CFLAGS/CXXFLAGS/LDFLAGS below.
          sudo conda create -n build $OPENMP_URL
          PREFIX="/usr/local/miniconda/envs/build"
          export CC=/usr/bin/clang
          export CXX=/usr/bin/clang++
          export CPPFLAGS="$CPPFLAGS -Xpreprocessor -fopenmp"
          export CFLAGS="$CFLAGS -Wno-implicit-function-declaration -I$PREFIX/include"
          export CXXFLAGS="$CXXFLAGS -I$PREFIX/include"
          export LDFLAGS="$LDFLAGS -Wl,-S -Wl,-rpath,$PREFIX/lib -L$PREFIX/lib -lomp"

          python -m cibuildwheel --output-dir dist
        env:
          CIBW_BUILD: ${{ matrix.cibw_python }}
          CIBW_ARCHS_MACOS: ${{ matrix.cibw_arch }}
          CIBW_MANYLINUX_X86_64_IMAGE: manylinux1
          CIBW_MANYLINUX_I686_IMAGE: manylinux1
          CIBW_TEST_SKIP: "*-macosx_arm64"

      - uses: actions/upload-artifact@v4
        with:
          name: wheels-macos-${{ matrix.cibw_arch }}-${{ strategy.job-index }}
          path: ./dist/*.whl

  build_windows_wheels:
    name: Build ${{ matrix.cibw_python }} ${{ matrix.cibw_arch }} wheels on ${{ matrix.os }}
    runs-on: ${{ matrix.os }}
    strategy:
      fail-fast: false
      matrix:
        os: [windows-latest]
        cibw_arch: ["AMD64"]
        cibw_python: ["cp310-*", "cp311-*", "cp312-*", "cp313-*"]

    steps:
      - uses: actions/checkout@v4
        with:
          fetch-depth: 0

      - uses: actions/setup-python@v5
        name: Install Python
        with:
          python-version: "3.12"

      - name: Install cibuildwheel and add clang-cl to path
        run: |
          python -m pip install cibuildwheel

      - name: Build AMD64 Windows wheels for CPython
        if: matrix.cibw_arch == 'AMD64'
        # To avoid "LINK : fatal error LNK1158: cannot run 'rc.exe'"
        # we explicitly add rc.exe to path using the method from:
        # https://github.com/actions/virtual-environments/issues/294#issuecomment-588090582
        # with additional -arch=x86 flag to vsdevcmd.bat
        run: |
          function Invoke-VSDevEnvironment {
            $vswhere = "${env:ProgramFiles(x86)}\Microsoft Visual Studio\Installer\vswhere.exe"
              $installationPath = & $vswhere -prerelease -legacy -latest -property installationPath
              $Command = Join-Path $installationPath "Common7\Tools\vsdevcmd.bat"
            & "${env:COMSPEC}" /s /c "`"$Command`" -arch=amd64 -no_logo && set" | Foreach-Object {
                  if ($_ -match '^([^=]+)=(.*)') {
                      [System.Environment]::SetEnvironmentVariable($matches[1], $matches[2])
                  }
              }
          }
          Invoke-VSDevEnvironment
          Get-Command rc.exe | Format-Table -AutoSize
          python -m cibuildwheel --output-dir dist
        env:
          # define CC, CXX so meson will use clang-cl instead of MSVC
          CC: clang-cl
          CXX: clang-cl
          CIBW_BUILD: ${{ matrix.cibw_python }}
          CIBW_ARCHS_WINDOWS: ${{ matrix.cibw_arch }}
          # -Wl,-S equivalent to gcc's -Wl,--strip-debug
          LDFLAGS: "-Wl,-S"

      - uses: actions/upload-artifact@v4
        with:
          name: wheels-windows-${{ matrix.cibw_arch }}-${{ strategy.job-index }}
          path: ./dist/*.whl<|MERGE_RESOLUTION|>--- conflicted
+++ resolved
@@ -122,13 +122,8 @@
     strategy:
       fail-fast: false
       matrix:
-<<<<<<< HEAD
-        os: [macos-latest]
-        cibw_python: ["cp310-*", "cp311-*", "cp312-*"]
-=======
         os: [macos-13]
         cibw_python: ["cp310-*", "cp311-*", "cp312-*", "cp313-*"]
->>>>>>> fc4ddc77
         # TODO: add "universal2" once a universal2 libomp is available
         cibw_arch: ["x86_64", "arm64"]
 
