--- conflicted
+++ resolved
@@ -47,7 +47,7 @@
       matrix:
         os: [
             windows-latest,
-            # windows-11-arm, # need a separate PR for this, problem with python version discovery
+            windows-11-arm,
           ]
         build: ["cp31{1,2}*", "cp313*", "cp314*"]
 
@@ -75,16 +75,6 @@
     strategy:
       fail-fast: false
       matrix:
-<<<<<<< HEAD
-        os: [windows-latest, windows-11-arm]
-        cibw_arch: ["AMD64", "ARM64"]
-        cibw_python: ["cp311-*", "cp312-*", "cp313-*"]
-        exclude:
-          - os: windows-latest
-            cibw_arch: AMD64
-          - os: windows-11-arm
-            cibw_arch: ARM64
-=======
         os: [ubuntu-latest, ubuntu-22.04-arm]
         build:
           [
@@ -96,87 +86,14 @@
             "cp314*musllinux*",
           ]
 
->>>>>>> a1121d3c
     steps:
       - uses: actions/checkout@v5
         with:
           fetch-depth: 0
           persist-credentials: false
-<<<<<<< HEAD
-          
-      - uses: actions/setup-python@v5
-        name: Install Python
-        with:
-          python-version: "3.12"
-          cache: "pip"
-          cache-dependency-path: "requirements/*.txt"
-          
-      - name: Install cibuildwheel and add clang-cl to path
-        run: |
-          python -m pip install cibuildwheel
-          
-      - name: Set up LLVM for Windows ARM64
-        if: matrix.cibw_arch == 'ARM64'
-        uses: ./.github/windows_arm64_steps
-        
-      - name: Build AMD64 Windows wheels for CPython
-        if: matrix.cibw_arch == 'AMD64'
-        # To avoid "LINK : fatal error LNK1158: cannot run 'rc.exe'"
-        # we explicitly add rc.exe to path using the method from:
-        # https://github.com/actions/virtual-environments/issues/294#issuecomment-588090582
-        # with additional -arch=x86 flag to vsdevcmd.bat
-        run: |
-          function Invoke-VSDevEnvironment {
-            $vswhere = "${env:ProgramFiles(x86)}\Microsoft Visual Studio\Installer\vswhere.exe"
-              $installationPath = & $vswhere -prerelease -legacy -latest -property installationPath
-              $Command = Join-Path $installationPath "Common7\Tools\vsdevcmd.bat"
-            & "${env:COMSPEC}" /s /c "`"$Command`" -arch=amd64 -no_logo && set" | Foreach-Object {
-                  if ($_ -match '^([^=]+)=(.*)') {
-                      [System.Environment]::SetEnvironmentVariable($matches[1], $matches[2])
-                  }
-              }
-          }
-          Invoke-VSDevEnvironment
-          Get-Command rc.exe | Format-Table -AutoSize
-          python -m cibuildwheel --output-dir dist
-        env:
-          # define CC, CXX so meson will use clang-cl instead of MSVC
-          CC: clang-cl
-          CXX: clang-cl
-          CIBW_BUILD: ${{ matrix.cibw_python }}
-          CIBW_ARCHS_WINDOWS: ${{ matrix.cibw_arch }}
-          # -Wl,-S equivalent to gcc's -Wl,--strip-debug
-          LDFLAGS: "-Wl,-S"
-          
-      - name: Build ARM64 Windows wheels for CPython
-        if: matrix.cibw_arch == 'ARM64'
-        # To avoid "LINK : fatal error LNK1158: cannot run 'rc.exe'"
-        # we explicitly add rc.exe to path using the method from:
-        # https://github.com/actions/virtual-environments/issues/294#issuecomment-588090582
-        # with additional -arch=x86 flag to vsdevcmd.bat
-        run: |
-          function Invoke-VSDevEnvironment {
-            $vswhere = "${env:ProgramFiles(x86)}\Microsoft Visual Studio\Installer\vswhere.exe"
-              $installationPath = & $vswhere -prerelease -legacy -latest -property installationPath
-              $Command = Join-Path $installationPath "Common7\Tools\vsdevcmd.bat"
-            & "${env:COMSPEC}" /s /c "`"$Command`" -arch=arm64 -no_logo && set" | Foreach-Object {
-                  if ($_ -match '^([^=]+)=(.*)') {
-                      [System.Environment]::SetEnvironmentVariable($matches[1], $matches[2])
-                  }
-              }
-          }
-          Invoke-VSDevEnvironment
-          Get-Command rc.exe | Format-Table -AutoSize
-          python -m cibuildwheel --output-dir dist
-        env:
-          CIBW_BUILD: ${{ matrix.cibw_python }}
-          CIBW_ARCHS_WINDOWS: ${{ matrix.cibw_arch }}
-          LDFLAGS: "-Wl,-S"
-=======
       - uses: pypa/cibuildwheel@v3.2.1
         env:
           CIBW_BUILD: ${{ matrix.build }}
->>>>>>> a1121d3c
       - uses: actions/upload-artifact@v4
         with:
           name: wheels-${{ matrix.os }}-${{ matrix.arch }}-${{ github.job }}-${{ strategy.job-index }}
