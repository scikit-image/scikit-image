--- conflicted
+++ resolved
@@ -254,10 +254,9 @@
           name: wheels-windows-${{ matrix.cibw_arch }}-${{ strategy.job-index }}
           path: ./dist/*.whl
 
-<<<<<<< HEAD
   # This job uses cibuildwheel to build wheels for Pyodide, unlike the one
-  # in emscripten.yaml which uses a more traditional workflow and has a bit
-  # of manual setup. The Pyodide version we build against here is largely
+  # in emscripten.yaml which uses a more traditional workflow and has some
+  # manual setup. The Pyodide version we build against here is largely
   # controlled by cibuildwheel's at the moment.
   build_pyodide_wheel:
     name: Build python cp312-* pyodide_wasm32 wheels on ubuntu-latest
@@ -268,7 +267,7 @@
           persist-credentials: false
 
       - name: Build and test scikit-image for Pyodide
-        uses: pypa/cibuildwheel@v2.23.0 # builds for Pyodide 0.27
+        uses: pypa/cibuildwheel@v2.23.3
         with:
           output-dir: dist
         env:
@@ -280,7 +279,7 @@
           # Don't use the cache provider plugin, as it doesn't work with Pyodide
           # right now: https://github.com/pypa/cibuildwheel/issues/1966
           CIBW_TEST_COMMAND_PYODIDE: "pytest -svra -p no:cacheprovider --pyargs skimage"
-=======
+
   report-failures:
     runs-on: ubuntu-latest
     needs:
@@ -288,6 +287,7 @@
       - build_linux_aarch64_wheels
       - build_macos_wheels
       - build_windows_wheels
+      - build_pyodide_wheel
     if: ${{ always() && github.ref == 'refs/heads/main' && contains(needs.*.result, 'failure') }}
     permissions:
       issues: write
@@ -298,5 +298,4 @@
           GITHUB_TOKEN: ${{ secrets.GITHUB_TOKEN }}
           BUILD_TYPE: "wheels build"
         with:
-          filename: .github/MAIN_FAIL_TEMPLATE.md
->>>>>>> 24255845
+          filename: .github/MAIN_FAIL_TEMPLATE.md