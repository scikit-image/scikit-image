name: Build Wheels and Release
on:
  push:
    tags:
      - v*
    branches:
      - maintenance/**
  pull_request:
    paths:
      - ".github/workflows/wheels-test-and-release.yaml"
      - ".github/workflows/wheels-recipe.yaml"

concurrency:
  # Cancel previous workflows on the same branch
  group: ${{ github.workflow }}-${{ github.ref }}
  cancel-in-progress: true

permissions:
  contents: read

jobs:
  call-workflow-build-wheels:
    uses: ./.github/workflows/wheels-recipe.yaml

  build_sdist:
    name: Build source distribution
    runs-on: ubuntu-latest
    permissions:
      id-token: write # IMPORTANT: this permission is mandatory for trusted publishing
      attestations: write # for GitHub attestations
    steps:
      - uses: actions/checkout@v5
        with:
          persist-credentials: false
<<<<<<< HEAD
      - uses: hynek/build-and-inspect-python-package@v2
=======

      - uses: actions/setup-python@v6
        name: Install Python
>>>>>>> 959c3b85
        with:
          attest-build-provenance-github: ${{ github.event_name == 'push' && 'true' || 'false' }}
          skip-wheel: "true"

<<<<<<< HEAD
  deploy:
    name: Release
    needs: [call-workflow-build-wheels, build_sdist]
    if: github.repository_owner == 'scikit-image' && startsWith(github.ref, 'refs/tags/v') && always()
    runs-on: ubuntu-latest
    environment: release
    permissions:
      id-token: write # IMPORTANT: this permission is mandatory for trusted publishing
    steps:
      - uses: actions/download-artifact@v4
=======
      - uses: actions/download-artifact@v5
>>>>>>> 959c3b85
        id: download
        with:
          pattern: wheels-*
          merge-multiple: true
          path: ./dist

<<<<<<< HEAD
      - uses: actions/download-artifact@v4
        id: download-sdist
=======
      - name: Install sdist build dependencies
        run: |
          source .github/scripts/setup-build-env.sh

      - name: Build the source distribution
        run: |
          SK_VERSION=$(git describe --tags)
          spin sdist -- --no-isolation --skip-dependency-check
          ls -la ${{ github.workspace }}/dist

      - name: Generate artifact attestation for sdist and wheels
        uses: actions/attest-build-provenance@977bb373ede98d70efdf65b84cb5f73e068dcc2a # v3.0.0
>>>>>>> 959c3b85
        with:
          name: Packages
          path: ./dist

      # We prefer to release wheels before source because otherwise there is a
      # small window during which users who pip install scikit-image will require compilation.
      - name: Publish package distributions to PyPI
        uses: pypa/gh-action-pypi-publish@ed0c53931b1dc9bd32cbe73a98c7f6766f8a527e # v1.13.0

      - name: Github release
        uses: softprops/action-gh-release@v2
        env:
          GITHUB_TOKEN: ${{ secrets.GITHUB_TOKEN }}
          GITHUB_REPOSITORY: ${{ github.repository }}<|MERGE_RESOLUTION|>--- conflicted
+++ resolved
@@ -32,18 +32,11 @@
       - uses: actions/checkout@v5
         with:
           persist-credentials: false
-<<<<<<< HEAD
       - uses: hynek/build-and-inspect-python-package@v2
-=======
-
-      - uses: actions/setup-python@v6
-        name: Install Python
->>>>>>> 959c3b85
         with:
           attest-build-provenance-github: ${{ github.event_name == 'push' && 'true' || 'false' }}
           skip-wheel: "true"
 
-<<<<<<< HEAD
   deploy:
     name: Release
     needs: [call-workflow-build-wheels, build_sdist]
@@ -54,32 +47,14 @@
       id-token: write # IMPORTANT: this permission is mandatory for trusted publishing
     steps:
       - uses: actions/download-artifact@v4
-=======
-      - uses: actions/download-artifact@v5
->>>>>>> 959c3b85
         id: download
         with:
           pattern: wheels-*
           merge-multiple: true
           path: ./dist
 
-<<<<<<< HEAD
       - uses: actions/download-artifact@v4
         id: download-sdist
-=======
-      - name: Install sdist build dependencies
-        run: |
-          source .github/scripts/setup-build-env.sh
-
-      - name: Build the source distribution
-        run: |
-          SK_VERSION=$(git describe --tags)
-          spin sdist -- --no-isolation --skip-dependency-check
-          ls -la ${{ github.workspace }}/dist
-
-      - name: Generate artifact attestation for sdist and wheels
-        uses: actions/attest-build-provenance@977bb373ede98d70efdf65b84cb5f73e068dcc2a # v3.0.0
->>>>>>> 959c3b85
         with:
           name: Packages
           path: ./dist
