# Workflow to build and test wheels
name: Test

on: push

jobs:

  test_skimage_linux:
    name: linux-cp${{ matrix.python-version }}-${{ matrix.OPTIONS_NAME }}
    runs-on: ubuntu-latest
    env:
        BUILD_DOCS: 1
        TEST_EXAMPLES: 0

    strategy:
      # Ensure that a wheel builder finishes even if another fails
      fail-fast: false
      matrix:
        python-version: [3.6, 3.7, 3.8, 3.9]
        PIP_FLAGS: [""]
        MINIMUM_REQUIREMENTS: [0]
        QT: ["PyQt5"]
        WITH_PYSIDE: [0]
        BUILD_DOCS: [1]
        PYTHONOPTIMIZE: [0]
        TEST_EXAMPLES: [0]
        OPTIONAL_DEPS: [0]
        OPTIONS_NAME: ["default"]
        include:
          - platform_id: manylinux_x86_64
            python-version: 3.7
            MINIMUM_REQUIREMENTS: 1
            BUILD_DOCS: 0
            OPTIONAL_DEPS: 0
            # Test miminum requirements (don't build docs there is a problem
            # with dask and astropy)
            OPTIONS_NAME: "mini-req"
          - platform_id: manylinux_x86_64
            python-version: 3.7
            MINIMUM_REQUIREMENTS: 1
            OPTIONAL_DEPS: 1
            BUILD_DOCS: 0
            OPTIONS_NAME: "mini-req-optional-deps"
          - platform_id: manylinux_x86_64
            python-version: 3.8
            PIP_FLAGS: "--pre"
            # test pre-releases
            OPTIONS_NAME: "pre"
          - platform_id: manylinux_x86_64
            python-version: 3.7
            BUILD_DOCS: 1
            OPTIONAL_DEPS: 1
            OPTIONS_NAME: "optional-deps"
          - platform_id: manylinux_x86_64
            python-version: 3.7
            PYTHONOPTIMIZE: 2
            BUILD_DOCS: 0
            OPTIONS_NAME: "optimize"


    steps:
      - name: Checkout scikit-image
        uses: actions/checkout@v1

      - name: Setup Python
        uses: actions/setup-python@v2
        with:
          python-version: ${{ matrix.python-version}}

      - name: Build package
        env:
            VERSION: ${{ matrix.python-version }}
            PYTHONOPTIMIZE: ${{ matrix.PYTHONOPTIMIZE }}
            MINIMUM_REQUIREMENTS: ${{ matrix.MINIMUM_REQUIREMENTS }}
            PIP_FLAGS: ${{ matrix.PIP_FLAGS }}
        run: |
            set -ex
            source tools/github/before_install.sh
            python setup.py sdist
            pip install -vv -e .;

      - name: Run tests
        env:
            PIP_FLAGS: ${{ matrix.PIP_FLAGS }}
            MINIMUM_REQUIREMENTS: ${{ matrix.MINIMUM_REQUIREMENTS }}
            QT: ${{ matrix.QT }}
            WITH_PYSIDE: ${{ matrix.WITH_PYSIDE }}
            BUILD_DOCS: ${{ matrix.BUILD_DOCS }}
            TEST_EXAMPLES: ${{ matrix.TEST_EXAMPLES }}
            OPTIONAL_DEPS: ${{ matrix.OPTIONAL_DEPS }}
        run: |
            echo $PIP_FLAGS
            pip install $PIP_FLAGS -r requirements/test.txt
            export MPL_DIR=`python -c 'import matplotlib; print(matplotlib.get_configdir())'`
            mkdir -p ${MPL_DIR}
            touch ${MPL_DIR}/matplotlibrc
            if [[ "${OPTIONAL_DEPS}" == "1" ]]; then
                pip install -r ./requirements/optional.txt
                if [[ "${EXTRA_DEPS}" != "0" ]]; then
                # Extra deps need compilation, and it may not always be possible to
                # compile them easily on all platforms
                    pip install -r ./requirements/extras.txt
                fi
            fi
            source tools/github/script.sh



  test_skimage_macos:
    name: macos-cp${{ matrix.python-version }}
    runs-on: macos-latest

    strategy:
      # Ensure that a wheel builder finishes even if another fails
      fail-fast: false
      matrix:
        python-version: [3.6, 3.7, 3.8, 3.9]
        QT: ["PyQt5"]
        BUILD_DOCS: [1]
        TEST_EXAMPLES: [0]
        OPTIONAL_DEPS: [1]
        OPTIONS_NAME: ["default"]
        include:
<<<<<<< HEAD
          - python-version: 3.6
            OPTIONAL_DEPS: 0 
        exclude:
          - python-version: 3.6
            OPTIONAL_DEPS: 1
        
=======
          - os: macos-latest
            platform_id: macosx_x86_64

>>>>>>> 39ecf548
    env:
        BUILD_DOCS: 1
        TEST_EXAMPLES: 0
        CC: /usr/bin/clang
        CXX: /usr/bin/clang++
        CPPFLAGS: "-Xpreprocessor -fopenmp"
        CFLAGS: "-Wno-implicit-function-declaration -I/usr/local/opt/libomp/include"
        CXXFLAGS: "-I/usr/local/opt/libomp/include"
        LDFLAGS: "-Wl,-rpath,/usr/local/opt/libomp/lib -L/usr/local/opt/libomp/lib -lomp"

    steps:
      - name: Checkout scikit-image
        uses: actions/checkout@v1

      - name: Setup Python
        uses: actions/setup-python@v2
        with:
          python-version: ${{ matrix.python-version}}

      - name: OSX configuration
        run: |
            # OpenMP is not present on macOS by default
            set -ex
            brew install libomp

      - name: Build package
        run: |
            set -ex
            source tools/github/before_install.sh
            python setup.py sdist
            pip install -vv --no-build-isolation -e .;

      - name: Run tests
        run: |
            pip install $PIP_FLAGS -r requirements/test.txt
            export MPL_DIR=`python -c 'import matplotlib; print(matplotlib.get_configdir())'`
            mkdir -p ${MPL_DIR}
            touch ${MPL_DIR}/matplotlibrc
            pip install -r ./requirements/optional.txt
            pip install -r ./requirements/extras.txt
            source tools/github/install_qt.sh
            source tools/github/script.sh

<|MERGE_RESOLUTION|>--- conflicted
+++ resolved
@@ -121,18 +121,11 @@
         OPTIONAL_DEPS: [1]
         OPTIONS_NAME: ["default"]
         include:
-<<<<<<< HEAD
           - python-version: 3.6
             OPTIONAL_DEPS: 0 
         exclude:
           - python-version: 3.6
             OPTIONAL_DEPS: 1
-        
-=======
-          - os: macos-latest
-            platform_id: macosx_x86_64
-
->>>>>>> 39ecf548
     env:
         BUILD_DOCS: 1
         TEST_EXAMPLES: 0
