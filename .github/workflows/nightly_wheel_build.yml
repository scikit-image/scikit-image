--- conflicted
+++ resolved
@@ -2,16 +2,11 @@
 on:
   workflow_dispatch:
   schedule:
-<<<<<<< HEAD
-    # this cron is ran every Sunday at midnight UTC
-    - cron: "0 0 * * 0"
+    - cron: "27 11 * * SUN" # every Sunday at 11:27 UTC
   push:
     branches:
       - maintenance/**
 
-=======
-    - cron: "27 11 * * SUN" # every Sunday at 11:27 UTC
->>>>>>> 604d0776
 env:
   CIBW_BUILD_VERBOSITY: 2
   CIBW_TEST_REQUIRES: "-r requirements/default.txt -r requirements/test.txt"
