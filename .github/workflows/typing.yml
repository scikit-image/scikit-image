# Workflow to generate and test type annotations
name: Typing

on: [push, pull_request, merge_group]

concurrency:
  # Cancel previously triggered workflows for the same PR
  group: ${{ github.workflow }}-${{ github.event.pull_request.number || github.sha }}
  cancel-in-progress: true

permissions:
  contents: read

env:
  # Many color libraries just need this variable to be set to any value.
  # Set it to 3 to support 8-bit color graphics (256 colors per channel)
  # for libraries that care about the value set.
  FORCE_COLOR: 3
  MYPYPATH: ${{ github.workspace }}/stubs

jobs:
  docstub:
    name: Test docstub
    runs-on: ubuntu-latest

    steps:
      - name: Clone scikit-image
        uses: actions/checkout@v4
        with:
          fetch-depth: 0
          persist-credentials: false

      - name: Set up Python
        uses: actions/setup-python@v5
        with:
          python-version: 3.13
          cache: "pip"
          cache-dependency-path: "requirements/*.txt"

      - name: Install build dependencies
        env:
          PIP_FLAGS: ${{ matrix.PIP_FLAGS }}
        run: |
          source .github/scripts/setup-build-env.sh

      - name: Build and install from source
        run: |
          pip install -v --no-build-isolation .

      - name: Install docstub
        run: |
          pip install docstub==0.3.0.post0
          docstub --version

      - name: Create stubs with docstub
        shell: bash
        run: |
<<<<<<< HEAD
          docstub run --verbose --group-errors --allow-errors=714 \
              --out-dir ${MYPYPATH}/skimage skimage/
=======
          echo -e "## docstub output\n\`\`\`" >> $GITHUB_STEP_SUMMARY
          (set -o pipefail && \
           docstub run --verbose --group-errors --allow-errors=723 \
                       --out-dir ${MYPYPATH}/skimage skimage/\
           2>&1 | tee -a $GITHUB_STEP_SUMMARY)
           echo -e "\`\`\`" >> $GITHUB_STEP_SUMMARY
>>>>>>> 081dbc19

      - uses: actions/upload-artifact@v4
        with:
          name: skimage-stubs
          path: ${MYPYPATH}<|MERGE_RESOLUTION|>--- conflicted
+++ resolved
@@ -53,19 +53,13 @@
           docstub --version
 
       - name: Create stubs with docstub
-        shell: bash
         run: |
-<<<<<<< HEAD
-          docstub run --verbose --group-errors --allow-errors=714 \
-              --out-dir ${MYPYPATH}/skimage skimage/
-=======
           echo -e "## docstub output\n\`\`\`" >> $GITHUB_STEP_SUMMARY
           (set -o pipefail && \
-           docstub run --verbose --group-errors --allow-errors=723 \
+           docstub run --verbose --group-errors --allow-errors=714 \
                        --out-dir ${MYPYPATH}/skimage skimage/\
            2>&1 | tee -a $GITHUB_STEP_SUMMARY)
            echo -e "\`\`\`" >> $GITHUB_STEP_SUMMARY
->>>>>>> 081dbc19
 
       - uses: actions/upload-artifact@v4
         with:
