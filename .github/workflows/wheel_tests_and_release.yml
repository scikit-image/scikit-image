name: Build Wheels and Release
on:
  push:
    tags:
      - 'v*'
      - 'buildwheels*'
env:
  CIBW_BUILD_VERBOSITY: 2
  CIBW_TEST_REQUIRES: "-r requirements/test.txt"
  CIBW_TEST_COMMAND: pytest --pyargs skimage
  CIBW_ENVIRONMENT: PIP_PREFER_BINARY=1
  # (currently not avaialable for scipy)
  CIBW_ARCHS_MACOS: x86_64 # TODO: add arm64 universal2


jobs:
  build_linux_37_and_above_wheels:
    name: Build python ${{ matrix.cibw_python }} ${{ matrix.cibw_arch }} wheels on ${{ matrix.os }}
    runs-on: ${{ matrix.os }}
    strategy:
      fail-fast: false
      matrix:
        os: [ubuntu-18.04]
        cibw_python: [ "cp38-*", "cp39-*"]
        cibw_manylinux: [ manylinux2014 ]
        cibw_arch: [ "x86_64", "i686" ]
        include:
          - os: ubuntu-18.04
            cibw_python: "cp37-*"
            cibw_manylinux: manylinux2010
            cibw_arch: x86_64
          - os: ubuntu-18.04
            cibw_python: "cp37-*"
            cibw_manylinux: manylinux2010
            cibw_arch: i686
          - os: ubuntu-18.04
            cibw_python: "cp310-*"
            cibw_manylinux: manylinux2014
            cibw_arch: x86_64
            # exclude i686 on Python 3.10 (No NumPy or SciPy wheels available)
    steps:
      - uses: actions/checkout@v2
        with:
          fetch-depth: 0
      - uses: actions/setup-python@v2
        name: Install Python
        with:
          python-version: '3.7'
      - name: Install cibuildwheel
        run: |
          python -m pip install cibuildwheel
      - name: Build the wheel
        run: |
          python -m cibuildwheel --output-dir dist
        env:
          CIBW_BUILD: ${{ matrix.cibw_python }}
          CIBW_ARCHS_LINUX: ${{ matrix.cibw_arch }}
          CIBW_SKIP: "*-musllinux_*"
          CIBW_MANYLINUX_X86_64_IMAGE: ${{ matrix.cibw_manylinux }}
          CIBW_MANYLINUX_I686_IMAGE: ${{ matrix.cibw_manylinux }}
      - uses: actions/upload-artifact@v2
        with:
          name: wheels
          path: ./dist/*.whl

  build_linux_aarch64_wheels:
    name: Build python ${{ matrix.cibw_python }} aarch64 wheels on ${{ matrix.os }}
    runs-on: ${{ matrix.os }}
    strategy:
      fail-fast: false
      matrix:
        os: [ubuntu-18.04]
        cibw_python: [ "cp37-*", "cp38-*" , "cp39-*" , "cp310-*" ]
        cibw_manylinux: [ manylinux2014 ]
    steps:
      - uses: actions/checkout@v2
        with:
          fetch-depth: 0
      - uses: actions/setup-python@v2
        name: Install Python
        with:
          python-version: '3.7'
      - name: Set up QEMU
        uses: docker/setup-qemu-action@v1
        with:
          platforms: arm64
      - name: Install cibuildwheel
        run: |
          python -m pip install cibuildwheel
      - name: Build the wheel
        run: |
          python -m cibuildwheel --output-dir dist
        env:
          CIBW_BUILD: ${{ matrix.cibw_python }}
          CIBW_SKIP: "*-musllinux_*"
          # skip aarch64 tests which often exceed the 6 hour time limit
          CIBW_TEST_SKIP: "*_aarch64"
          CIBW_ARCHS_LINUX: aarch64
          CIBW_MANYLINUX_X86_64_IMAGE: ${{ matrix.cibw_manylinux }}
          CIBW_MANYLINUX_I686_IMAGE: ${{ matrix.cibw_manylinux }}
      - uses: actions/upload-artifact@v2
        with:
          name: wheels
          path: ./dist/*.whl

  build_macos_wheels:
    name: Build wheels on ${{ matrix.os }}
    runs-on: ${{ matrix.os }}
    strategy:
      fail-fast: false
      matrix:
        os: [macos-latest]
    env:
      MACOSX_DEPLOYMENT_TARGET: "10.13"
    steps:
      - uses: actions/checkout@v2
        with:
          fetch-depth: 0

      - uses: actions/setup-python@v2
        name: Install Python
        with:
          python-version: '3.7'

      - name: Install cibuildwheel
        run: |
          python -m pip install cibuildwheel
      - name: Build wheels for CPython Mac OS
        run: |
          # Make sure to use a libomp version binary compatible with the oldest
          # supported version of the macos SDK as libomp will be vendored into
          # the scikit-image wheels for macos. The list of binaries are in
          # https://packages.macports.org/libomp/.  Currently, the oldest
          # supported macos version is: High Sierra / 10.13. When upgrading
          # this, be sure to update the MACOSX_DEPLOYMENT_TARGET environment
          # variable accordingly. Note that Darwin_17 == High Sierra / 10.13.
          wget https://packages.macports.org/libomp/libomp-11.0.1_0+universal.darwin_17.i386-x86_64.tbz2 -O libomp.tbz2
          sudo tar -C / -xvjf libomp.tbz2 opt
          python -m cibuildwheel --output-dir dist
        env:
          CIBW_BUILD: "cp3?-* cp310-*"
          CIBW_SKIP: "cp36-*"
          CIBW_MANYLINUX_X86_64_IMAGE: manylinux1
          CIBW_MANYLINUX_I686_IMAGE: manylinux1
          # CIBW_BEFORE_BUILD: pip install certifi numpy==1.19.3
          CC: /usr/bin/clang
          CXX: /usr/bin/clang++
          CPPFLAGS: "-Xpreprocessor -fopenmp"
          CFLAGS: "-Wno-implicit-function-declaration -I/opt/local/include/libomp"
          CXXFLAGS: "-I/opt/local/include/libomp"
          LDFLAGS: "-Wl,-rpath,/opt/local/lib/libomp -L/opt/local/lib/libomp -lomp"

      - uses: actions/upload-artifact@v2
        with:
          name: wheels
          path: ./dist/*.whl

  build_windows_wheels:
    name: Build ${{ matrix.cibw_arch }} wheels on ${{ matrix.os }}
    runs-on: ${{ matrix.os }}
    strategy:
      fail-fast: false
      matrix:
        os: [windows-latest]
        cibw_arch: ["AMD64", "x86"]

    steps:
      - uses: actions/checkout@v2
        with:
          fetch-depth: 0

      - uses: actions/setup-python@v2
        name: Install Python
        with:
          python-version: '3.7'

      # install choco package manager
      - uses: crazy-max/ghaction-chocolatey@v1
        name: Install chocolatey
        with:
          args: -h

      # install x86 clang-cl (needed for Pythran)
      - name: Install x86 clang-cl
        if: matrix.cibw_arch == 'x86'
        run: |
          choco install --force --x86 llvm

      # install clang-cl (needed for Pythran)
      - name: Install clang-cl
        if: matrix.cibw_arch == 'AMD64'
        run: |
          choco install --force llvm

      - name: Install cibuildwheel and add clang-cl to path
        run: |
          python -m pip install cibuildwheel
          SET PATH="C:\\Program Files\\LLVM\\bin;%PATH%"
          SET PATH="C:\\Program Files (x86)\\LLVM\\bin;%PATH%"

      - name: Build Windows wheels for CPython 3.10
        # NumPy dropped x86 wheels for Python 3.10
        if: matrix.cibw_arch == 'ARM64'
        run: |
          python -m cibuildwheel --output-dir dist
        env:
          CIBW_BUILD: "cp310-*"
          CIBW_ARCHS_WINDOWS: ${{ matrix.cibw_arch }}

      - name: Build Windows wheels for CPython
        run: |
          python -m cibuildwheel --output-dir dist
        env:
          CIBW_BUILD: "cp3?-*"
          CIBW_SKIP: "cp36-*"
          CIBW_ARCHS_WINDOWS: ${{ matrix.cibw_arch }}

      - uses: actions/upload-artifact@v2
        with:
          name: wheels
          path: ./dist/*.whl

<<<<<<< HEAD
=======


>>>>>>> 215296d0
  deploy:
    name: Release
    needs: [build_linux_37_and_above_wheels, build_linux_aarch64_wheels, build_macos_wheels, build_windows_wheels]
    if: github.repository_owner == 'scikit-image' && startsWith(github.ref, 'refs/tags/v') && always()
    runs-on: ubuntu-latest
    steps:
      - uses: actions/checkout@v2
        with:
          fetch-depth: 0

      - uses: actions/setup-python@v2
        name: Install Python
        with:
          python-version: '3.7'

      - name: Set release version number
        run: |
          echo "RELEASE_VERSION=$( git describe --tags --abbrev=0 | sed 's/v//')" >> $GITHUB_ENV

      - name: Install Twine
        run: |
          python -m pip install --upgrade pip
          pip install -r requirements/build.txt
          pip install twine

      - uses: actions/download-artifact@v2
        id: download
        with:
          name: wheels
          path: ./dist

      - name: Publish the source distribution on PyPI
        run: |
          python setup.py sdist
          # We prefer to release wheels before source because otherwise there is a
          # small window during which users who pip install scikit-image will require compilation.
          cd ${{ github.workspace }}/dist
          ls -la
          twine upload *.whl
          twine upload scikit-image-${RELEASE_VERSION}.tar.gz
        env:
          TWINE_USERNAME: ${{ secrets.TWINE_USERNAME }}
          TWINE_PASSWORD: ${{ secrets.TWINE_PASSWORD }}

      ### Generate Release Notes and Release on Github

      - name: Install release notes deps
        run: |
          pip install -r requirements/_release_tools.txt

      - name: Generate draft notes
        run: |
          towncrier --draft --version=${RELEASE_VERSION}

      - name: Get reviewers and authors
        run: |
          python tools/aggregate_contributors.py ${{ github.workspace }}
        env:
          GH_TOKEN: ${{ secrets.GITHUB_TOKEN }}

      - name: Create release Notes
        run: |
          towncrier build --yes --version=${RELEASE_VERSION}

      - name: Merge and preview release notes
        run: |
          cat "reviewers_and_authors.txt" >> doc/release/release_${RELEASE_VERSION}.rst
          cp doc/release/release_${RELEASE_VERSION}.rst /tmp/release_notes.rst
          cat /tmp/release_notes.rst

      - name: Generate artifact
        uses: actions/upload-artifact@v2
        with:
          name: notes
          path: ./doc/release/*.rst

      - name: Github release
        uses: softprops/action-gh-release@v1
        with:
          files: /tmp/release_notes.rst
        env:
          GITHUB_TOKEN: ${{ secrets.GITHUB_TOKEN }}
          GITHUB_REPOSITORY: ${{ github.repository }}

      - name: Push Changes
        run: |
          # See https://github.community/t/github-actions-bot-email-address/17204/5
          git config --global user.email "41898282+github-actions[bot]@users.noreply.github.com"
          git config --global user.name "github-actions"
          git add remote origin https://github.com/scikit-image/scikit-image.git

          if  grep '^v[0-9]*\.[0-9]*\.[0-9]*$' <(echo "${RELEASE_VERSION}") ; then
            # Commit newsfragments deletion and the new release notes
            git commit -m "${COMMIT_MSG}"
            git push origin "main"
          else
            echo ${RELEASE_VERSION} was inferred to be a release candidate
          fi
        env:
          COMMIT_MSG: |
            Auto release automated commit: ${{ github.sha }}<|MERGE_RESOLUTION|>--- conflicted
+++ resolved
@@ -220,11 +220,6 @@
           name: wheels
           path: ./dist/*.whl
 
-<<<<<<< HEAD
-=======
-
-
->>>>>>> 215296d0
   deploy:
     name: Release
     needs: [build_linux_37_and_above_wheels, build_linux_aarch64_wheels, build_macos_wheels, build_windows_wheels]
