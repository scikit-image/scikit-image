--- conflicted
+++ resolved
@@ -14,11 +14,8 @@
   existing benchmark
 - Unit tests
 - Clean style in [the spirit of PEP8](https://www.python.org/dev/peps/pep-0008/)
-<<<<<<< HEAD
 - Describes the changes in towncrier news fragments as explained in [doc/source/upcoming_changes/README.md](https://github.com/scikit-image/scikit-image/tree/master/doc/release/upcoming_changes)
-=======
 - Descriptive commit messages (see below)
->>>>>>> 215296d0
 
 <!-- For detailed information on these and other aspects see -->
 <!-- the scikit-image contribution guidelines. -->
