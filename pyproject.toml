--- conflicted
+++ resolved
@@ -2,11 +2,7 @@
 requires = [
     "wheel",
     "setuptools",
-<<<<<<< HEAD
-    "Cython>=0.29.18",
-=======
     "Cython>=0.29.24,<3.0",
->>>>>>> 807decdd
 
     # We follow scipy for much of these pinnings
     # https://github.com/scipy/scipy/blob/master/pyproject.toml
