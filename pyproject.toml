--- conflicted
+++ resolved
@@ -114,7 +114,6 @@
 [build-system]
 build-backend = 'mesonpy'
 requires = [
-<<<<<<< HEAD
     'meson-python>=0.16',
     'Cython>=3.0.8',
     'pythran>=0.16',
@@ -203,36 +202,6 @@
     "web-flow",
     "pre-commit-ci[bot]"
 ]
-=======
-    "wheel",
-    "setuptools<=51.0.0",
-    "Cython>=0.29.18",
-
-    # We follow scipy for much of these pinnings
-    # https://github.com/scipy/scipy/blob/master/pyproject.toml
-    # numpy 1.19 was the first minor release to provide aarch64 wheels, but
-    # wheels require fixes contained in numpy 1.19.2
-    "numpy==1.19.2; python_version=='3.6' and platform_machine=='aarch64'",
-    "numpy==1.19.2; python_version=='3.7' and platform_machine=='aarch64'",
-    "numpy==1.19.2; python_version=='3.8' and platform_machine=='aarch64'",
-
-    # default numpy requirements
-    "numpy==1.17.3; python_version=='3.6' and platform_machine!='aarch64' and platform_python_implementation != 'PyPy'",
-    "numpy==1.17.3; python_version=='3.7' and platform_machine!='aarch64' and platform_python_implementation != 'PyPy'",
-    "numpy==1.17.3; python_version=='3.8' and platform_machine!='aarch64' and platform_python_implementation != 'PyPy'",
-    "numpy==1.19.3; python_version=='3.9' and platform_python_implementation != 'PyPy'",
-
-    # First PyPy versions for which there are numpy wheels
-    "numpy==1.19.0; python_version=='3.6' and platform_python_implementation=='PyPy'",
-    "numpy==1.20.0; python_version=='3.7' and platform_python_implementation=='PyPy'",
-
-    # For Python versions which aren't yet officially supported,
-    # we specify an unpinned NumPy which allows source distributions
-    # to be used and allows wheels to be used as soon as they
-    # become available.
-    "numpy; python_version>='3.10'",
-    "numpy; python_version>='3.8' and platform_python_implementation=='PyPy'",
-]
 
 
 [tool.isort]
@@ -243,5 +212,4 @@
 sections = ["FUTURE", "STDLIB", "THIRDPARTY", "FIRSTPARTY", "LOCALFOLDER"]
 default_section = "THIRDPARTY"
 known_first_party = "skimage"
-skip = [".eggs", "build", "dist", "auto_examples"]
->>>>>>> f554166c
+skip = [".eggs", "build", "dist", "auto_examples"]