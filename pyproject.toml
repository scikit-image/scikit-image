[build-system]
requires = [
    "wheel",
<<<<<<< HEAD
    "setuptools<65",
=======
    "setuptools<=65.3,!=65.0,!=65.1",
>>>>>>> c1fb778e
    "packaging",
    "Cython>=0.29.24,<3.0",
    "pythran",

    # We follow scipy for much of these pinnings
    # https://github.com/scipy/scipy/blob/master/pyproject.toml
    # numpy 1.19 was the first minor release to provide aarch64 wheels, but
    # wheels require fixes contained in numpy 1.19.2
    "numpy==1.19.2; python_version=='3.8' and platform_machine=='aarch64'",
    # aarch64 for py39 and py310 are covered by the default requirement below

    # arm64 on Darwin supports Python 3.8 and above requires numpy>=1.20.0
    "numpy==1.20.0; python_version=='3.8' and platform_machine=='arm64' and platform_system=='Darwin'",
    "numpy==1.20.0; python_version=='3.9' and platform_machine=='arm64' and platform_system=='Darwin'",
    # arm64 for py310 is covered by the default requirement below

    # On Windows we need to avoid 1.21.6, 1.22.0 and 1.22.1 because they were
    # built with vc142. 1.22.3 is the first version that has 32-bit Windows
    # wheels *and* was built with vc141. So use that:
    "numpy==1.22.3; python_version=='3.10' and platform_system=='Windows' and platform_python_implementation != 'PyPy'",

    # default numpy requirements
    "numpy==1.17.3; python_version=='3.8' and (platform_machine!='arm64' or platform_system!='Darwin') and platform_machine!='aarch64' and platform_python_implementation != 'PyPy'",
    "numpy==1.19.3; python_version=='3.9' and (platform_machine!='arm64' or platform_system!='Darwin') and platform_python_implementation != 'PyPy'",
    # Note that 1.21.3 was the first version with a complete set of 3.10 wheels,
    # however macOS was broken and it's safe C API/ABI-wise to build against 1.21.6
    # (see oldest-supported-numpy issues gh-28 and gh-45)
    "numpy==1.21.6; python_version=='3.10' and (platform_system!='Windows' and platform_machine!='loongarch64') and platform_python_implementation != 'PyPy'",
    "numpy==1.23.3; python_version=='3.11' and platform_python_implementation != 'PyPy'",

    # For Python versions which aren't yet officially supported,
    # we specify an unpinned NumPy which allows source distributions
    # to be used and allows wheels to be used as soon as they
    # become available.
    "numpy; python_version>='3.12'",
    "numpy; python_version>='3.8' and platform_python_implementation=='PyPy'",
]<|MERGE_RESOLUTION|>--- conflicted
+++ resolved
@@ -1,11 +1,7 @@
 [build-system]
 requires = [
     "wheel",
-<<<<<<< HEAD
-    "setuptools<65",
-=======
     "setuptools<=65.3,!=65.0,!=65.1",
->>>>>>> c1fb778e
     "packaging",
     "Cython>=0.29.24,<3.0",
     "pythran",
