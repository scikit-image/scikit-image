# Sphinx 1.7.8 has a bug when building on cached envs
# https://github.com/sphinx-doc/sphinx/issues/5361
sphinx>=1.3,!=1.7.8
numpydoc>=0.9
sphinx-gallery
sphinx-copybutton
pytest-runner
scikit-learn
matplotlib>=3.0.1
dask[array]>=0.15.0
# cloudpickle is necessary to provide the 'processes' scheduler for dask
cloudpickle>=0.2.1
<<<<<<< HEAD
pooch>=0.5.2
=======
pandas>=0.23.0
seaborn>=0.7.1
>>>>>>> 2f395283
<|MERGE_RESOLUTION|>--- conflicted
+++ resolved
@@ -10,9 +10,6 @@
 dask[array]>=0.15.0
 # cloudpickle is necessary to provide the 'processes' scheduler for dask
 cloudpickle>=0.2.1
-<<<<<<< HEAD
 pooch>=0.5.2
-=======
 pandas>=0.23.0
-seaborn>=0.7.1
->>>>>>> 2f395283
+seaborn>=0.7.1