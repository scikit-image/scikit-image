from .lpi_filter import *
from .ctmf import median_filter
from ._canny import canny
from .edges import sobel, hsobel, vsobel, hprewitt, vprewitt, prewitt
<<<<<<< HEAD
from ._tv_denoise import tv_denoise
from ._rank_order import rank_order
from .thresholding import threshold_otsu, threshold_adaptive
=======
from .tv_denoise import tv_denoise
from .rank_order import rank_order
from .thresholding import threshold_otsu, threshold_adaptive
from .gauss import gaussian
>>>>>>> 79d78732
<|MERGE_RESOLUTION|>--- conflicted
+++ resolved
@@ -2,13 +2,7 @@
 from .ctmf import median_filter
 from ._canny import canny
 from .edges import sobel, hsobel, vsobel, hprewitt, vprewitt, prewitt
-<<<<<<< HEAD
 from ._tv_denoise import tv_denoise
 from ._rank_order import rank_order
 from .thresholding import threshold_otsu, threshold_adaptive
-=======
-from .tv_denoise import tv_denoise
-from .rank_order import rank_order
-from .thresholding import threshold_otsu, threshold_adaptive
-from .gauss import gaussian
->>>>>>> 79d78732
+from .gauss import gaussian