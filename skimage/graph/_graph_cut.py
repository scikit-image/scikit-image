import networkx as nx
import numpy as np
<<<<<<< HEAD
from . import _ncut
from . import _ncut_cy  # type: ignore
=======
>>>>>>> b318e93e
from scipy.sparse import linalg

from .._shared.utils import deprecate_kwarg
from . import _ncut, _ncut_cy


def cut_threshold(labels, rag, thresh, in_place=True):
    """Combine regions separated by weight less than threshold.

    Given an image's labels and its RAG, output new labels by
    combining regions whose nodes are separated by a weight less
    than the given threshold.

    Parameters
    ----------
    labels : ndarray
        The array of labels.
    rag : RAG
        The region adjacency graph.
    thresh : float
        The threshold. Regions connected by edges with smaller weights are
        combined.
    in_place : bool
        If set, modifies `rag` in place. The function will remove the edges
        with weights less that `thresh`. If set to `False` the function
        makes a copy of `rag` before proceeding.

    Returns
    -------
    out : ndarray
        The new labelled array.

    Examples
    --------
    >>> from skimage import data, segmentation, graph
    >>> img = data.astronaut()
    >>> labels = segmentation.slic(img)
    >>> rag = graph.rag_mean_color(img, labels)
    >>> new_labels = graph.cut_threshold(labels, rag, 10)

    References
    ----------
    .. [1] Alain Tremeau and Philippe Colantoni
           "Regions Adjacency Graph Applied To Color Image Segmentation"
           :DOI:`10.1109/83.841950`

    """
    if not in_place:
        rag = rag.copy()

    # Because deleting edges while iterating through them produces an error.
    to_remove = [(x, y) for x, y, d in rag.edges(data=True)
                 if d['weight'] >= thresh]
    rag.remove_edges_from(to_remove)

    comps = nx.connected_components(rag)

    # We construct an array which can map old labels to the new ones.
    # All the labels within a connected component are assigned to a single
    # label in the output.
    map_array = np.arange(labels.max() + 1, dtype=labels.dtype)
    for i, nodes in enumerate(comps):
        for node in nodes:
            for label in rag.nodes[node]['labels']:
                map_array[label] = i

    return map_array[labels]


@deprecate_kwarg({'random_state': 'rng'}, deprecated_version='0.21',
                 removed_version='0.23')
def cut_normalized(labels, rag, thresh=0.001, num_cuts=10, in_place=True,
                   max_edge=1.0,
                   *,
                   rng=None,
                   ):
    """Perform Normalized Graph cut on the Region Adjacency Graph.

    Given an image's labels and its similarity RAG, recursively perform
    a 2-way normalized cut on it. All nodes belonging to a subgraph
    that cannot be cut further are assigned a unique label in the
    output.

    Parameters
    ----------
    labels : ndarray
        The array of labels.
    rag : RAG
        The region adjacency graph.
    thresh : float
        The threshold. A subgraph won't be further subdivided if the
        value of the N-cut exceeds `thresh`.
    num_cuts : int
        The number or N-cuts to perform before determining the optimal one.
    in_place : bool
        If set, modifies `rag` in place. For each node `n` the function will
        set a new attribute ``rag.nodes[n]['ncut label']``.
    max_edge : float, optional
        The maximum possible value of an edge in the RAG. This corresponds to
        an edge between identical regions. This is used to put self
        edges in the RAG.
    rng : {`numpy.random.Generator`, int}, optional
        Pseudo-random number generator.
        By default, a PCG64 generator is used (see :func:`numpy.random.default_rng`).
        If `rng` is an int, it is used to seed the generator.

        The `rng` is used to determine the starting point
        of `scipy.sparse.linalg.eigsh`.

    Returns
    -------
    out : ndarray
        The new labeled array.

    Examples
    --------
    >>> from skimage import data, segmentation, graph
    >>> img = data.astronaut()
    >>> labels = segmentation.slic(img)
    >>> rag = graph.rag_mean_color(img, labels, mode='similarity')
    >>> new_labels = graph.cut_normalized(labels, rag)

    References
    ----------
    .. [1] Shi, J.; Malik, J., "Normalized cuts and image segmentation",
           Pattern Analysis and Machine Intelligence,
           IEEE Transactions on, vol. 22, no. 8, pp. 888-905, August 2000.

    """
    rng = np.random.default_rng(rng)
    if not in_place:
        rag = rag.copy()

    for node in rag.nodes():
        rag.add_edge(node, node, weight=max_edge)

    _ncut_relabel(rag, thresh, num_cuts, rng)

    map_array = np.zeros(labels.max() + 1, dtype=labels.dtype)
    # Mapping from old labels to new
    for n, d in rag.nodes(data=True):
        map_array[d['labels']] = d['ncut label']

    return map_array[labels]


def partition_by_cut(cut, rag):
    """Compute resulting subgraphs from given bi-partition.

    Parameters
    ----------
    cut : array
        A array of booleans. Elements set to `True` belong to one
        set.
    rag : RAG
        The Region Adjacency Graph.

    Returns
    -------
    sub1, sub2 : RAG
        The two resulting subgraphs from the bi-partition.
    """
    # `cut` is derived from `D` and `W` matrices, which also follow the
    # ordering returned by `rag.nodes()` because we use
    # nx.to_scipy_sparse_matrix.

    # Example
    # rag.nodes() = [3, 7, 9, 13]
    # cut = [True, False, True, False]
    # nodes1 = [3, 9]
    # nodes2 = [7, 10]

    nodes1 = [n for i, n in enumerate(rag.nodes()) if cut[i]]
    nodes2 = [n for i, n in enumerate(rag.nodes()) if not cut[i]]

    sub1 = rag.subgraph(nodes1)
    sub2 = rag.subgraph(nodes2)

    return sub1, sub2


def get_min_ncut(ev, d, w, num_cuts):
    """Threshold an eigenvector evenly, to determine minimum ncut.

    Parameters
    ----------
    ev : array
        The eigenvector to threshold.
    d : ndarray
        The diagonal matrix of the graph.
    w : ndarray
        The weight matrix of the graph.
    num_cuts : int
        The number of evenly spaced thresholds to check for.

    Returns
    -------
    mask : array
        The array of booleans which denotes the bi-partition.
    mcut : float
        The value of the minimum ncut.
    """
    mcut = np.inf
    mn = ev.min()
    mx = ev.max()

    # If all values in `ev` are equal, it implies that the graph can't be
    # further sub-divided. In this case the bi-partition is the the graph
    # itself and an empty set.
    min_mask = np.zeros_like(ev, dtype=bool)
    if np.allclose(mn, mx):
        return min_mask, mcut

    # Refer Shi & Malik 2001, Section 3.1.3, Page 892
    # Perform evenly spaced n-cuts and determine the optimal one.
    for t in np.linspace(mn, mx, num_cuts, endpoint=False):
        mask = ev > t
        cost = _ncut.ncut_cost(mask, d, w)
        if cost < mcut:
            min_mask = mask
            mcut = cost

    return min_mask, mcut


def _label_all(rag, attr_name):
    """Assign a unique integer to the given attribute in the RAG.

    This function assumes that all labels in `rag` are unique. It
    picks up a random label from them and assigns it to the `attr_name`
    attribute of all the nodes.

    rag : RAG
        The Region Adjacency Graph.
    attr_name : string
        The attribute to which a unique integer is assigned.
    """
    node = min(rag.nodes())
    new_label = rag.nodes[node]['labels'][0]
    for n, d in rag.nodes(data=True):
        d[attr_name] = new_label


def _ncut_relabel(rag, thresh, num_cuts, random_generator):
    """Perform Normalized Graph cut on the Region Adjacency Graph.

    Recursively partition the graph into 2, until further subdivision
    yields a cut greater than `thresh` or such a cut cannot be computed.
    For such a subgraph, indices to labels of all its nodes map to a single
    unique value.

    Parameters
    ----------
    rag : RAG
        The region adjacency graph.
    thresh : float
        The threshold. A subgraph won't be further subdivided if the
        value of the N-cut exceeds `thresh`.
    num_cuts : int
        The number or N-cuts to perform before determining the optimal one.
    random_generator : `numpy.random.Generator`
        Provides initial values for eigenvalue solver.
    """
    d, w = _ncut.DW_matrices(rag)
    m = w.shape[0]

    if m > 2:
        d2 = d.copy()
        # Since d is diagonal, we can directly operate on its data
        # the inverse of the square root
        d2.data = np.reciprocal(np.sqrt(d2.data, out=d2.data), out=d2.data)

        # Refer Shi & Malik 2001, Equation 7, Page 891
        A = d2 * (d - w) * d2
        # Initialize the vector to ensure reproducibility.
        v0 = random_generator.random(A.shape[0])
        vals, vectors = linalg.eigsh(A, which='SM', v0=v0,
                                     k=min(100, m - 2))

        # Pick second smallest eigenvector.
        # Refer Shi & Malik 2001, Section 3.2.3, Page 893
        vals, vectors = np.real(vals), np.real(vectors)
        index2 = _ncut_cy.argmin2(vals)
        ev = vectors[:, index2]

        cut_mask, mcut = get_min_ncut(ev, d, w, num_cuts)
        if (mcut < thresh):
            # Sub divide and perform N-cut again
            # Refer Shi & Malik 2001, Section 3.2.5, Page 893
            sub1, sub2 = partition_by_cut(cut_mask, rag)

            _ncut_relabel(sub1, thresh, num_cuts, random_generator)
            _ncut_relabel(sub2, thresh, num_cuts, random_generator)
            return

    # The N-cut wasn't small enough, or could not be computed.
    # The remaining graph is a region.
    # Assign `ncut label` by picking any label from the existing nodes, since
    # `labels` are unique, `new_label` is also unique.
    _label_all(rag, 'ncut label')<|MERGE_RESOLUTION|>--- conflicted
+++ resolved
@@ -1,14 +1,10 @@
 import networkx as nx
 import numpy as np
-<<<<<<< HEAD
+from scipy.sparse import linalg
+
+from .._shared.utils import deprecate_kwarg
 from . import _ncut
 from . import _ncut_cy  # type: ignore
-=======
->>>>>>> b318e93e
-from scipy.sparse import linalg
-
-from .._shared.utils import deprecate_kwarg
-from . import _ncut, _ncut_cy
 
 
 def cut_threshold(labels, rag, thresh, in_place=True):
