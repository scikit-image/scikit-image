"""Generic utilities.

This module contains a number of utility functions to work with images in general.
"""

import functools
import warnings

import numpy as np

# keep .dtype imports first to avoid circular imports
from .dtype import (
    dtype_limits,
    img_as_float,
    img_as_float32,
    img_as_float64,
    img_as_bool,
    img_as_int,
    img_as_ubyte,
    img_as_uint,
)
from ._slice_along_axes import slice_along_axes
from ._invert import invert
from ._label import label_points
from ._montage import montage
from ._map_array import map_array
from ._regular_grid import regular_grid, regular_seeds
from .apply_parallel import apply_parallel
from .arraycrop import crop
from .compare import compare_images
from .noise import random_noise
from .shape import view_as_blocks, view_as_windows
from .unique import unique_rows
from .lookfor import lookfor
from .._shared.utils import FailedEstimationAccessError


__all__ = [
    'img_as_float32',
    'img_as_float64',
    'img_as_float',
    'img_as_int',
    'img_as_uint',
    'img_as_ubyte',
    'img_as_bool',
    'dtype_limits',
    'view_as_blocks',
    'view_as_windows',
    'slice_along_axes',
    'crop',
    'compare_images',
    'map_array',
    'montage',
    'random_noise',
    'regular_grid',
    'regular_seeds',
    'apply_parallel',
    'invert',
    'unique_rows',
    'label_points',
    'lookfor',
<<<<<<< HEAD
]


class PendingSkimage2Change(PendingDeprecationWarning):
    """Warnings about API usage that will silently change or break in skimage2.

    By default, this warning isn't shown, but it can be enabled with a warnings
    filter::

        import warnings
        import skimage as ski
        warnings.filterwarnings(
            action="default", category=ski.util.PendingSkimage2Change
        )
    """
=======
    'FailedEstimationAccessError',
]
>>>>>>> 591c2965
<|MERGE_RESOLUTION|>--- conflicted
+++ resolved
@@ -59,7 +59,7 @@
     'unique_rows',
     'label_points',
     'lookfor',
-<<<<<<< HEAD
+    'FailedEstimationAccessError',
 ]
 
 
@@ -74,8 +74,4 @@
         warnings.filterwarnings(
             action="default", category=ski.util.PendingSkimage2Change
         )
-    """
-=======
-    'FailedEstimationAccessError',
-]
->>>>>>> 591c2965
+    """