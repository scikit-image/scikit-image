import warnings
from warnings import warn

import numpy as np


__all__ = ['img_as_float32', 'img_as_float64', 'img_as_float',
           'img_as_int', 'img_as_uint', 'img_as_ubyte',
           'img_as_bool', 'dtype_limits']

# For integers Numpy uses `_integer_types` basis internally, and builds a leaky
# `np.XintYY` abstraction on top of it. This leads to situations when, for
# example, there are two np.Xint64 dtypes with the same attributes but
# different object references. In order to avoid any potential issues,
# we use the basis dtypes here. For more information, see:
# - https://github.com/scikit-image/scikit-image/issues/3043
# For convenience, for these dtypes we indicate also the possible bit depths
# (some of them are platform specific). For the details, see:
# http://www.unix.org/whitepapers/64bit.html
_integer_types = (np.byte, np.ubyte,          # 8 bits
                  np.short, np.ushort,        # 16 bits
                  np.intc, np.uintc,          # 16 or 32 or 64 bits
                  int, np.int_, np.uint,      # 32 or 64 bits
                  np.longlong, np.ulonglong)  # 64 bits
<<<<<<< HEAD
_integer_ranges: dict = {t: (np.iinfo(t).min, np.iinfo(t).max)
                         for t in _integer_types}
dtype_range: dict = {
    bool: (False, True),
    np.bool_: (False, True),
    float: (-1, 1),
    np.float_: (-1, 1),
    np.float16: (-1, 1),
    np.float32: (-1, 1),
    np.float64: (-1, 1)
}
=======
_integer_ranges = {t: (np.iinfo(t).min, np.iinfo(t).max)
                   for t in _integer_types}
dtype_range = {bool: (False, True),
               np.bool_: (False, True),
               float: (-1, 1),
               np.float16: (-1, 1),
               np.float32: (-1, 1),
               np.float64: (-1, 1)}
>>>>>>> b318e93e

with warnings.catch_warnings():
    warnings.filterwarnings('ignore', category=DeprecationWarning)

    # np.bool8 is a deprecated alias of np.bool_
    if hasattr(np, 'bool8'):
        dtype_range[np.bool8] = (False, True)

dtype_range.update(_integer_ranges)

_supported_types = list(dtype_range.keys())


def dtype_limits(image, clip_negative=False):
    """Return intensity limits, i.e. (min, max) tuple, of the image's dtype.

    Parameters
    ----------
    image : ndarray
        Input image.
    clip_negative : bool, optional
        If True, clip the negative range (i.e. return 0 for min intensity)
        even if the image dtype allows negative values.

    Returns
    -------
    imin, imax : tuple
        Lower and upper intensity limits.
    """
    imin, imax = dtype_range[image.dtype.type]
    if clip_negative:
        imin = 0
    return imin, imax


def _dtype_itemsize(itemsize, *dtypes):
    """Return first of `dtypes` with itemsize greater than `itemsize`

    Parameters
    ----------
    itemsize: int
        The data type object element size.

    Other Parameters
    ----------------
    *dtypes:
        Any Object accepted by `np.dtype` to be converted to a data
        type object

    Returns
    -------
    dtype: data type object
        First of `dtypes` with itemsize greater than `itemsize`.

    """
    return next(dt for dt in dtypes if np.dtype(dt).itemsize >= itemsize)


def _dtype_bits(kind, bits, itemsize=1):
    """Return dtype of `kind` that can store a `bits` wide unsigned int

    Parameters:
    kind: str
        Data type kind.
    bits: int
        Desired number of bits.
    itemsize: int
        The data type object element size.

    Returns
    -------
    dtype: data type object
        Data type of `kind` that can store a `bits` wide unsigned int

    """

    s = next(i for i in (itemsize, ) + (2, 4, 8) if
             bits < (i * 8) or (bits == (i * 8) and kind == 'u'))

    return np.dtype(kind + str(s))


def _scale(a, n, m, copy=True):
    """Scale an array of unsigned/positive integers from `n` to `m` bits.

    Numbers can be represented exactly only if `m` is a multiple of `n`.

    Parameters
    ----------
    a : ndarray
        Input image array.
    n : int
        Number of bits currently used to encode the values in `a`.
    m : int
        Desired number of bits to encode the values in `out`.
    copy : bool, optional
        If True, allocates and returns new array. Otherwise, modifies
        `a` in place.

    Returns
    -------
    out : array
        Output image array. Has the same kind as `a`.
    """
    kind = a.dtype.kind
    if n > m and a.max() < 2 ** m:
        mnew = int(np.ceil(m / 2) * 2)
        if mnew > m:
            dtype = f'int{mnew}'
        else:
            dtype = f'uint{mnew}'
        n = int(np.ceil(n / 2) * 2)
        warn(f'Downcasting {a.dtype} to {dtype} without scaling because max '
             f'value {a.max()} fits in {dtype}',
             stacklevel=3)
        return a.astype(_dtype_bits(kind, m))
    elif n == m:
        return a.copy() if copy else a
    elif n > m:
        # downscale with precision loss
        if copy:
            b = np.empty(a.shape, _dtype_bits(kind, m))
            np.floor_divide(a, 2**(n - m), out=b, dtype=a.dtype,
                            casting='unsafe')
            return b
        else:
            a //= 2**(n - m)
            return a
    elif m % n == 0:
        # exact upscale to a multiple of `n` bits
        if copy:
            b = np.empty(a.shape, _dtype_bits(kind, m))
            np.multiply(a, (2**m - 1) // (2**n - 1), out=b, dtype=b.dtype)
            return b
        else:
            a = a.astype(_dtype_bits(kind, m, a.dtype.itemsize), copy=False)
            a *= (2**m - 1) // (2**n - 1)
            return a
    else:
        # upscale to a multiple of `n` bits,
        # then downscale with precision loss
        o = (m // n + 1) * n
        if copy:
            b = np.empty(a.shape, _dtype_bits(kind, o))
            np.multiply(a, (2**o - 1) // (2**n - 1), out=b, dtype=b.dtype)
            b //= 2**(o - m)
            return b
        else:
            a = a.astype(_dtype_bits(kind, o, a.dtype.itemsize), copy=False)
            a *= (2**o - 1) // (2**n - 1)
            a //= 2**(o - m)
            return a


def _convert(image, dtype, force_copy=False, uniform=False):
    """
    Convert an image to the requested data-type.

    Warnings are issued in case of precision loss, or when negative values
    are clipped during conversion to unsigned integer types (sign loss).

    Floating point values are expected to be normalized and will be clipped
    to the range [0.0, 1.0] or [-1.0, 1.0] when converting to unsigned or
    signed integers respectively.

    Numbers are not shifted to the negative side when converting from
    unsigned to signed integer types. Negative values will be clipped when
    converting to unsigned integers.

    Parameters
    ----------
    image : ndarray
        Input image.
    dtype : dtype
        Target data-type.
    force_copy : bool, optional
        Force a copy of the data, irrespective of its current dtype.
    uniform : bool, optional
        Uniformly quantize the floating point range to the integer range.
        By default (uniform=False) floating point values are scaled and
        rounded to the nearest integers, which minimizes back and forth
        conversion errors.

    .. versionchanged:: 0.15
        ``_convert`` no longer warns about possible precision or sign
        information loss. See discussions on these warnings at:
        https://github.com/scikit-image/scikit-image/issues/2602
        https://github.com/scikit-image/scikit-image/issues/543#issuecomment-208202228
        https://github.com/scikit-image/scikit-image/pull/3575

    References
    ----------
    .. [1] DirectX data conversion rules.
           https://msdn.microsoft.com/en-us/library/windows/desktop/dd607323%28v=vs.85%29.aspx
    .. [2] Data Conversions. In "OpenGL ES 2.0 Specification v2.0.25",
           pp 7-8. Khronos Group, 2010.
    .. [3] Proper treatment of pixels as integers. A.W. Paeth.
           In "Graphics Gems I", pp 249-256. Morgan Kaufmann, 1990.
    .. [4] Dirty Pixels. J. Blinn. In "Jim Blinn's corner: Dirty Pixels",
           pp 47-57. Morgan Kaufmann, 1998.

    """
    image = np.asarray(image)
    dtypeobj_in = image.dtype
    if dtype is np.floating:
        dtypeobj_out = np.dtype('float64')
    else:
        dtypeobj_out = np.dtype(dtype)
    dtype_in = dtypeobj_in.type
    dtype_out = dtypeobj_out.type
    kind_in = dtypeobj_in.kind
    kind_out = dtypeobj_out.kind
    itemsize_in = dtypeobj_in.itemsize
    itemsize_out = dtypeobj_out.itemsize

    # Below, we do an `issubdtype` check.  Its purpose is to find out
    # whether we can get away without doing any image conversion.  This happens
    # when:
    #
    # - the output and input dtypes are the same or
    # - when the output is specified as a type, and the input dtype
    #   is a subclass of that type (e.g. `np.floating` will allow
    #   `float32` and `float64` arrays through)

    if np.issubdtype(dtype_in, np.core.numerictypes.obj2sctype(dtype)):
        if force_copy:
            image = image.copy()
        return image

    if not (dtype_in in _supported_types and dtype_out in _supported_types):
        raise ValueError(f'Cannot convert from {dtypeobj_in} to '
                         f'{dtypeobj_out}.')

    if kind_in in 'ui':
        imin_in = np.iinfo(dtype_in).min
        imax_in = np.iinfo(dtype_in).max
    if kind_out in 'ui':
        imin_out = np.iinfo(dtype_out).min
        imax_out = np.iinfo(dtype_out).max

    # any -> binary
    if kind_out == 'b':
        return image > dtype_in(dtype_range[dtype_in][1] / 2)

    # binary -> any
    if kind_in == 'b':
        result = image.astype(dtype_out)
        if kind_out != 'f':
            result *= dtype_out(dtype_range[dtype_out][1])
        return result

    # float -> any
    if kind_in == 'f':
        if kind_out == 'f':
            # float -> float
            return image.astype(dtype_out)

        if np.min(image) < -1.0 or np.max(image) > 1.0:
            raise ValueError("Images of type float must be between -1 and 1.")
        # floating point -> integer
        # use float type that can represent output integer type
        computation_type = _dtype_itemsize(itemsize_out, dtype_in,
                                           np.float32, np.float64)

        if not uniform:
            if kind_out == 'u':
                image_out = np.multiply(image, imax_out,
                                        dtype=computation_type)
            else:
                image_out = np.multiply(image, (imax_out - imin_out) / 2,
                                        dtype=computation_type)
                image_out -= 1.0 / 2.
            np.rint(image_out, out=image_out)
            np.clip(image_out, imin_out, imax_out, out=image_out)
        elif kind_out == 'u':
            image_out = np.multiply(image, imax_out + 1,
                                    dtype=computation_type)
            np.clip(image_out, 0, imax_out, out=image_out)
        else:
            image_out = np.multiply(image, (imax_out - imin_out + 1.0) / 2.0,
                                    dtype=computation_type)
            np.floor(image_out, out=image_out)
            np.clip(image_out, imin_out, imax_out, out=image_out)
        return image_out.astype(dtype_out)

    # signed/unsigned int -> float
    if kind_out == 'f':
        # use float type that can exactly represent input integers
        computation_type = _dtype_itemsize(itemsize_in, dtype_out,
                                           np.float32, np.float64)

        if kind_in == 'u':
            # using np.divide or np.multiply doesn't copy the data
            # until the computation time
            image = np.multiply(image, 1. / imax_in,
                                dtype=computation_type)
            # DirectX uses this conversion also for signed ints
            # if imin_in:
            #     np.maximum(image, -1.0, out=image)
        elif kind_in == 'i':
            # From DirectX conversions:
            # The most negative value maps to -1.0f
            # Every other value is converted to a float (call it c)
            # and then result = c * (1.0f / (2⁽ⁿ⁻¹⁾-1)).

            image = np.multiply(image, 1. / imax_in,
                                dtype=computation_type)
            np.maximum(image, -1.0, out=image)

        else:
            image = np.add(image, 0.5, dtype=computation_type)
            image *= 2 / (imax_in - imin_in)

        return np.asarray(image, dtype_out)

    # unsigned int -> signed/unsigned int
    if kind_in == 'u':
        if kind_out == 'i':
            # unsigned int -> signed int
            image = _scale(image, 8 * itemsize_in, 8 * itemsize_out - 1)
            return image.view(dtype_out)
        else:
            # unsigned int -> unsigned int
            return _scale(image, 8 * itemsize_in, 8 * itemsize_out)

    # signed int -> unsigned int
    if kind_out == 'u':
        image = _scale(image, 8 * itemsize_in - 1, 8 * itemsize_out)
        result = np.empty(image.shape, dtype_out)
        np.maximum(image, 0, out=result, dtype=image.dtype, casting='unsafe')
        return result

    # signed int -> signed int
    if itemsize_in > itemsize_out:
        return _scale(image, 8 * itemsize_in - 1, 8 * itemsize_out - 1)

    image = image.astype(_dtype_bits('i', itemsize_out * 8))
    image -= imin_in
    image = _scale(image, 8 * itemsize_in, 8 * itemsize_out, copy=False)
    image += imin_out
    return image.astype(dtype_out)


def convert(image, dtype, force_copy=False, uniform=False):
    warn("The use of this function is discouraged as its behavior may change "
         "dramatically in scikit-image 1.0. This function will be removed "
         "in scikit-image 1.0.", FutureWarning, stacklevel=2)
    return _convert(image=image, dtype=dtype,
                    force_copy=force_copy, uniform=uniform)


if _convert.__doc__ is not None:
    convert.__doc__ = _convert.__doc__ + """

    Warns
    -----
    FutureWarning:
        .. versionadded:: 0.17

        The use of this function is discouraged as its behavior may change
        dramatically in scikit-image 1.0. This function will be removed
        in scikit-image 1.0.
    """


def img_as_float32(image, force_copy=False):
    """Convert an image to single-precision (32-bit) floating point format.

    Parameters
    ----------
    image : ndarray
        Input image.
    force_copy : bool, optional
        Force a copy of the data, irrespective of its current dtype.

    Returns
    -------
    out : ndarray of float32
        Output image.

    Notes
    -----
    The range of a floating point image is [0.0, 1.0] or [-1.0, 1.0] when
    converting from unsigned or signed datatypes, respectively.
    If the input image has a float type, intensity values are not modified
    and can be outside the ranges [0.0, 1.0] or [-1.0, 1.0].

    """
    return _convert(image, np.float32, force_copy)


def img_as_float64(image, force_copy=False):
    """Convert an image to double-precision (64-bit) floating point format.

    Parameters
    ----------
    image : ndarray
        Input image.
    force_copy : bool, optional
        Force a copy of the data, irrespective of its current dtype.

    Returns
    -------
    out : ndarray of float64
        Output image.

    Notes
    -----
    The range of a floating point image is [0.0, 1.0] or [-1.0, 1.0] when
    converting from unsigned or signed datatypes, respectively.
    If the input image has a float type, intensity values are not modified
    and can be outside the ranges [0.0, 1.0] or [-1.0, 1.0].

    """
    return _convert(image, np.float64, force_copy)


def img_as_float(image, force_copy=False):
    """Convert an image to floating point format.

    This function is similar to `img_as_float64`, but will not convert
    lower-precision floating point arrays to `float64`.

    Parameters
    ----------
    image : ndarray
        Input image.
    force_copy : bool, optional
        Force a copy of the data, irrespective of its current dtype.

    Returns
    -------
    out : ndarray of float
        Output image.

    Notes
    -----
    The range of a floating point image is [0.0, 1.0] or [-1.0, 1.0] when
    converting from unsigned or signed datatypes, respectively.
    If the input image has a float type, intensity values are not modified
    and can be outside the ranges [0.0, 1.0] or [-1.0, 1.0].

    """
    return _convert(image, np.floating, force_copy)


def img_as_uint(image, force_copy=False):
    """Convert an image to 16-bit unsigned integer format.

    Parameters
    ----------
    image : ndarray
        Input image.
    force_copy : bool, optional
        Force a copy of the data, irrespective of its current dtype.

    Returns
    -------
    out : ndarray of uint16
        Output image.

    Notes
    -----
    Negative input values will be clipped.
    Positive values are scaled between 0 and 65535.

    """
    return _convert(image, np.uint16, force_copy)


def img_as_int(image, force_copy=False):
    """Convert an image to 16-bit signed integer format.

    Parameters
    ----------
    image : ndarray
        Input image.
    force_copy : bool, optional
        Force a copy of the data, irrespective of its current dtype.

    Returns
    -------
    out : ndarray of int16
        Output image.

    Notes
    -----
    The values are scaled between -32768 and 32767.
    If the input data-type is positive-only (e.g., uint8), then
    the output image will still only have positive values.

    """
    return _convert(image, np.int16, force_copy)


def img_as_ubyte(image, force_copy=False):
    """Convert an image to 8-bit unsigned integer format.

    Parameters
    ----------
    image : ndarray
        Input image.
    force_copy : bool, optional
        Force a copy of the data, irrespective of its current dtype.

    Returns
    -------
    out : ndarray of ubyte (uint8)
        Output image.

    Notes
    -----
    Negative input values will be clipped.
    Positive values are scaled between 0 and 255.

    """
    return _convert(image, np.uint8, force_copy)


def img_as_bool(image, force_copy=False):
    """Convert an image to boolean format.

    Parameters
    ----------
    image : ndarray
        Input image.
    force_copy : bool, optional
        Force a copy of the data, irrespective of its current dtype.

    Returns
    -------
    out : ndarray of bool (`bool_`)
        Output image.

    Notes
    -----
    The upper half of the input dtype's positive range is True, and the lower
    half is False. All negative values (if present) are False.

    """
    return _convert(image, bool, force_copy)<|MERGE_RESOLUTION|>--- conflicted
+++ resolved
@@ -22,28 +22,16 @@
                   np.intc, np.uintc,          # 16 or 32 or 64 bits
                   int, np.int_, np.uint,      # 32 or 64 bits
                   np.longlong, np.ulonglong)  # 64 bits
-<<<<<<< HEAD
 _integer_ranges: dict = {t: (np.iinfo(t).min, np.iinfo(t).max)
                          for t in _integer_types}
 dtype_range: dict = {
     bool: (False, True),
     np.bool_: (False, True),
     float: (-1, 1),
-    np.float_: (-1, 1),
     np.float16: (-1, 1),
     np.float32: (-1, 1),
-    np.float64: (-1, 1)
+    np.float64: (-1, 1),
 }
-=======
-_integer_ranges = {t: (np.iinfo(t).min, np.iinfo(t).max)
-                   for t in _integer_types}
-dtype_range = {bool: (False, True),
-               np.bool_: (False, True),
-               float: (-1, 1),
-               np.float16: (-1, 1),
-               np.float32: (-1, 1),
-               np.float64: (-1, 1)}
->>>>>>> b318e93e
 
 with warnings.catch_warnings():
     warnings.filterwarnings('ignore', category=DeprecationWarning)
