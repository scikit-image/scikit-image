from math import ceil
from multiprocessing import cpu_count
from time import time
import numpy as np

__all__ = ['apply_parallel']


try:
    import dask.array as da
    dask_available = True
except ImportError:
    dask_available = False


def _get_chunks(shape, ncpu):
    """Split the array into equal sized chunks based on the number of
    available processors. The last chunk in each dimension absorbs the
    remainder array elements if the number of CPUs does not divide evenly into
    the number of array elements.

    Examples
    --------
    >>> _get_chunks((4, 4), 4)
    ((2, 2), (2, 2))
    >>> _get_chunks((4, 4), 2)
    ((2, 2), (4,))
    >>> _get_chunks((5, 5), 2)
    ((2, 3), (5,))
    >>> _get_chunks((2, 4), 2)
    ((1, 1), (4,))
    """
    chunks = []
    nchunks_per_dim = int(ceil(ncpu ** (1./len(shape))))

    used_chunks = 1
    for i in shape:
        if used_chunks < ncpu:
            regular_chunk = i // nchunks_per_dim
            remainder_chunk = regular_chunk + (i % nchunks_per_dim)

            if regular_chunk == 0:
                chunk_lens = (remainder_chunk,)
            else:
                chunk_lens = ((regular_chunk,) * (nchunks_per_dim - 1) +
                              (remainder_chunk,))
        else:
            chunk_lens = (i,)

        chunks.append(chunk_lens)
        used_chunks *= nchunks_per_dim
    return tuple(chunks)


def _ensure_dask_array(array, chunks=None):
    if isinstance(array, da.Array):
        return array

    return da.from_array(array, chunks=chunks)


def apply_parallel(function, array, chunks=None, depth=0, mode=None,
<<<<<<< HEAD
                   dtype=None, extra_arguments=(), extra_keywords={}, *,
                   compute=True):
=======
                   extra_arguments=(), extra_keywords={}, *, compute=None):
>>>>>>> 0f03a2cd
    """Map a function in parallel across an array.

    Split an array into possibly overlapping chunks of a given depth and
    boundary type, call the given function in parallel on the chunks, combine
    the chunks and return the resulting array.

    Parameters
    ----------
    function : function
        Function to be mapped which takes an array as an argument.
    array : numpy array or dask array
        Array which the function will be applied to.
    chunks : int, tuple, or tuple of tuples, optional
        A single integer is interpreted as the length of one side of a square
        chunk that should be tiled across the array.  One tuple of length
        ``array.ndim`` represents the shape of a chunk, and it is tiled across
        the array.  A list of tuples of length ``ndim``, where each sub-tuple
        is a sequence of chunk sizes along the corresponding dimension. If
        None, the array is broken up into chunks based on the number of
        available cpus. More information about chunks is in the documentation
        `here <https://dask.pydata.org/en/latest/array-design.html>`_.
    depth : int, optional
        Integer equal to the depth of the added boundary cells. Defaults to
        zero.
    mode : {'reflect', 'symmetric', 'periodic', 'wrap', 'nearest', 'edge'}, optional
        type of external boundary padding.
    extra_arguments : tuple, optional
        Tuple of arguments to be passed to the function.
    extra_keywords : dictionary, optional
        Dictionary of keyword arguments to be passed to the function.
    compute : bool, optional
        If ``True``, compute eagerly returning a NumPy Array.
        If ``False``, compute lazily returning a Dask Array.
        If ``None`` (default), compute based on array type provided
        (eagerly for NumPy Arrays and lazily for Dask Arrays).

    Returns
    -------
    out : ndarray or dask Array
        Returns the result of the applying the operation.
        Type is dependent on the ``compute`` argument.

    Notes
    -----
    Numpy edge modes 'symmetric', 'wrap', and 'edge' are converted to the
    equivalent ``dask`` boundary modes 'reflect', 'periodic' and 'nearest',
    respectively.
    Setting ``compute=False`` can be useful for chaining later operations.
    For example region selection to preview a result or storing large data
    to disk instead of loading in memory.

    """
    if not dask_available:
        raise RuntimeError("Could not import 'dask'.  Please install "
                           "using 'pip install dask'")

    if compute is None:
        compute = not isinstance(array, da.Array)

    if chunks is None:
        shape = array.shape
        try:
            ncpu = cpu_count()
        except NotImplementedError:
            ncpu = 4
        chunks = _get_chunks(shape, ncpu)

    if mode == 'wrap':
        mode = 'periodic'
    elif mode == 'symmetric':
        mode = 'reflect'
    elif mode == 'edge':
        mode = 'nearest'

    def wrapped_func(arr):
        return function(arr, *extra_arguments, **extra_keywords)

    darr = _ensure_dask_array(array, chunks=chunks)

    res = darr.map_overlap(wrapped_func, depth, boundary=mode, dtype=dtype)
    if compute:
        res = res.compute()

    return res


def check_parallel(function, image=None, shape=(4000, 4000),
                        dtype_input=np.uint8, depth_max=10,
                        full_output=False, verbose = True,
                        extra_arguments=(), extra_keywords={}):
    """
    Run a function on an image with and without chunking with
    ``apply_parallel``, and check whether results are consistent.
    Returns the smallest overlap size giving the same result as the original
    function.

    Results are likely to be more relevant if an image ``im`` is passed, but
    the function tries to fabricate a relevant image if no image is passed.

    Parameters
    ----------
    function : function
        Function to be mapped which takes an array as an argument.
    im : numpy array
        Image array which the function will be applied to.
    shape: tuple
        Shape of the image. If ``im`` is defined, ``im.shape`` will be used.
    dtype_input: dtype
        dtype of the image. If ``im`` is defined, ``im.dtype`` is given.
    depth_max: int
        Maximum overlap size tested.
    full_output: bool
        If True, the output of apply_parallel is returned.
    verbose: bool
        Additonal comments.
    extra_arguments : tuple, optional
        Tuple of arguments to be passed to the function.
    extra_keywords : dictionary, optional
        Dictionary of keyword arguments to be passed to the function.
    """

    # Build an image with chosen dtype and shape
    if image is not None:
        shape = image.shape
        dtype_input = image.dtype
    if image is None:
        if dtype_input is np.float:
            image = np.random.random(shape)
        elif dtype_input is np.bool: # binary objects from data module
            from ..data import binary_blobs
            image = binary_blobs(shape[0])
        else:
            from ..data import binary_blobs
            from ..measure import label
            image = binary_blobs(shape[0])
            image = label(image).astype(np.uint8) # might overflow 

    # Execute function without apply_parallel and time it
    t_init = time()
    out = function(image, *extra_arguments, **extra_keywords)
    dtype_output = out.dtype
    t_end = time()
    t_not_parallel = t_end - t_init
    res = [out]

    # Execute function with apply_parallel for different overlaps and time it
    is_equal = False
    depth = -1
    while not is_equal and depth < depth_max: # stop when same value as out
        depth += 1
        t_init = time()
        out_parallel = apply_parallel(function, image, depth=depth,
                                        mode='none', dtype=dtype_output,
                                        extra_arguments=extra_arguments,
                                        extra_keywords=extra_keywords)
        t_end = time()
        t_parallel = t_end - t_init
        is_equal = np.allclose(out, out_parallel)
        if full_output:
            res.append(out_parallel)


    if depth == depth_max:
        raise ValueError(
"""An overlap value resulting in the same output as the original (non-chunked)
function could not be found.

You can increase the max_depth parameter for a larger overlap, but it is
possible that this function is not suited for chunking.""")

    if verbose:
        print("""An overlap value of %d is safe to use with the input image.
Note that the overlap value can depend on the image, and not only on the
function.

Execution time of %s without chunking: %f
Execution time of %s with apply_parallel; %f"""
            %(depth, function.__name__, t_not_parallel,
                                function.__name__, t_parallel)
         )
    if full_output:
        return depth, np.array(res)
    else:
        return depth<|MERGE_RESOLUTION|>--- conflicted
+++ resolved
@@ -60,12 +60,8 @@
 
 
 def apply_parallel(function, array, chunks=None, depth=0, mode=None,
-<<<<<<< HEAD
                    dtype=None, extra_arguments=(), extra_keywords={}, *,
-                   compute=True):
-=======
                    extra_arguments=(), extra_keywords={}, *, compute=None):
->>>>>>> 0f03a2cd
     """Map a function in parallel across an array.
 
     Split an array into possibly overlapping chunks of a given depth and
