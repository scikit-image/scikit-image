--- conflicted
+++ resolved
@@ -5,11 +5,7 @@
 import numpy as np
 from scipy import ndimage as ndi
 
-<<<<<<< HEAD
-from .._shared.utils import check_nD, deprecate_kwarg, deprecate_func
-=======
-from .._shared.utils import check_nD
->>>>>>> c3bd6725
+from .._shared.utils import check_nD, deprecate_func
 from ..util import crop
 from ._skeletonize_3d_cy import _compute_thin_image
 from ._skeletonize_cy import _fast_skeletonize, _skeletonize_loop, _table_lookup_index
@@ -77,22 +73,14 @@
            [0, 0, 0, 0, 0, 0, 0, 0, 0]], dtype=uint8)
 
     """
-<<<<<<< HEAD
-    image = np.asarray(image)
-=======
     image = image.astype(bool, copy=False)
 
->>>>>>> c3bd6725
     if method not in {'zhang', 'lee', None}:
         raise ValueError(
             f'skeletonize method should be either "lee" or "zhang", ' f'got {method}.'
         )
     if image.ndim == 2 and (method is None or method == 'zhang'):
-<<<<<<< HEAD
         skeleton = _skeletonize_2d(image)
-=======
-        skeleton = skeletonize_2d(image)
->>>>>>> c3bd6725
     elif image.ndim == 3 and method == 'zhang':
         raise ValueError('skeletonize method "zhang" only works for 2D ' 'images.')
     elif image.ndim == 3 or (image.ndim == 2 and method == 'lee'):
@@ -186,9 +174,9 @@
 
 skeletonize_2d.__doc__ = _skeletonize_2d.__doc__
 skeletonize_2d = deprecate_func(
-    deprecated_version="0.22",
-    removed_version="0.24",
-    hint="Use `skimage.morphology.skeletonize` instead."
+    deprecated_version="0.23",
+    removed_version="0.25",
+    hint="Use `skimage.morphology.skeletonize` instead.",
 )(skeletonize_2d)
 
 
@@ -653,30 +641,18 @@
     """
     # make sure the image is 3D or 2D
     if image.ndim < 2 or image.ndim > 3:
-<<<<<<< HEAD
-        raise ValueError("skeletonize_3d can only handle 2D or 3D images; "
-                         f"got image.ndim = {image.ndim} instead.")
-=======
         raise ValueError(
             "skeletonize_3d can only handle 2D or 3D images; "
             f"got image.ndim = {image.ndim} instead."
         )
 
     image_io = image.astype(bool, copy=False)
->>>>>>> c3bd6725
 
     # make a 2D input image 3D and pad it w/ zeros to simplify dealing w/ boundaries
     # NB: careful here to not clobber the original *and* minimize copying
-<<<<<<< HEAD
-    image_o = image.astype(bool)
-    if image.ndim == 2:
-        image_o = image_o[np.newaxis, ...]
-    image_o = np.pad(image_o, pad_width=1, mode='constant')  # copies
-=======
     if image.ndim == 2:
         image_io = image_io[np.newaxis, ...]
-    image_o = np.pad(image_io, pad_width=1, mode='constant')
->>>>>>> c3bd6725
+    image_o = np.pad(image_io, pad_width=1, mode='constant')  # copies
 
     # do the computation
     image_o = _compute_thin_image(image_o)
@@ -695,7 +671,7 @@
 
 skeletonize_3d.__doc__ = _skeletonize_3d.__doc__
 skeletonize_3d = deprecate_func(
-    deprecated_version="0.22",
-    removed_version="0.24",
-    hint="Use `skimage.morphology.skeletonize` instead."
+    deprecated_version="0.23",
+    removed_version="0.25",
+    hint="Use `skimage.morphology.skeletonize` instead.",
 )(skeletonize_3d)