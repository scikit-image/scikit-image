--- conflicted
+++ resolved
@@ -97,7 +97,6 @@
 
 # Alternate skeletonization by thinning algorithm
 
-<<<<<<< HEAD
 G123_LUT = np.array([0, 0, 0, 0, 0, 0, 0, 0, 0, 0, 0, 0, 0, 0, 1, 0, 0, 0, 0,
                      0, 1, 0, 1, 0, 0, 0, 0, 0, 1, 0, 1, 0, 0, 0, 0, 0, 0, 0,
                      0, 0, 0, 0, 0, 0, 0, 0, 0, 0, 0, 0, 0, 0, 1, 0, 1, 0, 1,
@@ -128,78 +127,30 @@
                       0, 1, 0, 1, 0, 0, 0, 0, 0, 0, 0, 0, 0, 0, 0, 0, 0, 0, 0,
                       0, 0, 0, 0, 0, 0, 0, 0, 0], dtype=np.bool)
 
-=======
-G123_LUT = np.array([0, 0, 0, 0, 0, 0, 0, 0, 0, 0, 0, 0, 0, 0, 1, 0, 0, 0, 0, 0, 1, 0, 1,
-       0, 0, 0, 0, 0, 1, 0, 1, 0, 0, 0, 0, 0, 0, 0, 0, 0, 0, 0, 0, 0, 0, 0,
-       0, 0, 0, 0, 0, 0, 1, 0, 1, 0, 1, 0, 0, 0, 1, 0, 1, 0, 0, 0, 0, 0, 0,
-       0, 0, 0, 0, 0, 0, 0, 0, 0, 0, 0, 1, 0, 0, 0, 1, 0, 1, 0, 1, 0, 0, 0,
-       1, 0, 1, 0, 0, 0, 0, 0, 0, 0, 0, 0, 0, 0, 0, 0, 0, 0, 0, 0, 1, 0, 0,
-       0, 1, 0, 1, 0, 1, 0, 0, 0, 1, 0, 1, 0, 0, 0, 0, 0, 0, 0, 0, 0, 0, 0,
-       0, 0, 0, 0, 0, 0, 0, 0, 0, 0, 0, 0, 0, 0, 0, 0, 0, 0, 0, 0, 0, 0, 0,
-       0, 0, 0, 0, 0, 0, 0, 0, 0, 0, 0, 0, 0, 0, 0, 0, 0, 0, 0, 0, 0, 0, 0,
-       0, 0, 0, 0, 0, 0, 0, 0, 0, 1, 0, 0, 0, 0, 0, 0, 0, 0, 0, 0, 0, 0, 0,
-       0, 1, 1, 0, 0, 1, 0, 0, 0, 1, 1, 0, 0, 1, 0, 0, 0, 1, 1, 0, 0, 0, 0,
-       0, 0, 0, 0, 0, 0, 0, 0, 0, 0, 1, 1, 0, 0, 1, 0, 0, 0, 1, 1, 0, 0, 1,
-       0, 0, 0], dtype=np.bool)
-
-G123P_LUT = np.array([0, 0, 0, 0, 0, 1, 0, 1, 0, 0, 0, 0, 0, 1, 1, 1, 0, 0, 0, 0, 0, 0, 0,
-       0, 0, 0, 0, 0, 1, 1, 1, 1, 0, 0, 0, 0, 0, 0, 0, 0, 0, 0, 0, 0, 0, 0,
-       0, 0, 0, 0, 0, 0, 0, 0, 0, 0, 0, 0, 0, 0, 0, 0, 0, 0, 0, 1, 0, 1, 0,
-       1, 0, 1, 0, 0, 0, 0, 0, 1, 0, 1, 0, 0, 0, 0, 0, 0, 0, 0, 0, 0, 0, 0,
-       0, 0, 0, 0, 0, 1, 0, 1, 0, 1, 0, 1, 0, 0, 0, 0, 0, 0, 0, 0, 0, 0, 0,
-       0, 0, 0, 0, 0, 0, 0, 0, 0, 0, 0, 0, 0, 0, 0, 0, 1, 0, 1, 0, 1, 0, 0,
-       0, 0, 0, 1, 0, 1, 0, 0, 0, 0, 0, 0, 0, 0, 0, 0, 0, 0, 0, 1, 0, 1, 0,
-       0, 0, 0, 0, 0, 0, 0, 0, 0, 0, 0, 0, 0, 0, 0, 0, 0, 0, 0, 0, 0, 0, 0,
-       0, 0, 0, 0, 0, 0, 0, 0, 0, 1, 0, 1, 0, 1, 0, 1, 0, 0, 0, 0, 0, 1, 0,
-       1, 0, 0, 0, 0, 0, 0, 0, 0, 0, 0, 0, 0, 0, 0, 0, 0, 1, 1, 0, 1, 0, 1,
-       0, 1, 0, 0, 0, 0, 0, 0, 0, 0, 0, 0, 0, 0, 0, 0, 0, 0, 0, 0, 0, 0, 0,
-       0, 0, 0], dtype=np.bool)
->>>>>>> 94609446
-
 def thin(image, max_iter=None):
     """
     Perform morphological thinning of a binary image.
-<<<<<<< HEAD
-
-=======
-    
->>>>>>> 94609446
+
     Parameters
     ----------
     image : binary (M, N) ndarray
         The image to be thinned.
-<<<<<<< HEAD
-
-=======
     
->>>>>>> 94609446
     max_iter : int, number of iterations, optional
         Regardless of the value of this parameter, the thinned image
         is returned immediately if an iteration produces no change.
         If this parameter is specified it thus sets an upper bound on
         the number of iterations performed.
-<<<<<<< HEAD
-
-=======
-    
->>>>>>> 94609446
+
     Returns
     -------
     out : ndarray of bools
         Thinned image.
-<<<<<<< HEAD
 
     See also
     --------
     skeletonize, skeletonize_3d, medial_axis
 
-=======
-    
-    See also
-    --------
-    skeletonize, skeletonize_3d, medial_axis
-    
->>>>>>> 94609446
     Notes
     -----
     This algorithm [1]_ works by making multiple passes over the image,
@@ -209,11 +160,7 @@
     correlates the intermediate skeleton image with a neighborhood mask,
     then looks up each neighborhood in a lookup table indicating whether
     the central pixel should be deleted in that sub-iteration.
-<<<<<<< HEAD
-
-=======
-    
->>>>>>> 94609446
+
     References
     ----------
     .. [1] Z. Guo and R. W. Hall, "Parallel thinning with
@@ -223,11 +170,7 @@
            Methodologies-A Comprehensive Survey," IEEE Transactions on
            Pattern Analysis and Machine Intelligence, Vol 14, No. 9,
            September 1992, p. 879
-<<<<<<< HEAD
-
-=======
-    
->>>>>>> 94609446
+
     Examples
     --------
     >>> square = np.zeros((7, 7), dtype=np.uint8)
@@ -251,6 +194,7 @@
            [0, 0, 0, 0, 0, 0, 0],
            [0, 0, 0, 0, 0, 0, 0]], dtype=uint8)
     """
+
     # check parameters
     if max_iter is None:
         n = -1
@@ -258,7 +202,6 @@
         raise ValueError('max_iter must be > 0')
     else:
         n = max_iter
-<<<<<<< HEAD
 
     # convert image to uint8
     skel = np.array(image).astype(np.uint8)
@@ -269,16 +212,6 @@
 
     # check that image contains only 0s and 1s
     if not np.all(np.in1d(image.flat, (0, 1))):
-=======
-    
-    # check that we have a 2d binary image, and convert it
-    # to uint8
-    skel = np.array(image).astype(np.uint8)
-    
-    if skel.ndim != 2:
-        raise ValueError('2D array required')
-    if not np.all(np.in1d(image.flat,(0,1))):
->>>>>>> 94609446
         raise ValueError('Image contains values other than 0 and 1')
 
     # neighborhood mask
@@ -288,13 +221,8 @@
 
     # iterate either 1) indefinitely or 2) up to iteration limit
     while n != 0:
-<<<<<<< HEAD
         before = np.sum(skel)  # count points before thinning
 
-=======
-        before = np.sum(skel) # count points before thinning
-        
->>>>>>> 94609446
         # for each subiteration
         for lut in [G123_LUT, G123P_LUT]:
             # correlate image with neighborhood mask
@@ -303,7 +231,6 @@
             D = np.take(lut, N)
             # perform deletion
             skel[D] = 0
-<<<<<<< HEAD
 
         after = np.sum(skel)  # coint points after thinning
 
@@ -316,20 +243,6 @@
 
     return skel.astype(np.bool)
 
-=======
-            
-        after = np.sum(skel) # coint points after thinning
-        
-        if before == after:
-            # iteration had no effect: finish
-            break
-            
-        # count down to iteration limit (or endlessly negative)
-        n -= 1
-    
-    return skel.astype(np.bool)
-    
->>>>>>> 94609446
 
 # --------- Skeletonization by medial axis transform --------
 
