--- conflicted
+++ resolved
@@ -2,15 +2,12 @@
 import numpy as np
 import functools
 from scipy import ndimage as ndi
-<<<<<<< HEAD
 from scipy.spatial import cKDTree
-from .._shared.utils import warn, remove_arg
+
+from .._shared.utils import warn
 from ._util import _resolve_neighborhood, _raveled_offsets_and_distances
 from ._near_objects_cy import _remove_near_objects
 
-=======
-from .._shared.utils import warn
->>>>>>> fc1b0168
 
 # Our function names don't exactly correspond to ndimages.
 # This dictionary translates from our names to scipy's.
