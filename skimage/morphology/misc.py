--- conflicted
+++ resolved
@@ -1,22 +1,13 @@
 """Miscellaneous morphology functions."""
-
-
+import numpy as np
 import functools
-
-import numpy as np
 from scipy import ndimage as ndi
-<<<<<<< HEAD
 from scipy.spatial import cKDTree
-
-from .._shared.utils import warn
-from . import _util
-from .selem import _default_selem
-from ._near_objects_cy import _remove_near_objects
-
-=======
 from .._shared.utils import warn, remove_arg
 from .footprints import _default_footprint
->>>>>>> 1af0071c
+from ._util import _resolve_neighborhood, _offsets_to_raveled_neighbors
+from ._near_objects_cy import _remove_near_objects
+
 
 # Our function names don't exactly correspond to ndimages.
 # This dictionary translates from our names to scipy's.
@@ -368,8 +359,8 @@
         # _offsets_to_raveled_neighbors doesn't support emtpy images
         return image
 
-    selem = _util._resolve_neighborhood(selem, connectivity, image.ndim)
-    neighbor_offsets = _util._offsets_to_raveled_neighbors(
+    selem = _resolve_neighborhood(selem, connectivity, image.ndim)
+    neighbor_offsets = _offsets_to_raveled_neighbors(
         image.shape, selem, center=((1,) * image.ndim)
     )
 
