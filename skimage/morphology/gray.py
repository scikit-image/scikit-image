--- conflicted
+++ resolved
@@ -6,7 +6,7 @@
 import numpy as np
 from scipy import ndimage as ndi
 
-from .footprints import (_footprint_is_sequence, mirror_footprint, pad_footprint)
+from .footprints import _footprint_is_sequence, mirror_footprint, pad_footprint
 from .misc import default_footprint
 
 __all__ = ['erosion', 'dilation', 'opening', 'closing', 'white_tophat', 'black_tophat']
@@ -25,8 +25,7 @@
     for fp, num_iter in footprints[1:]:
         # Note: out.copy() because the computation cannot be in-place!
         for _ in range(num_iter):
-            gray_func(out.copy(), footprint=fp, output=out, mode=mode,
-                      cval=cval)
+            gray_func(out.copy(), footprint=fp, output=out, mode=mode, cval=cval)
     return out
 
 
@@ -78,14 +77,14 @@
     if shift_x is None and shift_y is None:
         return footprint
 
-    warning_msg = ("The parameters `shift_x` and `shift_y` are deprecated "
-                   "since v0.23 and will be removed in v0.26.")
+    warning_msg = (
+        "The parameters `shift_x` and `shift_y` are deprecated "
+        "since v0.23 and will be removed in v0.26."
+    )
     warnings.warn(warning_msg, FutureWarning, stacklevel=4)
 
-<<<<<<< HEAD
     if _footprint_is_sequence(footprint):
-        return tuple((_shift_footprint(fp, shift_x, shift_y), n)
-                     for fp, n in footprint)
+        return tuple((_shift_footprint(fp, shift_x, shift_y), n) for fp, n in footprint)
     return _shift_footprint(footprint, shift_x, shift_y)
 
 
@@ -97,48 +96,6 @@
             cval = True
         elif np.issubdtype(dtype, np.integer):
             cval = np.iinfo(dtype).max
-=======
-    Parameters
-    ----------
-    func : callable
-        A morphological function, either opening or closing, that
-        supports eccentric footprints. Its parameters must
-        include at least `image`, `footprint`, and `out`.
-
-    Returns
-    -------
-    func_out : callable
-        The same function, but correctly padding the input image before
-        applying the input function.
-
-    See Also
-    --------
-    opening, closing.
-    """
-
-    @functools.wraps(func)
-    def func_out(image, footprint, out=None, *args, **kwargs):
-        pad_widths = []
-        padding = False
-        if out is None:
-            out = np.empty_like(image)
-        if _footprint_is_sequence(footprint):
-            # Note: in practice none of our built-in footprint sequences will
-            #       require padding (all are symmetric and have odd sizes)
-            footprint_shape = _shape_from_sequence(footprint)
-        else:
-            footprint_shape = footprint.shape
-        for axis_len in footprint_shape:
-            if axis_len % 2 == 0:
-                axis_pad_width = axis_len - 1
-                padding = True
-            else:
-                axis_pad_width = 0
-            pad_widths.append((axis_pad_width,) * 2)
-        if padding:
-            image = np.pad(image, pad_widths, mode='edge')
-            out_temp = np.empty_like(image)
->>>>>>> 870afe52
         else:
             cval = np.inf
     elif mode == "min":
@@ -148,20 +105,20 @@
         elif np.issubdtype(dtype, np.integer):
             cval = np.iinfo(dtype).min
         else:
-<<<<<<< HEAD
             cval = -np.inf
     return mode, cval
-=======
-            out = out_temp
-        return out
-
-    return func_out
->>>>>>> 870afe52
 
 
 @default_footprint
-def erosion(image, footprint=None, out=None, shift_x=None, shift_y=None,
-            mode="reflect", cval=0.0):
+def erosion(
+    image,
+    footprint=None,
+    out=None,
+    shift_x=None,
+    shift_y=None,
+    mode="reflect",
+    cval=0.0,
+):
     """Return grayscale morphological erosion of an image.
 
     Morphological erosion sets a pixel at (i,j) to the minimum over all pixels
@@ -254,24 +211,22 @@
     footprint = pad_footprint(footprint, pad_end=False)
 
     if _footprint_is_sequence(footprint):
-<<<<<<< HEAD
-        return _iterate_gray_func(ndi.grey_erosion, image, footprint, out,
-                                  mode, cval)
-=======
-        footprints = tuple(
-            (_shift_footprint(fp, shift_x, shift_y), n) for fp, n in footprint
-        )
-        return _iterate_gray_func(ndi.grey_erosion, image, footprints, out)
->>>>>>> 870afe52
-
-    ndi.grey_erosion(image, footprint=footprint, output=out, mode=mode,
-                     cval=cval)
+        return _iterate_gray_func(ndi.grey_erosion, image, footprint, out, mode, cval)
+
+    ndi.grey_erosion(image, footprint=footprint, output=out, mode=mode, cval=cval)
     return out
 
 
 @default_footprint
-def dilation(image, footprint=None, out=None, shift_x=None, shift_y=None,
-             mode="reflect", cval=0.0):
+def dilation(
+    image,
+    footprint=None,
+    out=None,
+    shift_x=None,
+    shift_y=None,
+    mode="reflect",
+    cval=0.0,
+):
     """Return grayscale morphological dilation of an image.
 
     Morphological dilation sets the value of a pixel to the maximum over all
@@ -368,11 +323,9 @@
     footprint = mirror_footprint(footprint)
 
     if _footprint_is_sequence(footprint):
-        return _iterate_gray_func(ndi.grey_dilation, image, footprint, out,
-                                  mode, cval)
-
-    ndi.grey_dilation(image, footprint=footprint, output=out, mode=mode,
-                      cval=cval)
+        return _iterate_gray_func(ndi.grey_dilation, image, footprint, out, mode, cval)
+
+    ndi.grey_dilation(image, footprint=footprint, output=out, mode=mode, cval=cval)
     return out
 
 
@@ -449,8 +402,7 @@
     """
     footprint = pad_footprint(footprint, pad_end=False)
     eroded = erosion(image, footprint, mode=mode, cval=cval)
-    out = dilation(eroded, mirror_footprint(footprint), out=out, mode=mode,
-                   cval=cval)
+    out = dilation(eroded, mirror_footprint(footprint), out=out, mode=mode, cval=cval)
     return out
 
 
