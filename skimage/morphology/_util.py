"""Utility functions used in the morphology subpackage."""


import numpy as np
from scipy import ndimage as ndi


def _validate_connectivity(image_dim, connectivity, offset):
    """Convert any valid connectivity to a structuring element and offset.

    Parameters
    ----------
    image_dim : int
        The number of dimensions of the input image.
    connectivity : int, array, or None
        The neighborhood connectivity. An integer is interpreted as in
        ``scipy.ndimage.generate_binary_structure``, as the maximum number
        of orthogonal steps to reach a neighbor. An array is directly
        interpreted as a structuring element and its shape is validated against
        the input image shape. ``None`` is interpreted as a connectivity of 1.
    offset : tuple of int, or None
        The coordinates of the center of the structuring element.

    Returns
    -------
    c_connectivity : array of bool
        The structuring element corresponding to the input `connectivity`.
    offset : array of int
        The offset corresponding to the center of the structuring element.

    Raises
    ------
    ValueError:
        If the image dimension and the connectivity or offset dimensions don't
        match.
    """
    if connectivity is None:
        connectivity = 1

    if np.isscalar(connectivity):
        c_connectivity = ndi.generate_binary_structure(image_dim, connectivity)
    else:
        c_connectivity = np.array(connectivity, bool)
        if c_connectivity.ndim != image_dim:
            raise ValueError("Connectivity dimension must be same as image")

    if offset is None:
        if any([x % 2 == 0 for x in c_connectivity.shape]):
            raise ValueError("Connectivity array must have an unambiguous "
                             "center")

        offset = np.array(c_connectivity.shape) // 2

    return c_connectivity, offset


def _offsets_to_raveled_neighbors(image_shape, selem, center, order='C'):
    """Compute offsets to a samples neighbors if the image would be raveled.

    Parameters
    ----------
    image_shape : sequence
        The shape of the image for which the offsets are computed.
    selem : ndarray
        A structuring element determining the neighborhood expressed as an
        n-D array of 1's and 0's.
<<<<<<< HEAD
    center : sequence
        Indices specifying the center of `selem`.
=======
    center : tuple
        Tuple of indices to the center of `selem`.
>>>>>>> 4a73ab21
    order : {"C", "F"}, optional
        Whether the image described by `image_shape` is in row-major (C-style)
        or column-major (Fortran-style) order.

    Returns
    -------
    raveled_offsets : ndarray
        Linear offsets to a samples neighbors in the raveled image, sorted by
        their distance from the center.

    Notes
    -----
    This function will return values even if `image_shape` contains a dimension
    length that is smaller than `selem`.

    Examples
    --------
    >>> _offsets_to_raveled_neighbors((4, 5), np.ones((4, 3)), (1, 1))
    array([-5, -1,  1,  5, -6, -4,  4,  6, 10,  9, 11])
    >>> _offsets_to_raveled_neighbors((2, 3, 2), np.ones((3, 3, 3)), (1, 1, 1))
    array([ 2, -6,  1, -1,  6, -2,  3,  8, -3, -4,  7, -5, -7, -8,  5,  4, -9,
            9])
    """
    if not selem.ndim == len(image_shape) == len(center):
        raise ValueError(
            "number of dimensions in image shape, structuring element and its"
            "center index does not match"
        )

    selem_indices = np.array(np.nonzero(selem)).T
    offsets = selem_indices - center

    if order == 'F':
        offsets = offsets[:, ::-1]
        image_shape = image_shape[::-1]
    elif order != 'C':
        raise ValueError("order must be 'C' or 'F'")

    # Scale offsets in each dimension and sum
    ravel_factors = image_shape[1:] + (1,)
    ravel_factors = np.cumprod(ravel_factors[::-1])[::-1]
    raveled_offsets = (offsets * ravel_factors).sum(axis=1)

    # Sort by distance
    distances = np.abs(offsets).sum(axis=1)
    raveled_offsets = raveled_offsets[np.argsort(distances)]

    # If any dimension in image_shape is smaller than selem.shape
    # duplicates might occur, remove them
    if any(x < y for x, y in zip(image_shape, selem.shape)):
        # np.unique reorders, which we don't want
        _, indices = np.unique(raveled_offsets, return_index=True)
        raveled_offsets = raveled_offsets[np.sort(indices)]

    # Remove "offset to center"
    raveled_offsets = raveled_offsets[1:]

    return raveled_offsets


def _resolve_neighborhood(selem, connectivity, ndim):
    """Validate or create structuring element.

    Depending on the values of `connectivity` and `selem` this function
    either creates a new structuring element (`selem` is None) using
    `connectivity` or validates the given structuring element (`selem` is not
    None).

    Parameters
    ----------
    selem : ndarray
        A structuring element used to determine the neighborhood of each
        evaluated pixel (``True`` denotes a connected pixel). It must be a
        boolean array and have the same number of dimensions as `image`. If
        neither `selem` nor `connectivity` are given, all adjacent pixels are
        considered as part of the neighborhood.
    connectivity : int
        A number used to determine the neighborhood of each evaluated pixel.
        Adjacent pixels whose squared distance from the center is less than or
        equal to `connectivity` are considered neighbors. Ignored if
        `selem` is not None.
    ndim : int
        Number of dimensions `selem` ought to have.

    Returns
    -------
    selem : ndarray
        Validated or new structuring element specifying the neighborhood.

    Examples
    --------
    >>> _resolve_neighborhood(None, 1, 2)
    array([[False,  True, False],
           [ True,  True,  True],
           [False,  True, False]])
    >>> _resolve_neighborhood(None, None, 3).shape
    (3, 3, 3)
    """
<<<<<<< HEAD
    selem_indices = np.array(np.nonzero(selem)).T
    offsets = selem_indices - center

    if order == 'F':
        offsets = offsets[:, ::-1]
        image_shape = image_shape[::-1]
    elif not order == 'C':
        raise ValueError("order was not 'C' or 'F'")

    # Scale offsets in each dimension and sum
    ravel_factors = image_shape[1:] + (1,)
    ravel_factors = np.cumprod(ravel_factors[::-1])[::-1]
    raveled_offsets = (offsets * ravel_factors).sum(axis=1)

    # Sort by distance
    distances = np.abs(offsets).sum(axis=1)
    raveled_offsets = raveled_offsets[np.argsort(distances)]

    # In case any dimension in image_shape is smaller than selem.shape
    # duplicates might occur, remove them
    if any(x < y for x, y in zip(image_shape, selem.shape)):
        # np.unique reorders, which we don't want
        _, indices = np.unique(raveled_offsets, return_index=True)
        raveled_offsets = raveled_offsets[np.sort(indices)]

    # Remove "offset to center"
    raveled_offsets = raveled_offsets[1:]

    return raveled_offsets


def _resolve_neighborhood(selem, connectivity, ndim):
    """Validate or create structuring element.

    Depending on the values of `connectivity` and `selem` this function
    either creates a new structuring element (`selem` is None) using
    `connectivity` or validates the given structuring element (`selem` is not
    None).

    Parameters
    ----------
    selem : array-like or None
        The structuring element to validate. See same argument in
        `local_maxima`.
    connectivity : int or None
        A number used to determine the neighborhood of each evaluated pixel.
        Defaults to `ndim` if `None` is given.
    ndim : int
        Number of dimensions `selem` ought to have.

    Returns
    -------
    selem : ndarray
        Validated or new structuring element specifying the neighborhood.
    """
=======
>>>>>>> 4a73ab21
    if selem is None:
        if connectivity is None:
            connectivity = ndim
        selem = ndi.generate_binary_structure(ndim, connectivity)
    else:
        # Validate custom structured element
        selem = np.asarray(selem, dtype=np.bool)
        # Must specify neighbors for all dimensions
        if selem.ndim != ndim:
            raise ValueError(
<<<<<<< HEAD
                "structuring element and image must have the same number of "
                "dimensions"
=======
                "number of dimensions in image and structuring element do not"
                "match"
>>>>>>> 4a73ab21
            )
        # Must only specify direct neighbors
        if any(s != 3 for s in selem.shape):
            raise ValueError("dimension size in structuring element is not 3")

    return selem


<<<<<<< HEAD
def _set_edge_values_inplace(image, value):
=======
def _set_border_values(image, value):
>>>>>>> 4a73ab21
    """Set edge values along all axes to a constant value.

    Parameters
    ----------
    image : ndarray
        The array to modify inplace.
    value : scalar
        The value to use. Should be compatible with `image`'s dtype.

    Examples
    --------
    >>> image = np.zeros((4, 5), dtype=int)
<<<<<<< HEAD
    >>> _set_edge_values_inplace(image, 1)
=======
    >>> _set_border_values(image, 1)
>>>>>>> 4a73ab21
    >>> image
    array([[1, 1, 1, 1, 1],
           [1, 0, 0, 0, 1],
           [1, 0, 0, 0, 1],
           [1, 1, 1, 1, 1]])
    """
    for axis in range(image.ndim):
        # Index first and last element in each dimension
        sl = (slice(None),) * axis + ((0, -1),) + (...,)
        image[sl] = value


<<<<<<< HEAD
def _fast_pad(image, value):
=======
def _fast_pad(image, value, *, order="C"):
>>>>>>> 4a73ab21
    """Pad an array on all axes by one with a value.

    Parameters
    ----------
    image : ndarray
        Image to pad.
    value : scalar
         The value to use. Should be compatible with `image`'s dtype.
<<<<<<< HEAD
=======
    order : "C" or "F"
        Specify the memory layout of the padded image (C or Fortran style).
>>>>>>> 4a73ab21

    Returns
    -------
    padded_image : ndarray
        The new image.

    Notes
    -----
    The output of this function is equivalent to::

        np.pad(image, 1, mode="constant", constant_values=value)

<<<<<<< HEAD
    Up to version 1.17 `numpy.pad` uses concatenation to create padded arrays
    while this method needs to only allocate and copy once. This can result
    in significant speed gains if `image` has a large number of dimensions.
=======
    Up to versions < 1.17 `numpy.pad` uses concatenation to create padded
    arrays while this method needs to only allocate and copy once.
    This can result in significant speed gains if `image` has a large number of
    dimensions.
>>>>>>> 4a73ab21
    Thus this function may be safely removed once that version is the minimum
    required by scikit-image.

    Examples
    --------
    >>> _fast_pad(np.zeros((2, 3), dtype=int), 4)
    array([[4, 4, 4, 4, 4],
           [4, 0, 0, 0, 4],
           [4, 0, 0, 0, 4],
           [4, 4, 4, 4, 4]])
    """
    # Allocate padded image
    new_shape = np.array(image.shape) + 2
<<<<<<< HEAD
    new_image = np.empty(new_shape, dtype=image.dtype, order="C")
=======
    new_image = np.empty(new_shape, dtype=image.dtype, order=order)
>>>>>>> 4a73ab21

    # Copy old image into new space
    sl = (slice(1, -1),) * image.ndim
    new_image[sl] = image
    # and set the edge values
<<<<<<< HEAD
    _set_edge_values_inplace(new_image, value)
=======
    _set_border_values(new_image, value)
>>>>>>> 4a73ab21

    return new_image<|MERGE_RESOLUTION|>--- conflicted
+++ resolved
@@ -59,18 +59,13 @@
 
     Parameters
     ----------
-    image_shape : sequence
+    image_shape : tuple
         The shape of the image for which the offsets are computed.
     selem : ndarray
         A structuring element determining the neighborhood expressed as an
         n-D array of 1's and 0's.
-<<<<<<< HEAD
-    center : sequence
-        Indices specifying the center of `selem`.
-=======
     center : tuple
         Tuple of indices to the center of `selem`.
->>>>>>> 4a73ab21
     order : {"C", "F"}, optional
         Whether the image described by `image_shape` is in row-major (C-style)
         or column-major (Fortran-style) order.
@@ -169,64 +164,6 @@
     >>> _resolve_neighborhood(None, None, 3).shape
     (3, 3, 3)
     """
-<<<<<<< HEAD
-    selem_indices = np.array(np.nonzero(selem)).T
-    offsets = selem_indices - center
-
-    if order == 'F':
-        offsets = offsets[:, ::-1]
-        image_shape = image_shape[::-1]
-    elif not order == 'C':
-        raise ValueError("order was not 'C' or 'F'")
-
-    # Scale offsets in each dimension and sum
-    ravel_factors = image_shape[1:] + (1,)
-    ravel_factors = np.cumprod(ravel_factors[::-1])[::-1]
-    raveled_offsets = (offsets * ravel_factors).sum(axis=1)
-
-    # Sort by distance
-    distances = np.abs(offsets).sum(axis=1)
-    raveled_offsets = raveled_offsets[np.argsort(distances)]
-
-    # In case any dimension in image_shape is smaller than selem.shape
-    # duplicates might occur, remove them
-    if any(x < y for x, y in zip(image_shape, selem.shape)):
-        # np.unique reorders, which we don't want
-        _, indices = np.unique(raveled_offsets, return_index=True)
-        raveled_offsets = raveled_offsets[np.sort(indices)]
-
-    # Remove "offset to center"
-    raveled_offsets = raveled_offsets[1:]
-
-    return raveled_offsets
-
-
-def _resolve_neighborhood(selem, connectivity, ndim):
-    """Validate or create structuring element.
-
-    Depending on the values of `connectivity` and `selem` this function
-    either creates a new structuring element (`selem` is None) using
-    `connectivity` or validates the given structuring element (`selem` is not
-    None).
-
-    Parameters
-    ----------
-    selem : array-like or None
-        The structuring element to validate. See same argument in
-        `local_maxima`.
-    connectivity : int or None
-        A number used to determine the neighborhood of each evaluated pixel.
-        Defaults to `ndim` if `None` is given.
-    ndim : int
-        Number of dimensions `selem` ought to have.
-
-    Returns
-    -------
-    selem : ndarray
-        Validated or new structuring element specifying the neighborhood.
-    """
-=======
->>>>>>> 4a73ab21
     if selem is None:
         if connectivity is None:
             connectivity = ndim
@@ -237,13 +174,8 @@
         # Must specify neighbors for all dimensions
         if selem.ndim != ndim:
             raise ValueError(
-<<<<<<< HEAD
-                "structuring element and image must have the same number of "
-                "dimensions"
-=======
                 "number of dimensions in image and structuring element do not"
                 "match"
->>>>>>> 4a73ab21
             )
         # Must only specify direct neighbors
         if any(s != 3 for s in selem.shape):
@@ -252,11 +184,7 @@
     return selem
 
 
-<<<<<<< HEAD
-def _set_edge_values_inplace(image, value):
-=======
 def _set_border_values(image, value):
->>>>>>> 4a73ab21
     """Set edge values along all axes to a constant value.
 
     Parameters
@@ -269,11 +197,7 @@
     Examples
     --------
     >>> image = np.zeros((4, 5), dtype=int)
-<<<<<<< HEAD
-    >>> _set_edge_values_inplace(image, 1)
-=======
     >>> _set_border_values(image, 1)
->>>>>>> 4a73ab21
     >>> image
     array([[1, 1, 1, 1, 1],
            [1, 0, 0, 0, 1],
@@ -286,11 +210,7 @@
         image[sl] = value
 
 
-<<<<<<< HEAD
-def _fast_pad(image, value):
-=======
 def _fast_pad(image, value, *, order="C"):
->>>>>>> 4a73ab21
     """Pad an array on all axes by one with a value.
 
     Parameters
@@ -299,11 +219,8 @@
         Image to pad.
     value : scalar
          The value to use. Should be compatible with `image`'s dtype.
-<<<<<<< HEAD
-=======
     order : "C" or "F"
         Specify the memory layout of the padded image (C or Fortran style).
->>>>>>> 4a73ab21
 
     Returns
     -------
@@ -316,16 +233,10 @@
 
         np.pad(image, 1, mode="constant", constant_values=value)
 
-<<<<<<< HEAD
-    Up to version 1.17 `numpy.pad` uses concatenation to create padded arrays
-    while this method needs to only allocate and copy once. This can result
-    in significant speed gains if `image` has a large number of dimensions.
-=======
     Up to versions < 1.17 `numpy.pad` uses concatenation to create padded
     arrays while this method needs to only allocate and copy once.
     This can result in significant speed gains if `image` has a large number of
     dimensions.
->>>>>>> 4a73ab21
     Thus this function may be safely removed once that version is the minimum
     required by scikit-image.
 
@@ -339,20 +250,12 @@
     """
     # Allocate padded image
     new_shape = np.array(image.shape) + 2
-<<<<<<< HEAD
-    new_image = np.empty(new_shape, dtype=image.dtype, order="C")
-=======
     new_image = np.empty(new_shape, dtype=image.dtype, order=order)
->>>>>>> 4a73ab21
 
     # Copy old image into new space
     sl = (slice(1, -1),) * image.ndim
     new_image[sl] = image
     # and set the edge values
-<<<<<<< HEAD
-    _set_edge_values_inplace(new_image, value)
-=======
     _set_border_values(new_image, value)
->>>>>>> 4a73ab21
 
     return new_image