--- conflicted
+++ resolved
@@ -33,8 +33,7 @@
 from ._skeletonize import medial_axis, skeletonize, skeletonize_3d, thin
 from .convex_hull import convex_hull_image, convex_hull_object
 from .grayreconstruct import reconstruction
-from .misc import (remove_near_objects, remove_small_holes,
-                   remove_small_objects)
+from .misc import remove_small_holes, remove_small_objects, remove_near_objects
 from .extrema import h_maxima, h_minima, local_minima, local_maxima
 from ._flood_fill import flood, flood_fill
 from .max_tree import (
@@ -46,56 +45,6 @@
     max_tree_local_maxima,
 )
 
-<<<<<<< HEAD
-__all__ = ['area_closing',
-           'area_opening',
-           'ball',
-           'binary_closing',
-           'binary_dilation',
-           'binary_erosion',
-           'binary_opening',
-           'black_tophat',
-           'closing',
-           'convex_hull_image',
-           'convex_hull_object',
-           'cube',
-           'diameter_closing',
-           'diameter_opening',
-           'diamond',
-           'dilation',
-           'disk',
-           'ellipse',
-           'erosion',
-           'flood',
-           'flood_fill',
-           'footprint_from_sequence',
-           'h_maxima',
-           'h_minima',
-           'isotropic_closing',
-           'isotropic_dilation',
-           'isotropic_erosion',
-           'isotropic_opening',
-           'label',
-           'local_maxima',
-           'local_minima',
-           'max_tree',
-           'max_tree_local_maxima',
-           'medial_axis',
-           'octagon',
-           'octahedron',
-           'opening',
-           'reconstruction',
-           'rectangle',
-           'remove_near_objects',
-           'remove_small_holes',
-           'remove_small_objects',
-           'skeletonize',
-           'skeletonize_3d',
-           'square',
-           'star',
-           'thin',
-           'white_tophat'
-=======
 __all__ = [
     'area_closing',
     'area_opening',
@@ -140,10 +89,10 @@
     'rectangle',
     'remove_small_holes',
     'remove_small_objects',
+    'remove_near_objects',
     'skeletonize',
     'square',
     'star',
     'thin',
     'white_tophat',
->>>>>>> c0124628
 ]