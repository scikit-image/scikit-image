import numpy as np
import pytest
from scipy import ndimage as ndi
from numpy.testing import assert_allclose, assert_array_equal, assert_equal

from skimage import color, data, transform
from skimage._shared._warnings import expected_warnings
from skimage._shared.testing import fetch
from skimage.morphology import gray, footprints
from skimage.util import img_as_uint, img_as_ubyte


@pytest.fixture
def cam_image():
    from skimage import data

    return np.ascontiguousarray(data.camera()[64:112, 64:96])


@pytest.fixture
def cell3d_image():
    from skimage import data

    return np.ascontiguousarray(data.cells3d()[30:48, 0, 20:36, 20:32])


class TestMorphology:
<<<<<<< HEAD

    # These expected outputs were generated with skimage v0.22.0 + PR #6695
=======
    # These expected outputs were generated with skimage v0.12.1
>>>>>>> 870afe52
    # using:
    #
    #   from skimage.morphology.tests.test_gray import TestMorphology
    #   import numpy as np
    #   output = TestMorphology()._build_expected_output()
    #   np.savez_compressed('gray_morph_output.npz', **output)

    def _build_expected_output(self):
        funcs = (
            gray.erosion,
            gray.dilation,
            gray.opening,
            gray.closing,
            gray.white_tophat,
            gray.black_tophat,
        )
        footprints_2D = (
            footprints.square,
            footprints.diamond,
            footprints.disk,
            footprints.star,
        )

        image = img_as_ubyte(
            transform.downscale_local_mean(color.rgb2gray(data.coffee()), (20, 20))
        )

        output = {}
        for n in range(1, 4):
            for strel in footprints_2D:
                for func in funcs:
                    key = f'{strel.__name__}_{n}_{func.__name__}'
                    output[key] = func(image, strel(n))

        return output

    def test_gray_morphology(self):
        expected = dict(np.load(fetch('data/gray_morph_output.npz')))
        calculated = self._build_expected_output()
        assert_equal(expected, calculated)


class TestEccentricStructuringElements:
    def setup_class(self):
        self.black_pixel = 255 * np.ones((6, 6), dtype=np.uint8)
        self.black_pixel[2, 2] = 0
        self.white_pixel = 255 - self.black_pixel
        self.footprints = [
            footprints.square(2),
            footprints.rectangle(2, 2),
            footprints.rectangle(2, 1),
            footprints.rectangle(1, 2),
        ]

    def test_dilate_erode_symmetry(self):
        for s in self.footprints:
            c = gray.erosion(self.black_pixel, s)
            d = gray.dilation(self.white_pixel, s)
            assert np.all(c == (255 - d))

    def test_open_black_pixel(self):
        for s in self.footprints:
            gray_open = gray.opening(self.black_pixel, s)
            assert np.all(gray_open == self.black_pixel)

    def test_close_white_pixel(self):
        for s in self.footprints:
            gray_close = gray.closing(self.white_pixel, s)
            assert np.all(gray_close == self.white_pixel)

    def test_open_white_pixel(self):
        for s in self.footprints:
            assert np.all(gray.opening(self.white_pixel, s) == 0)

    def test_close_black_pixel(self):
        for s in self.footprints:
            assert np.all(gray.closing(self.black_pixel, s) == 255)

    def test_white_tophat_white_pixel(self):
        for s in self.footprints:
            tophat = gray.white_tophat(self.white_pixel, s)
            assert np.all(tophat == self.white_pixel)

    def test_black_tophat_black_pixel(self):
        for s in self.footprints:
            tophat = gray.black_tophat(self.black_pixel, s)
            assert np.all(tophat == self.white_pixel)

    def test_white_tophat_black_pixel(self):
        for s in self.footprints:
            tophat = gray.white_tophat(self.black_pixel, s)
            assert np.all(tophat == 0)

    def test_black_tophat_white_pixel(self):
        for s in self.footprints:
            tophat = gray.black_tophat(self.white_pixel, s)
            assert np.all(tophat == 0)


gray_functions = [
    gray.erosion,
    gray.dilation,
    gray.opening,
    gray.closing,
    gray.white_tophat,
    gray.black_tophat,
]


@pytest.mark.parametrize("function", gray_functions)
def test_default_footprint(function):
    strel = footprints.diamond(radius=1)
    image = np.array(
        [
            [0, 0, 0, 0, 0, 0, 0, 0, 0, 0],
            [0, 0, 0, 0, 0, 0, 0, 0, 0, 0],
            [0, 0, 1, 1, 1, 1, 1, 1, 0, 0],
            [0, 0, 1, 1, 1, 1, 1, 1, 0, 0],
            [0, 0, 1, 1, 1, 1, 1, 1, 0, 0],
            [0, 0, 1, 1, 1, 0, 0, 1, 0, 0],
            [0, 0, 1, 1, 1, 0, 0, 1, 0, 0],
            [0, 0, 1, 1, 1, 0, 0, 1, 0, 0],
            [0, 0, 1, 1, 1, 1, 1, 1, 0, 0],
            [0, 0, 1, 1, 1, 1, 1, 1, 0, 0],
            [0, 0, 1, 1, 1, 1, 1, 1, 0, 0],
            [0, 0, 0, 0, 0, 0, 0, 0, 0, 0],
            [0, 0, 0, 0, 0, 0, 0, 0, 0, 0],
        ],
        np.uint8,
    )
    im_expected = function(image, strel)
    im_test = function(image)
    assert_array_equal(im_expected, im_test)


def test_3d_fallback_default_footprint():
    # 3x3x3 cube inside a 7x7x7 image:
    image = np.zeros((7, 7, 7), bool)
    image[2:-2, 2:-2, 2:-2] = 1

    opened = gray.opening(image)

    # expect a "hyper-cross" centered in the 5x5x5:
    image_expected = np.zeros((7, 7, 7), dtype=bool)
    image_expected[2:5, 2:5, 2:5] = ndi.generate_binary_structure(3, 1)
    assert_array_equal(opened, image_expected)


gray_3d_fallback_functions = [gray.closing, gray.opening]


@pytest.mark.parametrize("function", gray_3d_fallback_functions)
def test_3d_fallback_cube_footprint(function):
    # 3x3x3 cube inside a 7x7x7 image:
    image = np.zeros((7, 7, 7), bool)
    image[2:-2, 2:-2, 2:-2] = 1

    cube = np.ones((3, 3, 3), dtype=np.uint8)

    new_image = function(image, cube)
    assert_array_equal(new_image, image)


def test_3d_fallback_white_tophat():
    image = np.zeros((7, 7, 7), dtype=bool)
    image[2, 2:4, 2:4] = 1
    image[3, 2:5, 2:5] = 1
    image[4, 3:5, 3:5] = 1

    with expected_warnings([r'operator.*deprecated|\A\Z']):
        new_image = gray.white_tophat(image)
    footprint = ndi.generate_binary_structure(3, 1)
    with expected_warnings([r'operator.*deprecated|\A\Z']):
        image_expected = ndi.white_tophat(
            image.view(dtype=np.uint8), footprint=footprint
        )
    assert_array_equal(new_image, image_expected)


def test_3d_fallback_black_tophat():
    image = np.ones((7, 7, 7), dtype=bool)
    image[2, 2:4, 2:4] = 0
    image[3, 2:5, 2:5] = 0
    image[4, 3:5, 3:5] = 0

    with expected_warnings([r'operator.*deprecated|\A\Z']):
        new_image = gray.black_tophat(image)
    footprint = ndi.generate_binary_structure(3, 1)
    with expected_warnings([r'operator.*deprecated|\A\Z']):
        image_expected = ndi.black_tophat(
            image.view(dtype=np.uint8), footprint=footprint
        )
    assert_array_equal(new_image, image_expected)


def test_2d_ndimage_equivalence():
    image = np.zeros((9, 9), np.uint8)
    image[2:-2, 2:-2] = 128
    image[3:-3, 3:-3] = 196
    image[4, 4] = 255

    opened = gray.opening(image)
    closed = gray.closing(image)

    footprint = ndi.generate_binary_structure(2, 1)
    ndimage_opened = ndi.grey_opening(image, footprint=footprint)
    ndimage_closed = ndi.grey_closing(image, footprint=footprint)

    assert_array_equal(opened, ndimage_opened)
    assert_array_equal(closed, ndimage_closed)


# float test images
im = np.array(
    [
        [0.55, 0.72, 0.6, 0.54, 0.42],
        [0.65, 0.44, 0.89, 0.96, 0.38],
        [0.79, 0.53, 0.57, 0.93, 0.07],
        [0.09, 0.02, 0.83, 0.78, 0.87],
        [0.98, 0.8, 0.46, 0.78, 0.12],
    ]
)

eroded = np.array(
    [
        [0.55, 0.44, 0.54, 0.42, 0.38],
        [0.44, 0.44, 0.44, 0.38, 0.07],
        [0.09, 0.02, 0.53, 0.07, 0.07],
        [0.02, 0.02, 0.02, 0.78, 0.07],
        [0.09, 0.02, 0.46, 0.12, 0.12],
    ]
)

dilated = np.array(
    [
        [0.72, 0.72, 0.89, 0.96, 0.54],
        [0.79, 0.89, 0.96, 0.96, 0.96],
        [0.79, 0.79, 0.93, 0.96, 0.93],
        [0.98, 0.83, 0.83, 0.93, 0.87],
        [0.98, 0.98, 0.83, 0.78, 0.87],
    ]
)

opened = np.array(
    [
        [0.55, 0.55, 0.54, 0.54, 0.42],
        [0.55, 0.44, 0.54, 0.44, 0.38],
        [0.44, 0.53, 0.53, 0.78, 0.07],
        [0.09, 0.02, 0.78, 0.78, 0.78],
        [0.09, 0.46, 0.46, 0.78, 0.12],
    ]
)

closed = np.array(
    [
        [0.72, 0.72, 0.72, 0.54, 0.54],
        [0.72, 0.72, 0.89, 0.96, 0.54],
        [0.79, 0.79, 0.79, 0.93, 0.87],
        [0.79, 0.79, 0.83, 0.78, 0.87],
        [0.98, 0.83, 0.78, 0.78, 0.78],
    ]
)


def test_float():
    assert_allclose(gray.erosion(im), eroded)
    assert_allclose(gray.dilation(im), dilated)
    assert_allclose(gray.opening(im), opened)
    assert_allclose(gray.closing(im), closed)


def test_uint16():
    im16, eroded16, dilated16, opened16, closed16 = map(
        img_as_uint, [im, eroded, dilated, opened, closed]
    )
    assert_allclose(gray.erosion(im16), eroded16)
    assert_allclose(gray.dilation(im16), dilated16)
    assert_allclose(gray.opening(im16), opened16)
    assert_allclose(gray.closing(im16), closed16)


def test_discontiguous_out_array():
    image = np.array([[5, 6, 2], [7, 2, 2], [3, 5, 1]], np.uint8)
    out_array_big = np.zeros((5, 5), np.uint8)
    out_array = out_array_big[::2, ::2]
    expected_dilation = np.array(
        [
            [7, 0, 6, 0, 6],
            [0, 0, 0, 0, 0],
            [7, 0, 7, 0, 2],
            [0, 0, 0, 0, 0],
            [7, 0, 5, 0, 5],
        ],
        np.uint8,
    )
    expected_erosion = np.array(
        [
            [5, 0, 2, 0, 2],
            [0, 0, 0, 0, 0],
            [2, 0, 2, 0, 1],
            [0, 0, 0, 0, 0],
            [3, 0, 1, 0, 1],
        ],
        np.uint8,
    )
    gray.dilation(image, out=out_array)
    assert_array_equal(out_array_big, expected_dilation)
    gray.erosion(image, out=out_array)
    assert_array_equal(out_array_big, expected_erosion)


def test_1d_erosion():
    image = np.array([1, 2, 3, 2, 1])
    expected = np.array([1, 1, 2, 1, 1])
    eroded = gray.erosion(image)
    assert_array_equal(eroded, expected)


@pytest.mark.parametrize(
    "function",
    ["erosion", "dilation", "closing", "opening", "white_tophat", "black_tophat"],
)
@pytest.mark.parametrize("size", (7,))
@pytest.mark.parametrize("decomposition", ['separable', 'sequence'])
def test_square_decomposition(cam_image, function, size, decomposition):
    """Validate footprint decomposition for various shapes.

    comparison is made to the case without decomposition.
    """
    footprint_ndarray = footprints.square(size, decomposition=None)
    footprint = footprints.square(size, decomposition=decomposition)
    func = getattr(gray, function)
    expected = func(cam_image, footprint=footprint_ndarray)
    out = func(cam_image, footprint=footprint)
    assert_array_equal(expected, out)


@pytest.mark.parametrize(
    "function",
    ["erosion", "dilation", "closing", "opening", "white_tophat", "black_tophat"],
)
@pytest.mark.parametrize("nrows", (3, 11))
@pytest.mark.parametrize("ncols", (3, 11))
@pytest.mark.parametrize("decomposition", ['separable', 'sequence'])
def test_rectangle_decomposition(cam_image, function, nrows, ncols, decomposition):
    """Validate footprint decomposition for various shapes.

    comparison is made to the case without decomposition.
    """
    footprint_ndarray = footprints.rectangle(nrows, ncols, decomposition=None)
    footprint = footprints.rectangle(nrows, ncols, decomposition=decomposition)
    func = getattr(gray, function)
    expected = func(cam_image, footprint=footprint_ndarray)
    out = func(cam_image, footprint=footprint)
    assert_array_equal(expected, out)


@pytest.mark.parametrize(
    "function",
    ["erosion", "dilation", "closing", "opening", "white_tophat", "black_tophat"],
)
@pytest.mark.parametrize("radius", (2, 3))
@pytest.mark.parametrize("decomposition", ['sequence'])
def test_diamond_decomposition(cam_image, function, radius, decomposition):
    """Validate footprint decomposition for various shapes.

    comparison is made to the case without decomposition.
    """
    footprint_ndarray = footprints.diamond(radius, decomposition=None)
    footprint = footprints.diamond(radius, decomposition=decomposition)
    func = getattr(gray, function)
    expected = func(cam_image, footprint=footprint_ndarray)
    out = func(cam_image, footprint=footprint)
    assert_array_equal(expected, out)


@pytest.mark.parametrize(
    "function",
    ["erosion", "dilation", "closing", "opening", "white_tophat", "black_tophat"],
)
@pytest.mark.parametrize("m", (0, 1, 3, 5))
@pytest.mark.parametrize("n", (0, 1, 2, 3))
@pytest.mark.parametrize("decomposition", ['sequence'])
def test_octagon_decomposition(cam_image, function, m, n, decomposition):
    """Validate footprint decomposition for various shapes.

    comparison is made to the case without decomposition.
    """
    if m == 0 and n == 0:
        with pytest.raises(ValueError):
            footprints.octagon(m, n, decomposition=decomposition)
    else:
        footprint_ndarray = footprints.octagon(m, n, decomposition=None)
        footprint = footprints.octagon(m, n, decomposition=decomposition)
        func = getattr(gray, function)
        expected = func(cam_image, footprint=footprint_ndarray)
        out = func(cam_image, footprint=footprint)
        assert_array_equal(expected, out)


@pytest.mark.parametrize(
    "function",
    ["erosion", "dilation", "closing", "opening", "white_tophat", "black_tophat"],
)
@pytest.mark.parametrize("size", (5,))
@pytest.mark.parametrize("decomposition", ['separable', 'sequence'])
def test_cube_decomposition(cell3d_image, function, size, decomposition):
    """Validate footprint decomposition for various shapes.

    comparison is made to the case without decomposition.
    """
    footprint_ndarray = footprints.cube(size, decomposition=None)
    footprint = footprints.cube(size, decomposition=decomposition)
    func = getattr(gray, function)
    expected = func(cell3d_image, footprint=footprint_ndarray)
    out = func(cell3d_image, footprint=footprint)
    assert_array_equal(expected, out)


@pytest.mark.parametrize(
    "function",
    ["erosion", "dilation", "closing", "opening", "white_tophat", "black_tophat"],
)
@pytest.mark.parametrize("radius", (3,))
@pytest.mark.parametrize("decomposition", ['sequence'])
def test_octahedron_decomposition(cell3d_image, function, radius, decomposition):
    """Validate footprint decomposition for various shapes.

    comparison is made to the case without decomposition.
    """
    footprint_ndarray = footprints.octahedron(radius, decomposition=None)
    footprint = footprints.octahedron(radius, decomposition=decomposition)
    func = getattr(gray, function)
    expected = func(cell3d_image, footprint=footprint_ndarray)
    out = func(cell3d_image, footprint=footprint)
    assert_array_equal(expected, out)<|MERGE_RESOLUTION|>--- conflicted
+++ resolved
@@ -25,12 +25,7 @@
 
 
 class TestMorphology:
-<<<<<<< HEAD
-
     # These expected outputs were generated with skimage v0.22.0 + PR #6695
-=======
-    # These expected outputs were generated with skimage v0.12.1
->>>>>>> 870afe52
     # using:
     #
     #   from skimage.morphology.tests.test_gray import TestMorphology
