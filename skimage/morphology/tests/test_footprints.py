"""
Tests for Morphological footprints
(skimage.morphology.footprint)

Author: Damian Eads
"""
import numpy as np
import pytest
from numpy.testing import assert_equal

from skimage._shared.testing import fetch
from skimage.morphology import footprints


class TestSElem():

    def test_square_footprint(self):
        """Test square footprints"""
        for k in range(0, 5):
            actual_mask = footprints.square(k)
            expected_mask = np.ones((k, k), dtype='uint8')
            assert_equal(expected_mask, actual_mask)

    def test_rectangle_footprint(self):
        """Test rectangle footprints"""
        for i in range(0, 5):
            for j in range(0, 5):
                actual_mask = footprints.rectangle(i, j)
                expected_mask = np.ones((i, j), dtype='uint8')
                assert_equal(expected_mask, actual_mask)

    def test_cube_footprint(self):
        """Test cube footprints"""
        for k in range(0, 5):
            actual_mask = footprints.cube(k)
            expected_mask = np.ones((k, k, k), dtype='uint8')
            assert_equal(expected_mask, actual_mask)

    def strel_worker(self, fn, func):
        matlab_masks = np.load(fetch(fn))
        k = 0
        for arrname in sorted(matlab_masks):
            expected_mask = matlab_masks[arrname]
            actual_mask = func(k)
            if expected_mask.shape == (1,):
                expected_mask = expected_mask[:, np.newaxis]
            assert_equal(expected_mask, actual_mask)
            k = k + 1

    def strel_worker_3d(self, fn, func):
        matlab_masks = np.load(fetch(fn))
        k = 0
        for arrname in sorted(matlab_masks):
            expected_mask = matlab_masks[arrname]
            actual_mask = func(k)
            if expected_mask.shape == (1,):
                expected_mask = expected_mask[:, np.newaxis]
            # Test center slice for each dimension. This gives a good
            # indication of validity without the need for a 3D reference
            # mask.
            c = int(expected_mask.shape[0]/2)
            assert_equal(expected_mask, actual_mask[c, :, :])
            assert_equal(expected_mask, actual_mask[:, c, :])
            assert_equal(expected_mask, actual_mask[:, :, c])
            k = k + 1

    def test_footprint_disk(self):
        """Test disk footprints"""
        self.strel_worker("data/disk-matlab-output.npz", footprints.disk)

    def test_footprint_diamond(self):
        """Test diamond footprints"""
        self.strel_worker("data/diamond-matlab-output.npz", footprints.diamond)

    def test_footprint_ball(self):
        """Test ball footprints"""
        self.strel_worker_3d("data/disk-matlab-output.npz", footprints.ball)

    def test_footprint_octahedron(self):
        """Test octahedron footprints"""
        self.strel_worker_3d("data/diamond-matlab-output.npz",
                             footprints.octahedron)

    def test_footprint_octagon(self):
        """Test octagon footprints"""
        expected_mask1 = np.array([[0, 0, 0, 1, 1, 1, 1, 1, 0, 0, 0],
                                   [0, 0, 1, 1, 1, 1, 1, 1, 1, 0, 0],
                                   [0, 1, 1, 1, 1, 1, 1, 1, 1, 1, 0],
                                   [1, 1, 1, 1, 1, 1, 1, 1, 1, 1, 1],
                                   [1, 1, 1, 1, 1, 1, 1, 1, 1, 1, 1],
                                   [1, 1, 1, 1, 1, 1, 1, 1, 1, 1, 1],
                                   [1, 1, 1, 1, 1, 1, 1, 1, 1, 1, 1],
                                   [1, 1, 1, 1, 1, 1, 1, 1, 1, 1, 1],
                                   [0, 1, 1, 1, 1, 1, 1, 1, 1, 1, 0],
                                   [0, 0, 1, 1, 1, 1, 1, 1, 1, 0, 0],
                                   [0, 0, 0, 1, 1, 1, 1, 1, 0, 0, 0]],
                                  dtype=np.uint8)
        actual_mask1 = footprints.octagon(5, 3)
        expected_mask2 = np.array([[0, 1, 0],
                                   [1, 1, 1],
                                   [0, 1, 0]], dtype=np.uint8)
        actual_mask2 = footprints.octagon(1, 1)
        assert_equal(expected_mask1, actual_mask1)
        assert_equal(expected_mask2, actual_mask2)

    def test_footprint_ellipse(self):
        """Test ellipse footprints"""
        expected_mask1 = np.array([[0, 0, 1, 1, 1, 1, 1, 1, 1, 0, 0],
                                   [1, 1, 1, 1, 1, 1, 1, 1, 1, 1, 1],
                                   [1, 1, 1, 1, 1, 1, 1, 1, 1, 1, 1],
                                   [1, 1, 1, 1, 1, 1, 1, 1, 1, 1, 1],
                                   [1, 1, 1, 1, 1, 1, 1, 1, 1, 1, 1],
                                   [1, 1, 1, 1, 1, 1, 1, 1, 1, 1, 1],
                                   [0, 0, 1, 1, 1, 1, 1, 1, 1, 0, 0]],
                                  dtype=np.uint8)
        actual_mask1 = footprints.ellipse(5, 3)
        expected_mask2 = np.array([[1, 1, 1],
                                   [1, 1, 1],
                                   [1, 1, 1]], dtype=np.uint8)
        actual_mask2 = footprints.ellipse(1, 1)
        assert_equal(expected_mask1, actual_mask1)
        assert_equal(expected_mask2, actual_mask2)
        assert_equal(expected_mask1, footprints.ellipse(3, 5).T)
        assert_equal(expected_mask2, footprints.ellipse(1, 1).T)

    def test_footprint_star(self):
        """Test star footprints"""
        expected_mask1 = np.array([[0, 0, 0, 0, 0, 0, 1, 0, 0, 0, 0, 0, 0],
                                   [0, 0, 0, 0, 0, 1, 1, 1, 0, 0, 0, 0, 0],
                                   [0, 0, 1, 1, 1, 1, 1, 1, 1, 1, 1, 0, 0],
                                   [0, 0, 1, 1, 1, 1, 1, 1, 1, 1, 1, 0, 0],
                                   [0, 0, 1, 1, 1, 1, 1, 1, 1, 1, 1, 0, 0],
                                   [0, 1, 1, 1, 1, 1, 1, 1, 1, 1, 1, 1, 0],
                                   [1, 1, 1, 1, 1, 1, 1, 1, 1, 1, 1, 1, 1],
                                   [0, 1, 1, 1, 1, 1, 1, 1, 1, 1, 1, 1, 0],
                                   [0, 0, 1, 1, 1, 1, 1, 1, 1, 1, 1, 0, 0],
                                   [0, 0, 1, 1, 1, 1, 1, 1, 1, 1, 1, 0, 0],
                                   [0, 0, 1, 1, 1, 1, 1, 1, 1, 1, 1, 0, 0],
                                   [0, 0, 0, 0, 0, 1, 1, 1, 0, 0, 0, 0, 0],
                                   [0, 0, 0, 0, 0, 0, 1, 0, 0, 0, 0, 0, 0]],
                                  dtype=np.uint8)
        actual_mask1 = footprints.star(4)
        expected_mask2 = np.array([[1, 1, 1],
                                   [1, 1, 1],
                                   [1, 1, 1]], dtype=np.uint8)
        actual_mask2 = footprints.star(1)
        assert_equal(expected_mask1, actual_mask1)
        assert_equal(expected_mask2, actual_mask2)


@pytest.mark.parametrize(
    'function, args, supports_decomposition',
    [
<<<<<<< HEAD
        (footprints.disk, (3,), True),
        (footprints.ball, (3,), True),
=======
        (footprints.disk, (3,), False),
        (footprints.ball, (3,), False),
>>>>>>> 39e50b7e
        (footprints.square, (3,), True),
        (footprints.cube, (3,), True),
        (footprints.diamond, (3,), True),
        (footprints.octahedron, (3,), True),
        (footprints.rectangle, (3, 4), True),
        (footprints.ellipse, (3, 4), False),
        (footprints.octagon, (3, 4), True),
        (footprints.star, (3,), False),
    ]
)
@pytest.mark.parametrize("dtype", [np.uint8, np.float64])
def test_footprint_dtype(function, args, supports_decomposition, dtype):
    # make sure footprint dtype matches what was requested
    footprint = function(*args, dtype=dtype)
    assert footprint.dtype == dtype

    if supports_decomposition:
        sequence = function(*args, dtype=dtype, decomposition='sequence')
<<<<<<< HEAD
        assert all([fp_tuple[0].dtype == dtype for fp_tuple in sequence])


@pytest.mark.parametrize("function", ["disk", "ball"])
@pytest.mark.parametrize("radius", [1, 2, 3, 4, 5, 6, 7, 8, 9, 10, 20, 50, 75,
                                    100])
def test_nsphere_series_approximation(function, radius):
    fp_func = getattr(footprints, function)
    expected = fp_func(radius, strict_radius=False, decomposition=None)
    footprint_sequence = fp_func(radius, strict_radius=False,
                                 decomposition="sequence")
    approximate = footprints.footprint_from_sequence(footprint_sequence)
    assert approximate.shape == expected.shape

    # verify that maximum error does not exceed some fraction of the size
    error = np.sum(np.abs(expected.astype(int) - approximate.astype(int)))
    if radius == 1:
        assert error == 0
    else:
        max_error = 0.1 if function == "disk" else 0.15
        assert error / expected.size <= max_error


@pytest.mark.parametrize("radius", [1, 2, 3, 4, 5, 10, 20, 50, 75])
@pytest.mark.parametrize("strict_radius", [False, True])
def test_disk_crosses_approximation(radius, strict_radius):
    fp_func = footprints.disk
    expected = fp_func(radius, strict_radius=strict_radius, decomposition=None)
    footprint_sequence = fp_func(radius, strict_radius=strict_radius,
                                 decomposition="crosses")
    approximate = footprints.footprint_from_sequence(footprint_sequence)
    assert approximate.shape == expected.shape

    # verify that maximum error does not exceed some fraction of the size
    error = np.sum(np.abs(expected.astype(int) - approximate.astype(int)))
    max_error = 0.05
    assert error / expected.size <= max_error


@pytest.mark.parametrize("width", [3, 8, 20, 50])
@pytest.mark.parametrize("height", [3, 8, 20, 50])
def test_ellipse_crosses_approximation(width, height):
    fp_func = footprints.ellipse
    expected = fp_func(width, height, decomposition=None)
    footprint_sequence = fp_func(width, height, decomposition="crosses")
    approximate = footprints.footprint_from_sequence(footprint_sequence)
    assert approximate.shape == expected.shape

    # verify that maximum error does not exceed some fraction of the size
    error = np.sum(np.abs(expected.astype(int) - approximate.astype(int)))
    max_error = 0.05
    assert error / expected.size <= max_error


def test_disk_series_approximation_unavailable():
    # ValueError if radius is too large (only precomputed up to radius=250)
    with pytest.raises(ValueError):
        footprints.disk(radius=10000, decomposition="sequence")


def test_ball_series_approximation_unavailable():
    # ValueError if radius is too large (only precomputed up to radius=100)
    with pytest.raises(ValueError):
        footprints.ball(radius=10000, decomposition="sequence")
=======
        assert all([fp_tuple[0].dtype == dtype for fp_tuple in sequence])
>>>>>>> 39e50b7e
<|MERGE_RESOLUTION|>--- conflicted
+++ resolved
@@ -149,15 +149,10 @@
 
 
 @pytest.mark.parametrize(
-    'function, args, supports_decomposition',
+    'function, args, supports_sequence_decomposition',
     [
-<<<<<<< HEAD
         (footprints.disk, (3,), True),
         (footprints.ball, (3,), True),
-=======
-        (footprints.disk, (3,), False),
-        (footprints.ball, (3,), False),
->>>>>>> 39e50b7e
         (footprints.square, (3,), True),
         (footprints.cube, (3,), True),
         (footprints.diamond, (3,), True),
@@ -169,14 +164,14 @@
     ]
 )
 @pytest.mark.parametrize("dtype", [np.uint8, np.float64])
-def test_footprint_dtype(function, args, supports_decomposition, dtype):
+def test_footprint_dtype(function, args, supports_sequence_decomposition,
+                         dtype):
     # make sure footprint dtype matches what was requested
     footprint = function(*args, dtype=dtype)
     assert footprint.dtype == dtype
 
-    if supports_decomposition:
+    if supports_sequence_decomposition:
         sequence = function(*args, dtype=dtype, decomposition='sequence')
-<<<<<<< HEAD
         assert all([fp_tuple[0].dtype == dtype for fp_tuple in sequence])
 
 
@@ -240,7 +235,4 @@
 def test_ball_series_approximation_unavailable():
     # ValueError if radius is too large (only precomputed up to radius=100)
     with pytest.raises(ValueError):
-        footprints.ball(radius=10000, decomposition="sequence")
-=======
-        assert all([fp_tuple[0].dtype == dtype for fp_tuple in sequence])
->>>>>>> 39e50b7e
+        footprints.ball(radius=10000, decomposition="sequence")