#!/usr/bin/env python

import os
from skimage._build import cython

base_path = os.path.abspath(os.path.dirname(__file__))


def configuration(parent_package='', top_path=None):
    from numpy.distutils.misc_util import Configuration, get_numpy_include_dirs

    config = Configuration('morphology', parent_package, top_path)

    cython(['_skeletonize_cy.pyx',
            '_convex_hull.pyx',
<<<<<<< HEAD
            '_greyreconstruct.pyx',
            '_extrema_cy.pyx',
            '_near_objects_cy.pyx'], working_path=base_path)
=======
            '_grayreconstruct.pyx',
            '_extrema_cy.pyx'], working_path=base_path)
>>>>>>> 1af0071c
    # _skeletonize_3d uses c++, so it must be cythonized separately
    cython(['_skeletonize_3d_cy.pyx.in'], working_path=base_path)
    cython(['_flood_fill_cy.pyx'], working_path=base_path)
    cython(['_max_tree.pyx'], working_path=base_path)

    config.add_extension('_skeletonize_cy', sources=['_skeletonize_cy.c'],
                         include_dirs=[get_numpy_include_dirs()])
    config.add_extension('_convex_hull', sources=['_convex_hull.c'],
                         include_dirs=[get_numpy_include_dirs()])
    config.add_extension('_grayreconstruct', sources=['_grayreconstruct.c'],
                         include_dirs=[get_numpy_include_dirs()])
    config.add_extension('_max_tree', sources=['_max_tree.c'],
                         include_dirs=[get_numpy_include_dirs()])
    config.add_extension('_skeletonize_3d_cy',
                         sources=['_skeletonize_3d_cy.cpp'],
                         include_dirs=[get_numpy_include_dirs()],
                         language='c++')
    config.add_extension('_extrema_cy', sources=['_extrema_cy.c'],
                         include_dirs=[get_numpy_include_dirs()])
    config.add_extension('_flood_fill_cy', sources=['_flood_fill_cy.c'],
                         include_dirs=[get_numpy_include_dirs()])
    config.add_extension('_near_objects_cy', sources=['_near_objects_cy.c'],
                         include_dirs=[get_numpy_include_dirs()])

    return config


if __name__ == '__main__':
    from numpy.distutils.core import setup
    setup(maintainer='scikit-image Developers',
          author='Damian Eads',
          maintainer_email='scikit-image@python.org',
          description='Morphology Wrapper',
          url='https://github.com/scikit-image/scikit-image',
          license='SciPy License (BSD Style)',
          **(configuration(top_path='').todict())
          )<|MERGE_RESOLUTION|>--- conflicted
+++ resolved
@@ -13,16 +13,12 @@
 
     cython(['_skeletonize_cy.pyx',
             '_convex_hull.pyx',
-<<<<<<< HEAD
-            '_greyreconstruct.pyx',
-            '_extrema_cy.pyx',
-            '_near_objects_cy.pyx'], working_path=base_path)
-=======
             '_grayreconstruct.pyx',
+            '_near_objects_cy.pyx',
             '_extrema_cy.pyx'], working_path=base_path)
->>>>>>> 1af0071c
     # _skeletonize_3d uses c++, so it must be cythonized separately
     cython(['_skeletonize_3d_cy.pyx.in'], working_path=base_path)
+    cython(['_extrema_cy.pyx'], working_path=base_path)
     cython(['_flood_fill_cy.pyx'], working_path=base_path)
     cython(['_max_tree.pyx'], working_path=base_path)
 
