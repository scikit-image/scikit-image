#!/usr/bin/env python

import os
from skimage._build import cython

base_path = os.path.abspath(os.path.dirname(__file__))


def configuration(parent_package='', top_path=None):
    from numpy.distutils.misc_util import Configuration, get_numpy_include_dirs

    config = Configuration('morphology', parent_package, top_path)

    cython(['_skeletonize_cy.pyx',
            '_convex_hull.pyx',
            '_grayreconstruct.pyx',
            '_extrema_cy.pyx'], working_path=base_path)
    # _skeletonize_3d uses c++, so it must be cythonized separately
    cython(['_skeletonize_3d_cy.pyx.in'], working_path=base_path)
    cython(['_extrema_cy.pyx'], working_path=base_path)
    cython(['_flood_fill_cy.pyx'], working_path=base_path)
    cython(['_max_tree.pyx'], working_path=base_path)

    config.add_extension('_skeletonize_cy', sources=['_skeletonize_cy.c'],
                         include_dirs=[get_numpy_include_dirs()])
    config.add_extension('_convex_hull', sources=['_convex_hull.c'],
                         include_dirs=[get_numpy_include_dirs()])
    config.add_extension('_grayreconstruct', sources=['_grayreconstruct.c'],
                         include_dirs=[get_numpy_include_dirs()])
    config.add_extension('_max_tree', sources=['_max_tree.c'],
                         include_dirs=[get_numpy_include_dirs()])
    config.add_extension('_skeletonize_3d_cy',
                         sources=['_skeletonize_3d_cy.cpp'],
                         include_dirs=[get_numpy_include_dirs()],
                         language='c++')
    config.add_extension('_extrema_cy', sources=['_extrema_cy.c'],
                         include_dirs=[get_numpy_include_dirs()])
    config.add_extension('_flood_fill_cy', sources=['_flood_fill_cy.c'],
                         include_dirs=[get_numpy_include_dirs()])
<<<<<<< HEAD
    # add precomputed footprint decomposition data
    config.add_data_files('ball_decompositions.npy',
                          'disk_decompositions.npy'),

=======
>>>>>>> 0c188ee5
    return config


if __name__ == '__main__':
    from numpy.distutils.core import setup
    setup(maintainer='scikit-image Developers',
          author='Damian Eads',
          maintainer_email='skimage@discuss.scientific-python.org',
          description='Morphology Wrapper',
          url='https://github.com/scikit-image/scikit-image',
          license='SciPy License (BSD Style)',
          **(configuration(top_path='').todict())
          )<|MERGE_RESOLUTION|>--- conflicted
+++ resolved
@@ -37,13 +37,9 @@
                          include_dirs=[get_numpy_include_dirs()])
     config.add_extension('_flood_fill_cy', sources=['_flood_fill_cy.c'],
                          include_dirs=[get_numpy_include_dirs()])
-<<<<<<< HEAD
     # add precomputed footprint decomposition data
     config.add_data_files('ball_decompositions.npy',
-                          'disk_decompositions.npy'),
-
-=======
->>>>>>> 0c188ee5
+                          'disk_decompositions.npy')
     return config
 
 
