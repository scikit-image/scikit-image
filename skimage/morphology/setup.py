#!/usr/bin/env python

import os
from skimage._build import cython

base_path = os.path.abspath(os.path.dirname(__file__))


def configuration(parent_package='', top_path=None):
    from numpy.distutils.misc_util import Configuration, get_numpy_include_dirs

    config = Configuration('morphology', parent_package, top_path)
    config.add_data_dir('tests')

    cython(['_watershed.pyx',
            '_skeletonize_cy.pyx',
            '_convex_hull.pyx',
            '_greyreconstruct.pyx',
            '_extrema_cy.pyx'], working_path=base_path)
    # _skeletonize_3d uses c++, so it must be cythonized separately
    cython(['_skeletonize_3d_cy.pyx.in'], working_path=base_path)
<<<<<<< HEAD
    cython(['_extrema_cy.pyx'], working_path=base_path)
    cython(['_flood_fill_cy.pyx'], working_path=base_path)
=======
    cython(['_max_tree.pyx'], working_path=base_path)
>>>>>>> 2964f2d8

    config.add_extension('_watershed', sources=['_watershed.c'],
                         include_dirs=[get_numpy_include_dirs()])
    config.add_extension('_skeletonize_cy', sources=['_skeletonize_cy.c'],
                         include_dirs=[get_numpy_include_dirs()])
    config.add_extension('_convex_hull', sources=['_convex_hull.c'],
                         include_dirs=[get_numpy_include_dirs()])
    config.add_extension('_greyreconstruct', sources=['_greyreconstruct.c'],
                         include_dirs=[get_numpy_include_dirs()])                   
    config.add_extension('_max_tree', sources=['_max_tree.c'],
                         include_dirs=[get_numpy_include_dirs()])
    config.add_extension('_skeletonize_3d_cy',
                         sources=['_skeletonize_3d_cy.cpp'],
                         include_dirs=[get_numpy_include_dirs()],
                         language='c++')
    config.add_extension('_extrema_cy', sources=['_extrema_cy.c'],
                         include_dirs=[get_numpy_include_dirs()])
    config.add_extension('_flood_fill_cy', sources=['_flood_fill_cy.c'],
                         include_dirs=[get_numpy_include_dirs()])

    return config

if __name__ == '__main__':
    from numpy.distutils.core import setup
    setup(maintainer='scikit-image Developers',
          author='Damian Eads',
          maintainer_email='scikit-image@python.org',
          description='Morphology Wrapper',
          url='https://github.com/scikit-image/scikit-image',
          license='SciPy License (BSD Style)',
          **(configuration(top_path='').todict())
          )<|MERGE_RESOLUTION|>--- conflicted
+++ resolved
@@ -19,12 +19,9 @@
             '_extrema_cy.pyx'], working_path=base_path)
     # _skeletonize_3d uses c++, so it must be cythonized separately
     cython(['_skeletonize_3d_cy.pyx.in'], working_path=base_path)
-<<<<<<< HEAD
     cython(['_extrema_cy.pyx'], working_path=base_path)
     cython(['_flood_fill_cy.pyx'], working_path=base_path)
-=======
     cython(['_max_tree.pyx'], working_path=base_path)
->>>>>>> 2964f2d8
 
     config.add_extension('_watershed', sources=['_watershed.c'],
                          include_dirs=[get_numpy_include_dirs()])
@@ -33,7 +30,7 @@
     config.add_extension('_convex_hull', sources=['_convex_hull.c'],
                          include_dirs=[get_numpy_include_dirs()])
     config.add_extension('_greyreconstruct', sources=['_greyreconstruct.c'],
-                         include_dirs=[get_numpy_include_dirs()])                   
+                         include_dirs=[get_numpy_include_dirs()])
     config.add_extension('_max_tree', sources=['_max_tree.c'],
                          include_dirs=[get_numpy_include_dirs()])
     config.add_extension('_skeletonize_3d_cy',
