--- conflicted
+++ resolved
@@ -331,11 +331,7 @@
     # Array of flags used to store the state of each pixel during evaluation.
     # See _extrema_cy.pyx for their meaning
     flags = np.zeros(image.shape, dtype=np.uint8)
-<<<<<<< HEAD
-    _util._set_edge_values_inplace(flags, value=3)
-=======
     _util._set_border_values(flags, value=3)
->>>>>>> 4a73ab21
 
     if any(s < 3 for s in image.shape):
         # Warn and skip if any dimension is smaller than 3
@@ -366,11 +362,7 @@
         flags = crop(flags, 1)
     else:
         # No padding was performed but set edge values back to 0
-<<<<<<< HEAD
-        _util._set_edge_values_inplace(flags, value=0)
-=======
         _util._set_border_values(flags, value=0)
->>>>>>> 4a73ab21
 
     if indices:
         return np.nonzero(flags)
