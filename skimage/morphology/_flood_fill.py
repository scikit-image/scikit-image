"""flood_fill.py - in place flood fill algorithm

This module provides a function to fill all equal (or within tolerance) values
connected to a given seed point with a different value.
"""

import numpy as np
<<<<<<< HEAD

from ._util import (_resolve_neighborhood, _set_edge_values_inplace,
=======
from warnings import warn

from ._util import (_resolve_neighborhood, _set_border_values,
>>>>>>> 4a73ab21
                    _fast_pad, _offsets_to_raveled_neighbors)
from ._flood_fill_cy import _flood_fill_equal, _flood_fill_tolerance


def flood_fill(image, seed_point, new_value, *, selem=None, connectivity=None,
               tolerance=None, in_place=False, inplace=None):
    """Perform flood filling on an image.

    Starting at a specific `seed_point`, connected points equal or within
    `tolerance` of the seed value are found, then set to `new_value`.

    Parameters
    ----------
    image : ndarray
        An n-dimensional array.
    seed_point : tuple or int
        The point in `image` used as the starting point for the flood fill.  If
        the image is 1D, this point may be given as an integer.
    new_value : `image` type
        New value to set the entire fill.  This must be chosen in agreement
        with the dtype of `image`.
    selem : ndarray, optional
        A structuring element used to determine the neighborhood of each
        evaluated pixel. It must contain only 1's and 0's, have the same number
        of dimensions as `image`. If not given, all adjacent pixels are
        considered as part of the neighborhood (fully connected).
    connectivity : int, optional
        A number used to determine the neighborhood of each evaluated pixel.
        Adjacent pixels whose squared distance from the center is less than or
        equal to `connectivity` are considered neighbors. Ignored if `selem` is
        not None.
    tolerance : float or int, optional
        If None (default), adjacent values must be strictly equal to the
        value of `image` at `seed_point` to be filled.  This is fastest.
        If a tolerance is provided, adjacent points with values within plus or
        minus tolerance from the seed point are filled (inclusive).
    in_place : bool, optional
        If True, flood filling is applied to `image` in place.  If False, the
        flood filled result is returned without modifying the input `image`
        (default).
    inplace : bool, optional
        This parameter is deprecated and will be removed in version 0.19.0
        in favor of in_place. If True, flood filling is applied to `image`
        inplace. If False, the flood filled result is returned without
        modifying the input `image` (default).

    Returns
    -------
    filled : ndarray
        An array with the same shape as `image` is returned, with values in
        areas connected to and equal (or within tolerance of) the seed point
        replaced with `new_value`.

    Notes
    -----
    The conceptual analogy of this operation is the 'paint bucket' tool in many
    raster graphics programs.

    Examples
    --------
    >>> from skimage.morphology import flood_fill
    >>> image = np.zeros((4, 7), dtype=int)
    >>> image[1:3, 1:3] = 1
    >>> image[3, 0] = 1
    >>> image[1:3, 4:6] = 2
    >>> image[3, 6] = 3
    >>> image
    array([[0, 0, 0, 0, 0, 0, 0],
           [0, 1, 1, 0, 2, 2, 0],
           [0, 1, 1, 0, 2, 2, 0],
           [1, 0, 0, 0, 0, 0, 3]])

    Fill connected ones with 5, with full connectivity (diagonals included):

    >>> flood_fill(image, (1, 1), 5)
    array([[0, 0, 0, 0, 0, 0, 0],
           [0, 5, 5, 0, 2, 2, 0],
           [0, 5, 5, 0, 2, 2, 0],
           [5, 0, 0, 0, 0, 0, 3]])

    Fill connected ones with 5, excluding diagonal points (connectivity 1):

    >>> flood_fill(image, (1, 1), 5, connectivity=1)
    array([[0, 0, 0, 0, 0, 0, 0],
           [0, 5, 5, 0, 2, 2, 0],
           [0, 5, 5, 0, 2, 2, 0],
           [1, 0, 0, 0, 0, 0, 3]])

    Fill with a tolerance:

    >>> flood_fill(image, (0, 0), 5, tolerance=1)
    array([[5, 5, 5, 5, 5, 5, 5],
           [5, 5, 5, 5, 2, 2, 5],
           [5, 5, 5, 5, 2, 2, 5],
           [5, 5, 5, 5, 5, 5, 3]])
    """
    if inplace is not None:
        warn('The `inplace` parameter is depreciated and will be removed '
             'in version 0.19.0. Use `in_place` instead.',
             stacklevel=2,
             category=FutureWarning)
        in_place = inplace

    mask = flood(image, seed_point, selem=selem, connectivity=connectivity,
                 tolerance=tolerance)

    if not in_place:
        image = image.copy()

    image[mask] = new_value
    return image


def flood(image, seed_point, *, selem=None, connectivity=None, tolerance=None):
    """Mask corresponding to a flood fill.

    Starting at a specific `seed_point`, connected points equal or within
    `tolerance` of the seed value are found.

    Parameters
    ----------
    image : ndarray
        An n-dimensional array.
    seed_point : tuple or int
        The point in `image` used as the starting point for the flood fill.  If
        the image is 1D, this point may be given as an integer.
    selem : ndarray, optional
        A structuring element used to determine the neighborhood of each
        evaluated pixel. It must contain only 1's and 0's, have the same number
        of dimensions as `image`. If not given, all adjacent pixels are
        considered as part of the neighborhood (fully connected).
    connectivity : int, optional
        A number used to determine the neighborhood of each evaluated pixel.
        Adjacent pixels whose squared distance from the center is larger or
        equal to `connectivity` are considered neighbors. Ignored if
        `selem` is not None.
    tolerance : float or int, optional
        If None (default), adjacent values must be strictly equal to the
        initial value of `image` at `seed_point`.  This is fastest.  If a value
        is given, a comparison will be done at every point and if within
        tolerance of the initial value will also be filled (inclusive).

    Returns
    -------
    mask : ndarray
        A Boolean array with the same shape as `image` is returned, with True
        values for areas connected to and equal (or within tolerance of) the
        seed point.  All other values are False.

    Notes
    -----
    The conceptual analogy of this operation is the 'paint bucket' tool in many
    raster graphics programs.  This function returns just the mask
    representing the fill.

    If indices are desired rather than masks for memory reasons, the user can
    simply run `numpy.nonzero` on the result, save the indices, and discard
    this mask.

    Examples
    --------
    >>> from skimage.morphology import flood
    >>> image = np.zeros((4, 7), dtype=int)
    >>> image[1:3, 1:3] = 1
    >>> image[3, 0] = 1
    >>> image[1:3, 4:6] = 2
    >>> image[3, 6] = 3
    >>> image
    array([[0, 0, 0, 0, 0, 0, 0],
           [0, 1, 1, 0, 2, 2, 0],
           [0, 1, 1, 0, 2, 2, 0],
           [1, 0, 0, 0, 0, 0, 3]])

    Fill connected ones with 5, with full connectivity (diagonals included):

    >>> mask = flood(image, (1, 1))
    >>> image_flooded = image.copy()
    >>> image_flooded[mask] = 5
    >>> image_flooded
    array([[0, 0, 0, 0, 0, 0, 0],
           [0, 5, 5, 0, 2, 2, 0],
           [0, 5, 5, 0, 2, 2, 0],
           [5, 0, 0, 0, 0, 0, 3]])

    Fill connected ones with 5, excluding diagonal points (connectivity 1):

    >>> mask = flood(image, (1, 1), connectivity=1)
    >>> image_flooded = image.copy()
    >>> image_flooded[mask] = 5
    >>> image_flooded
    array([[0, 0, 0, 0, 0, 0, 0],
           [0, 5, 5, 0, 2, 2, 0],
           [0, 5, 5, 0, 2, 2, 0],
           [1, 0, 0, 0, 0, 0, 3]])

    Fill with a tolerance:

    >>> mask = flood(image, (0, 0), tolerance=1)
    >>> image_flooded = image.copy()
    >>> image_flooded[mask] = 5
    >>> image_flooded
    array([[5, 5, 5, 5, 5, 5, 5],
           [5, 5, 5, 5, 2, 2, 5],
           [5, 5, 5, 5, 2, 2, 5],
           [5, 5, 5, 5, 5, 5, 3]])
    """
    # Correct start point in ravelled image - only copy if non-contiguous
    image = np.asarray(image)
    if image.flags.f_contiguous is True:
        order = 'F'
    elif image.flags.c_contiguous is True:
        order = 'C'
    else:
        image = np.ascontiguousarray(image)
        order = 'C'

    seed_value = image[seed_point]

    # Shortcut for rank zero
    if 0 in image.shape:
        return np.zeros(image.shape, dtype=np.bool)

    # Convenience for 1d input
    try:
        iter(seed_point)
    except TypeError:
        seed_point = (seed_point,)

    selem = _resolve_neighborhood(selem, connectivity, image.ndim)

    # Must annotate borders
    working_image = _fast_pad(image, image.min(), order=order)

    # Stride-aware neighbors - works for both C- and Fortran-contiguity
    ravelled_seed_idx = np.ravel_multi_index([i+1 for i in seed_point],
                                             working_image.shape, order=order)
    neighbor_offsets = _offsets_to_raveled_neighbors(
        working_image.shape, selem, center=((1,) * image.ndim), order=order)

    # Use a set of flags; see _flood_fill_cy.pyx for meanings
    flags = np.zeros(working_image.shape, dtype=np.uint8, order=order)
    _set_border_values(flags, value=2)

    try:
        if tolerance is not None:
            # Check if tolerance could create overflow problems
            try:
                max_value = np.finfo(working_image.dtype).max
                min_value = np.finfo(working_image.dtype).min
            except ValueError:
                max_value = np.iinfo(working_image.dtype).max
                min_value = np.iinfo(working_image.dtype).min

            high_tol = min(max_value, seed_value + tolerance)
            low_tol = max(min_value, seed_value - tolerance)

            _flood_fill_tolerance(working_image.ravel(order),
                                  flags.ravel(order),
                                  neighbor_offsets,
                                  ravelled_seed_idx,
                                  seed_value,
                                  low_tol,
                                  high_tol)
        else:
            _flood_fill_equal(working_image.ravel(order),
                              flags.ravel(order),
                              neighbor_offsets,
                              ravelled_seed_idx,
                              seed_value)
    except TypeError:
        if working_image.dtype == np.float16:
            # Provide the user with clearer error message
            raise TypeError("dtype of `image` is float16 which is not "
                            "supported, try upcasting to float32")
        else:
            raise

    # Output what the user requested; view does not create a new copy.
    return flags[(slice(1, -1),) * image.ndim].view(np.bool)<|MERGE_RESOLUTION|>--- conflicted
+++ resolved
@@ -5,14 +5,9 @@
 """
 
 import numpy as np
-<<<<<<< HEAD
-
-from ._util import (_resolve_neighborhood, _set_edge_values_inplace,
-=======
 from warnings import warn
 
 from ._util import (_resolve_neighborhood, _set_border_values,
->>>>>>> 4a73ab21
                     _fast_pad, _offsets_to_raveled_neighbors)
 from ._flood_fill_cy import _flood_fill_equal, _flood_fill_tolerance
 
