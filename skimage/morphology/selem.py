--- conflicted
+++ resolved
@@ -72,13 +72,7 @@
 
     if width is not None:
         nrows = width
-<<<<<<< HEAD
         warnings.warn("The usage of width is depreciated and the argument will"
-=======
-
-        import warnings
-        warnings.warn("The usage of width is deprecated and the argument will"
->>>>>>> 37615ad3
                       " be removed in a future version. Use"
                       " `rectangle(nrows, ncols)` instead.",
                       FutureWarning)
@@ -86,12 +80,7 @@
     if height is not None:
         ncols = height
 
-<<<<<<< HEAD
         warnings.warn("The usage of height is depreciated and the argument"
-=======
-        import warnings
-        warnings.warn("The usage of height is deprecated and the argument"
->>>>>>> 37615ad3
                       "will be removed in a future version. Use"
                       " `rectangle(nrows, ncols)` instead.",
                       FutureWarning)
