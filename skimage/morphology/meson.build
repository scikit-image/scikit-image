_skeletonize_lee_cy = custom_target('_skeletonize_lee_cy',
  output: '_skeletonize_lee_cy.pyx',
  input: '_skeletonize_lee_cy.pyx.in',
  command: [
    py3, tempita, '@INPUT@', '-o', '@OUTDIR@'
  ]
)

extensions = [
  '_convex_hull',
  '_extrema_cy',
  '_flood_fill_cy',
  '_grayreconstruct',
<<<<<<< HEAD
  '_max_tree_cy',
  '_skeletonize_cy'
=======
  '_max_tree',
  '_misc_cy',
  '_skeletonize_various_cy'
>>>>>>> a8f5c6fe
]

foreach ext: extensions
  py3.extension_module(ext,
    cython_gen.process(ext + '.pyx'),
    c_args: cython_c_args,
    include_directories: ['../_shared'],
    dependencies: [np_dep],
    install: true,
    subdir: 'skimage/morphology'
  )
endforeach

py3.extension_module('_skeletonize_lee_cy',
  cython_gen_cpp.process(_skeletonize_lee_cy),
  cpp_args: cython_cpp_args,
  include_directories: ['../_shared'],
  dependencies: [np_dep],
  install: true,
  subdir: 'skimage/morphology'
)

python_sources = [
  '__init__.py',
  '__init__.pyi',
  '_flood_fill.py',
  '_skeletonize.py',
  '_util.py',
  'binary.py',
  'convex_hull.py',
  'extrema.py',
  'footprints.py',
  'gray.py',
  'grayreconstruct.py',
  'isotropic.py',
  '_max_tree.py',
  'misc.py',
]

data_files = [
  'ball_decompositions.npy',
  'disk_decompositions.npy'
]

py3.install_sources(
  python_sources + data_files,
  pure: false,                  # Will be installed next to binaries
  subdir: 'skimage/morphology'  # Folder relative to site-packages to install to
)

subdir('tests')<|MERGE_RESOLUTION|>--- conflicted
+++ resolved
@@ -11,14 +11,9 @@
   '_extrema_cy',
   '_flood_fill_cy',
   '_grayreconstruct',
-<<<<<<< HEAD
   '_max_tree_cy',
-  '_skeletonize_cy'
-=======
-  '_max_tree',
   '_misc_cy',
   '_skeletonize_various_cy'
->>>>>>> a8f5c6fe
 ]
 
 foreach ext: extensions
