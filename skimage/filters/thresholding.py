--- conflicted
+++ resolved
@@ -7,13 +7,10 @@
 import numpy as np
 from scipy import ndimage as ndi
 
-<<<<<<< HEAD
-from .._shared.utils import check_nD, deprecate_kwarg, safe_as_int, warn
-=======
 from .._shared.filters import gaussian
-from .._shared.utils import _supported_float_type, deprecate_kwarg, warn
+from .._shared.utils import (_supported_float_type, deprecate_kwarg,
+                             safe_as_int, warn)
 from .._shared.version_requirements import require
->>>>>>> 2c633821
 from ..exposure import histogram
 from ..filters._multiotsu import (_get_multiotsu_thresh_indices,
                                   _get_multiotsu_thresh_indices_lut)
@@ -1207,14 +1204,10 @@
     return thresholded
 
 
-<<<<<<< HEAD
-def threshold_multiotsu(image, classes=3, nbins=256, *, bin_width_stage1=None):
+def threshold_multiotsu(image, classes=3, nbins=256, *, hist=None,
+                        bin_width_stage1=None):
     r"""Generate `classes`-1 threshold values to divide gray levels in `image`.
-=======
-def threshold_multiotsu(image=None, classes=3, nbins=256, *, hist=None):
-    r"""Generate `classes`-1 threshold values to divide gray levels in `image`,
     following Otsu's method for multiple classes.
->>>>>>> 2c633821
 
     The threshold values are chosen to maximize the total sum of pairwise
     variances between the thresholded graylevel classes. See Notes and [1]_
@@ -1233,19 +1226,16 @@
     nbins : int, optional
         Number of bins used to calculate the histogram. This value is ignored
         for integer arrays.
-<<<<<<< HEAD
+    hist : array, or 2-tuple of arrays, optional
+        Histogram from which to determine the threshold, and optionally a
+        corresponding array of bin center intensities. If no hist provided,
+        this function will compute it from the image (see notes).
     bin_width_stage1 : int, optional
         This is a non-negative integer. If > 1, the two-stage algorithm of [3]_
         is used, where the bin width in the first stage is wider by a factor
         of `bin_width_stage1`. Defaults to `bin_width_stage1 = 8` except for
         cases with only 2 classes or `nbins <= 16`, when a single stage
         algorithm is used instead.
-=======
-    hist : array, or 2-tuple of arrays, optional
-        Histogram from which to determine the threshold, and optionally a
-        corresponding array of bin center intensities. If no hist provided,
-        this function will compute it from the image (see notes).
->>>>>>> 2c633821
 
     Returns
     -------
@@ -1297,11 +1287,7 @@
     >>> regions = np.digitize(image, bins=thresholds)
     >>> regions_colorized = label2rgb(regions)
     """
-<<<<<<< HEAD
-    if len(image.shape) > 2 and image.shape[-1] in (3, 4):
-=======
     if image is not None and image.ndim > 2 and image.shape[-1] in (3, 4):
->>>>>>> 2c633821
         warn(f'threshold_multiotsu is expected to work correctly only for '
              f'grayscale images; image shape {image.shape} looks like '
              f'that of an RGB image.')
