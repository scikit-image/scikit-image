--- conflicted
+++ resolved
@@ -1004,17 +1004,6 @@
     padded = np.pad(image.astype(float_dtype, copy=False), pad_width,
                     mode='reflect')
 
-<<<<<<< HEAD
-    integral = integral_image(padded)
-=======
-    # Note: keep float64 integral images for accuracy. Outputs of
-    # _correlate_sparse can later be safely cast to float_dtype
-    integral = integral_image(padded, dtype=np.float64)
-    padded *= padded
-    integral_sq = integral_image(padded, dtype=np.float64)
-
->>>>>>> b5bbce1a
-
     # Create lists of non-zero kernel indices and values
     kernel_indices = list(itertools.product(*tuple([(0, _w) for _w in w])))
     kernel_values = [(-1) ** (image.ndim % 2 != np.sum(indices) % 2)
