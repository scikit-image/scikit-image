--- conflicted
+++ resolved
@@ -7,12 +7,8 @@
 
 
 def _get_nd_butterworth_filter(shape, factor, order, high_pass, real,
-<<<<<<< HEAD
                                dtype=np.float64, squared_butterworth=True,
                                amplitude_range=(0.0, 1.0)):
-=======
-                               dtype=np.float64, squared_butterworth=True):
->>>>>>> 2663efb5
     """Create a N-dimensional Butterworth mask for an FFT
 
     Parameters
@@ -30,11 +26,8 @@
         Whether the FFT is of a real (True) or complex (False) image
     squared_butterworth : bool, optional
         When True, the square of the Butterworth filter is used.
-<<<<<<< HEAD
     amplitude_range : 2-tuple of float, optional
         The Frequency response will have amplitudes in the specified range.
-=======
->>>>>>> 2663efb5
 
     Returns
     -------
@@ -62,7 +55,6 @@
         wfilt *= q2
     if not squared_butterworth:
         np.sqrt(wfilt, out=wfilt)
-<<<<<<< HEAD
 
     # rescale to desired amplitude range
     low, high = amplitude_range
@@ -73,8 +65,6 @@
         # adjust range to [low, high]
         wfilt = low + wfilt * (high - low)
 
-=======
->>>>>>> 2663efb5
     return wfilt
 
 
@@ -87,10 +77,7 @@
     *,
     squared_butterworth=True,
     npad=0,
-<<<<<<< HEAD
     amplitude_range=(0.0, 1.0),
-=======
->>>>>>> 2663efb5
 ):
     """Apply a Butterworth filter to enhance high or low frequency features.
 
@@ -102,11 +89,7 @@
         Input image.
     cutoff_frequency_ratio : float, optional
         Determines the position of the cut-off relative to the shape of the
-<<<<<<< HEAD
-        FFT. This should be in the range [0, 0.5].
-=======
-        FFT. Receives a value between [0, 0.5].
->>>>>>> 2663efb5
+        FFT. This value should be in the range [0, 0.5].
     high_pass : bool, optional
         Whether to perform a high pass filter. If False, a low pass filter is
         performed.
@@ -120,18 +103,13 @@
         When True, the square of a Butterworth filter is used. See notes below
         for more details.
     npad : int, optional
-<<<<<<< HEAD
-        Pad each edge of image the by `npad` pixels using `numpy.pad`'s
+        Pad each edge of the image by `npad` pixels using `numpy.pad`'s
         ``mode='edge'`` extension. Try increasing `npad` if boundary artifacts
         are apparent.
     amplitude_range : 2-tuple of float, optional
-        The Frequency response will have amplitudes in the specified range. The
+        The frequency response will have amplitudes in the specified range. The
         first value is the desired amplitude in the stop-band while the second
         is the desired amplitude in the pass-band.
-=======
-        Pad each edge of the image by `npad` pixels using `numpy.pad`'s
-        ``mode='edge'`` extension.
->>>>>>> 2663efb5
 
     Returns
     -------
@@ -141,41 +119,22 @@
     Notes
     -----
     A band-pass filter can be achieved by combining a high-pass and low-pass
-<<<<<<< HEAD
     filter.
 
-    The "Butterworth filter" used in image processing textbooks (e.g. [1]_,
-    [2]_) is often the square of the traditional Butterworth filters as
+    The "Butterworth filter" used in image processing textbooks (e.g., [1]_,
+    [2]_) is often the square of the traditional Butterworth filter as
     described by [3]_, [4]_. The squared version will be used here if
-    `squared_butterworth` is set to ``True``. The lowpass, squared Butterworth
-    filter is given by the following expression for the lowpass case:
+    `squared_butterworth` is set to ``True``. The low-pass, squared Butterworth
+    filter is given by the following expression for the low-pass case:
 
     .. math::
         H_{low}(f) = \\frac{1}{1 + \\left(\\frac{f}{c f_s}\\right)^{2n}}
 
-    with the highpass case given by
+    with the high-pass case given by:
 
     .. math::
         H_{hi}(f) = 1 - H_{low}(f)
 
-=======
-    filter. The user can increase `npad` if boundary artifacts are apparent.
-
-    The "Butterworth filter" used in image processing textbooks (e.g. [1]_,
-    [2]_) is often the square of the traditional Butterworth filters as
-    described by [3]_, [4]_. The squared version will be used here if
-    `squared_butterworth` is set to ``True``. The lowpass, squared Butterworth
-    filter is given by the following expression for the lowpass case:
-
-    .. math::
-        H_{low}(f) = \\frac{1}{1 + \\left(\\frac{f}{c f_s}\\right)^{2n}}
-
-    with the highpass case given by
-
-    .. math::
-        H_{hi}(f) = 1 - H_{low}(f)
-
->>>>>>> 2663efb5
     where :math:`f=\\sqrt{\\sum_{d=0}^{\\mathrm{ndim}} f_{d}^{2}}` is the
     absolute value of the spatial frequency, :math:`f_s` is the sampling
     frequency, :math:`c` the ``cutoff_frequency_ratio``, and :math:`n` is the
@@ -187,15 +146,12 @@
     (:math:`[-f_s/2, f_s/2]`) so ``cutoff_frequency_ratio`` should have a value
     between 0 and 0.5. The frequency response (gain) at the cutoff is 0.5 when
     ``squared_butterworth`` is true and :math:`1/\\sqrt{2}` when it is false.
-<<<<<<< HEAD
-
-    When an `amplitude_range`, :math:`(a_{min}, a_{max})` is specified,
-    a modified Butterworth, :math:`H^{\\prime} (f)` is used:
+
+    When an `amplitude_range` :math:`(a_{min}, a_{max})` is specified,
+    a modified Butterworth :math:`H^{\\prime} (f)` is used:
 
     .. math::
         H^{\\prime} (f) = a_{min}  + H(f) * (a_{max} - a_{min})
-=======
->>>>>>> 2663efb5
 
     Examples
     --------
@@ -231,17 +187,11 @@
         raise ValueError(
             "cutoff_frequency_ratio should be in the range [0, 0.5]"
         )
-<<<<<<< HEAD
     if len(amplitude_range) != 2:
         raise ValueError("amplitude_range must be a pair of values")
     wfilt = _get_nd_butterworth_filter(
         fft_shape, cutoff_frequency_ratio, order, high_pass, is_real,
         float_dtype, squared_butterworth, amplitude_range
-=======
-    wfilt = _get_nd_butterworth_filter(
-        fft_shape, cutoff_frequency_ratio, order, high_pass, is_real,
-        float_dtype, squared_butterworth
->>>>>>> 2663efb5
     )
     axes = np.arange(image.ndim)
     if channel_axis is not None:
