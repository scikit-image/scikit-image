r"""

General Description
-------------------

These filters compute the local histogram at each pixel, using a sliding window
similar to the method described in [1]_. A histogram is built using a moving
window in order to limit redundant computation. The moving window follows a
snake-like path:

...------------------------\
/--------------------------/
\--------------------------...

The local histogram is updated at each pixel as the structuring element window
moves by, i.e. only those pixels entering and leaving the structuring element
update the local histogram. The histogram size is 8-bit (256 bins) for 8-bit
images and 2- to 16-bit for 16-bit images depending on the maximum value of the
image.

The filter is applied up to the image border, the neighborhood used is
adjusted accordingly. The user may provide a mask image (same size as input
image) where non zero values are the part of the image participating in the
histogram computation. By default the entire image is filtered.

This implementation outperforms :func:`skimage.morphology.dilation`
for large structuring elements.

Input images will be cast in unsigned 8-bit integer or unsigned 16-bit integer
if necessary. The number of histogram bins is then determined from the maximum
value present in the image. Eventually, the output image is cast in the input
dtype, or the `output_dtype` if set.

To do
-----

* add simple examples, adapt documentation on existing examples
* add/check existing doc
* adapting tests for each type of filter


References
----------

.. [1] Huang, T. ,Yang, G. ;  Tang, G.. "A fast two-dimensional
       median filtering algorithm", IEEE Transactions on Acoustics, Speech and
       Signal Processing, Feb 1979. Volume: 27 , Issue: 1, Page(s): 13 - 18.

"""

<<<<<<< HEAD
import warnings
import functools
=======
>>>>>>> 8963c728
import numpy as np
from scipy import ndimage as ndi
from ...util import img_as_ubyte
from ..._shared.utils import check_nD, warn

from . import generic_cy

__all__ = ['autolevel', 'equalize', 'gradient', 'maximum', 'mean',
           'geometric_mean', 'subtract_mean', 'median', 'minimum', 'modal',
           'enhance_contrast', 'pop', 'threshold', 'noise_filter',
           'entropy', 'otsu']


def _preprocess_input(image, selem=None, out=None, mask=None, out_dtype=None,
                      pixel_size=1):
    """Preprocess and verify input for filters.rank methods.

    Parameters
    ----------
    image : 2-D array (integer or float)
        Input image.
    selem : 2-D array (integer or float), optional
        The neighborhood expressed as a 2-D array of 1's and 0's.
    out : 2-D array (integer or float), optional
        If None, a new array is allocated.
    mask : ndarray (integer or float), optional
        Mask array that defines (>0) area of the image included in the local
        neighborhood. If None, the complete image is used (default).
    out_dtype : data-type, optional
        Desired output data-type. Default is None, which means we cast output
        in input dtype.
    pixel_size : int, optional
        Dimension of each pixel. Default value is 1.

    Returns
    -------
    image : 2-D array (np.uint8 or np.uint16)
    selem : 2-D array (np.uint8)
        The neighborhood expressed as a binary 2-D array.
    out : 3-D array (same dtype out_dtype or as input)
        Output array. The two first dimensions are the spatial ones, the third
        one is the pixel vector (length 1 by default).
    mask : 2-D array (np.uint8)
        Mask array that defines (>0) area of the image included in the local
        neighborhood.
    n_bins : int
        Number of histogram bins.

    """
    check_nD(image, 2)
    input_dtype = image.dtype
    if (input_dtype in (bool, np.bool, np.bool_)
            or out_dtype in (bool, np.bool, np.bool_)):
        raise ValueError('dtype cannot be bool.')
    if input_dtype not in (np.uint8, np.uint16):
        message = ('Possible precision loss converting image of type {} to '
                   'uint8 as required by rank filters. Convert manually using '
                   'skimage.util.img_as_ubyte to silence this warning.'
                   .format(input_dtype))
        warn(message, stacklevel=5)
        image = img_as_ubyte(image)

    selem = np.ascontiguousarray(img_as_ubyte(selem > 0))
    image = np.ascontiguousarray(image)

    if mask is not None:
        mask = img_as_ubyte(mask)
        mask = np.ascontiguousarray(mask)

    if image is out:
        raise NotImplementedError("Cannot perform rank operation in place.")

    if out is None:
        if out_dtype is None:
            out_dtype = image.dtype
        out = np.empty(image.shape + (pixel_size,), dtype=out_dtype)
    else:
        if len(out.shape) == 2:
            out = out.reshape(out.shape + (pixel_size,))

    if image.dtype in (np.uint8, np.int8):
        n_bins = 256
    else:
        # Convert to a Python int to avoid the potential overflow when we add
        # 1 to the maximum of the image.
        n_bins = int(max(3, image.max())) + 1

    if n_bins > 2 ** 10:
        warn("Bad rank filter performance is expected due to a "
             "large number of bins ({}), equivalent to an approximate "
             "bitdepth of {:.1f}.".format(n_bins, np.log2(n_bins)),
             stacklevel=2)

    return image, selem, out, mask, n_bins


def _apply_scalar_per_pixel(func, image, selem, out, mask, shift_x, shift_y,
                            out_dtype=None):
    """Process the specific cython function to the image.

    Parameters
    ----------
    func : function
        Cython function to apply.
    image : 2-D array (integer or float)
        Input image.
    selem : 2-D array (integer or float)
        The neighborhood expressed as a 2-D array of 1's and 0's.
    out : 2-D array (integer or float)
        If None, a new array is allocated.
    mask : ndarray (integer or float)
        Mask array that defines (>0) area of the image included in the local
        neighborhood. If None, the complete image is used (default).
    shift_x, shift_y : int
        Offset added to the structuring element center point. Shift is bounded
        to the structuring element sizes (center must be inside the given
        structuring element).
    out_dtype : data-type, optional
        Desired output data-type. Default is None, which means we cast output
        in input dtype.

    Returns
    -------
    out : 2-D array (same dtype as out_dtype or same as input image)
        Output image.

    """
    # preprocess and verify the input
    image, selem, out, mask, n_bins = _preprocess_input(image, selem,
                                                        out, mask,
                                                        out_dtype)

    # apply cython function
    func(image, selem, shift_x=shift_x, shift_y=shift_y, mask=mask,
         out=out, n_bins=n_bins)

    return np.squeeze(out, axis=-1)


def _apply_vector_per_pixel(func, image, selem, out, mask, shift_x, shift_y,
                            out_dtype=None, pixel_size=1):
    """

    Parameters
    ----------
    func : function
        Cython function to apply.
    image : 2-D array (integer or float)
        Input image.
    selem : 2-D array (integer or float)
        The neighborhood expressed as a 2-D array of 1's and 0's.
    out : 2-D array (integer or float)
        If None, a new array is allocated.
    mask : ndarray (integer or float)
        Mask array that defines (>0) area of the image included in the local
        neighborhood. If None, the complete image is used (default).
    shift_x, shift_y : int
        Offset added to the structuring element center point. Shift is bounded
        to the structuring element sizes (center must be inside the given
        structuring element).
    out_dtype : data-type, optional
        Desired output data-type. Default is None, which means we cast output
        in input dtype.
    pixel_size : int, optional
        Dimension of each pixel.

    Returns
    -------
    out : 3-D array with float dtype of dimensions (H,W,N), where (H,W) are
        the dimensions of the input image and N is n_bins or
        ``image.max() + 1`` if no value is provided as a parameter.
        Effectively, each pixel is a N-D feature vector that is the histogram.
        The sum of the elements in the feature vector will be 1, unless no
        pixels in the window were covered by both selem and mask, in which
        case all elements will be 0.

    """
    # preprocess and verify the input
    image, selem, out, mask, n_bins = _preprocess_input(image, selem,
                                                        out, mask,
                                                        out_dtype,
                                                        pixel_size)

    # apply cython function
    func(image, selem, shift_x=shift_x, shift_y=shift_y, mask=mask,
         out=out, n_bins=n_bins)

    return out


def autolevel(image, selem, out=None, mask=None, shift_x=False,
              shift_y=False):
    """Auto-level image using local histogram.

    This filter locally stretches the histogram of gray values to cover the
    entire range of values from "white" to "black".

    Parameters
    ----------
    image : 2-D array (integer or float)
        Input image.
    selem : 2-D array (integer or float)
        The neighborhood expressed as a 2-D array of 1's and 0's.
    out : 2-D array (integer or float), optional
        If None, a new array is allocated.
    mask : ndarray (integer or float), optional
        Mask array that defines (>0) area of the image included in the local
        neighborhood. If None, the complete image is used (default).
    shift_x, shift_y : int, optional
        Offset added to the structuring element center point. Shift is bounded
        to the structuring element sizes (center must be inside the given
        structuring element).

    Returns
    -------
    out : 2-D array (same dtype as input image)
        Output image.

    Examples
    --------
    >>> from skimage import data
    >>> from skimage.morphology import disk
    >>> from skimage.filters.rank import autolevel
    >>> img = data.camera()
    >>> auto = autolevel(img, disk(5))

    """

    return _apply_scalar_per_pixel(generic_cy._autolevel, image, selem,
                                   out=out, mask=mask,
                                   shift_x=shift_x, shift_y=shift_y)


def bottomhat(image, selem, out=None, mask=None, shift_x=False,
              shift_y=False):
    """Local bottom-hat of an image.

    This filter computes the morphological closing of the image and then
    subtracts the result from the original image.

    Parameters
    ----------
    image : 2-D array (integer or float)
        Input image.
    selem : 2-D array (integer or float)
        The neighborhood expressed as a 2-D array of 1's and 0's.
    out : 2-D array (integer or float), optional
        If None, a new array is allocated.
    mask : ndarray (integer or float), optional
        Mask array that defines (>0) area of the image included in the local
        neighborhood. If None, the complete image is used (default).
    shift_x, shift_y : int, optional
        Offset added to the structuring element center point. Shift is bounded
        to the structuring element sizes (center must be inside the given
        structuring element).

    Returns
    -------
    out : 2-D array (same dtype as input image)
        Output image.

    Warns
    -----
    Deprecated:
        .. versionadded:: 0.17

        This function is deprecated and will be removed in scikit-image 0.19.
        This filter was misnamed and we believe that the usefulness is narrow.

    Examples
    --------
    >>> from skimage import data
    >>> from skimage.morphology import disk
    >>> from skimage.filters.rank import bottomhat
    >>> img = data.camera()
    >>> out = bottomhat(img, disk(5))

    """
    warnings.warn("rank.bottomhat is deprecated. This filter is named"
                  " incorrectly, which can be confusing."
                  " As we believe that the usefulness is narrow,"
                  " this function will be removed in 0.19.",
                  stacklevel=2, category=FutureWarning)

    return _apply_scalar_per_pixel(generic_cy._bottomhat, image, selem,
                                   out=out, mask=mask,
                                   shift_x=shift_x, shift_y=shift_y)


def equalize(image, selem, out=None, mask=None, shift_x=False, shift_y=False):
    """Equalize image using local histogram.

    Parameters
    ----------
    image : 2-D array (integer or float)
        Input image.
    selem : 2-D array (integer or float)
        The neighborhood expressed as a 2-D array of 1's and 0's.
    out : 2-D array (integer or float), optional
        If None, a new array is allocated.
    mask : ndarray (integer or float), optional
        Mask array that defines (>0) area of the image included in the local
        neighborhood. If None, the complete image is used (default).
    shift_x, shift_y : int, optional
        Offset added to the structuring element center point. Shift is bounded
        to the structuring element sizes (center must be inside the given
        structuring element).

    Returns
    -------
    out : 2-D array (same dtype as input image)
        Output image.

    Examples
    --------
    >>> from skimage import data
    >>> from skimage.morphology import disk
    >>> from skimage.filters.rank import equalize
    >>> img = data.camera()
    >>> equ = equalize(img, disk(5))

    """

    return _apply_scalar_per_pixel(generic_cy._equalize, image, selem,
                                   out=out, mask=mask,
                                   shift_x=shift_x, shift_y=shift_y)


def gradient(image, selem, out=None, mask=None, shift_x=False,
             shift_y=False):
    """Return local gradient of an image (i.e. local maximum - local minimum).

    Parameters
    ----------
    image : 2-D array (integer or float)
        Input image.
    selem : 2-D array (integer or float)
        The neighborhood expressed as a 2-D array of 1's and 0's.
    out : 2-D array (integer or float), optional
        If None, a new array is allocated.
    mask : ndarray (integer or float), optional
        Mask array that defines (>0) area of the image included in the local
        neighborhood. If None, the complete image is used (default).
    shift_x, shift_y : int, optional
        Offset added to the structuring element center point. Shift is bounded
        to the structuring element sizes (center must be inside the given
        structuring element).

    Returns
    -------
    out : 2-D array (same dtype as input image)
        Output image.

    Examples
    --------
    >>> from skimage import data
    >>> from skimage.morphology import disk
    >>> from skimage.filters.rank import gradient
    >>> img = data.camera()
    >>> out = gradient(img, disk(5))

    """

    return _apply_scalar_per_pixel(generic_cy._gradient, image, selem,
                                   out=out, mask=mask,
                                   shift_x=shift_x, shift_y=shift_y)


def maximum(image, selem, out=None, mask=None, shift_x=False,
            shift_y=False):
    """Return local maximum of an image.

    Parameters
    ----------
    image : 2-D array (integer or float)
        Input image.
    selem : 2-D array (integer or float)
        The neighborhood expressed as a 2-D array of 1's and 0's.
    out : 2-D array (integer or float), optional
        If None, a new array is allocated.
    mask : ndarray (integer or float), optional
        Mask array that defines (>0) area of the image included in the local
        neighborhood. If None, the complete image is used (default).
    shift_x, shift_y : int, optional
        Offset added to the structuring element center point. Shift is bounded
        to the structuring element sizes (center must be inside the given
        structuring element).

    Returns
    -------
    out : 2-D array (same dtype as input image)
        Output image.

    See also
    --------
    skimage.morphology.dilation

    Notes
    -----
    The lower algorithm complexity makes `skimage.filters.rank.maximum`
    more efficient for larger images and structuring elements.

    Examples
    --------
    >>> from skimage import data
    >>> from skimage.morphology import disk
    >>> from skimage.filters.rank import maximum
    >>> img = data.camera()
    >>> out = maximum(img, disk(5))

    """

    return _apply_scalar_per_pixel(generic_cy._maximum, image, selem,
                                   out=out, mask=mask,
                                   shift_x=shift_x, shift_y=shift_y)


def mean(image, selem, out=None, mask=None, shift_x=False, shift_y=False):
    """Return local mean of an image.

    Parameters
    ----------
    image : 2-D array (integer or float)
        Input image.
    selem : 2-D array (integer or float)
        The neighborhood expressed as a 2-D array of 1's and 0's.
    out : 2-D array (integer or float), optional
        If None, a new array is allocated.
    mask : ndarray (integer or float), optional
        Mask array that defines (>0) area of the image included in the local
        neighborhood. If None, the complete image is used (default).
    shift_x, shift_y : int, optional
        Offset added to the structuring element center point. Shift is bounded
        to the structuring element sizes (center must be inside the given
        structuring element).

    Returns
    -------
    out : 2-D array (same dtype as input image)
        Output image.

    Examples
    --------
    >>> from skimage import data
    >>> from skimage.morphology import disk
    >>> from skimage.filters.rank import mean
    >>> img = data.camera()
    >>> avg = mean(img, disk(5))

    """

    return _apply_scalar_per_pixel(generic_cy._mean, image, selem, out=out,
                                   mask=mask, shift_x=shift_x, shift_y=shift_y)


def geometric_mean(image, selem, out=None, mask=None,
                   shift_x=False, shift_y=False):
    """Return local geometric mean of an image.

    Parameters
    ----------
    image : 2-D array (integer or float)
        Input image.
    selem : 2-D array (integer or float)
        The neighborhood expressed as a 2-D array of 1's and 0's.
    out : 2-D array (integer or float), optional
        If None, a new array is allocated.
    mask : ndarray (integer or float), optional
        Mask array that defines (>0) area of the image included in the local
        neighborhood. If None, the complete image is used (default).
    shift_x, shift_y : int, optional
        Offset added to the structuring element center point. Shift is bounded
        to the structuring element sizes (center must be inside the given
        structuring element).

    Returns
    -------
    out : 2-D array (same dtype as input image)
        Output image.

    Examples
    --------
    >>> from skimage import data
    >>> from skimage.morphology import disk
    >>> from skimage.filters.rank import mean
    >>> img = data.camera()
    >>> avg = geometric_mean(img, disk(5))

    References
    ----------
    .. [1] Gonzalez, R. C. and Wood, R. E. "Digital Image Processing (3rd Edition)."
           Prentice-Hall Inc, 2006.

    """

    return _apply_scalar_per_pixel(generic_cy._geometric_mean, image, selem,
                                   out=out, mask=mask, shift_x=shift_x,
                                   shift_y=shift_y)


def subtract_mean(image, selem, out=None, mask=None, shift_x=False,
                  shift_y=False):
    """Return image subtracted from its local mean.

    Parameters
    ----------
    image : 2-D array (integer or float)
        Input image.
    selem : 2-D array (integer or float)
        The neighborhood expressed as a 2-D array of 1's and 0's.
    out : 2-D array (integer or float), optional
        If None, a new array is allocated.
    mask : ndarray (integer or float), optional
        Mask array that defines (>0) area of the image included in the local
        neighborhood. If None, the complete image is used (default).
    shift_x, shift_y : int, optional
        Offset added to the structuring element center point. Shift is bounded
        to the structuring element sizes (center must be inside the given
        structuring element).

    Returns
    -------
    out : 2-D array (same dtype as input image)
        Output image.

    Notes
    -----
    Subtracting the mean value may introduce underflow. To compensate
    this potential underflow, the obtained difference is downscaled by
    a factor of 2 and shifted by `n_bins / 2 - 1`, the median value of
    the local histogram (`n_bins = max(3, image.max()) +1` for 16-bits
    images and 256 otherwise).

    Examples
    --------
    >>> from skimage import data
    >>> from skimage.morphology import disk
    >>> from skimage.filters.rank import subtract_mean
    >>> img = data.camera()
    >>> out = subtract_mean(img, disk(5))

    """

    return _apply_scalar_per_pixel(generic_cy._subtract_mean, image, selem,
                                   out=out, mask=mask,
                                   shift_x=shift_x, shift_y=shift_y)


def median(image, selem=None, out=None, mask=None,
           shift_x=False, shift_y=False):
    """Return local median of an image.

    Parameters
    ----------
    image : 2-D array (integer or float)
        Input image.
    selem : 2-D array (integer or float), optional
        The neighborhood expressed as a 2-D array of 1's and 0's. If None, a
        full square of size 3 is used.
    out : 2-D array (integer or float), optional
        If None, a new array is allocated.
    mask : ndarray (integer or float), optional
        Mask array that defines (>0) area of the image included in the local
        neighborhood. If None, the complete image is used (default).
    shift_x, shift_y : int, optional
        Offset added to the structuring element center point. Shift is bounded
        to the structuring element sizes (center must be inside the given
        structuring element).

    Returns
    -------
    out : 2-D array (same dtype as input image)
        Output image.

    See also
    --------
    skimage.filters.median : Implementation of a median filtering which handles
        images with floating precision.

    Examples
    --------
    >>> from skimage import data
    >>> from skimage.morphology import disk
    >>> from skimage.filters.rank import median
    >>> img = data.camera()
    >>> med = median(img, disk(5))

    """

    if selem is None:
        selem = ndi.generate_binary_structure(image.ndim, image.ndim)
    return _apply_scalar_per_pixel(generic_cy._median, image, selem,
                                   out=out, mask=mask,
                                   shift_x=shift_x, shift_y=shift_y)


def minimum(image, selem, out=None, mask=None, shift_x=False,
            shift_y=False):
    """Return local minimum of an image.

    Parameters
    ----------
    image : 2-D array (integer or float)
        Input image.
    selem : 2-D array (integer or float)
        The neighborhood expressed as a 2-D array of 1's and 0's.
    out : 2-D array (integer or float), optional
        If None, a new array is allocated.
    mask : ndarray (integer or float), optional
        Mask array that defines (>0) area of the image included in the local
        neighborhood. If None, the complete image is used (default).
    shift_x, shift_y : int, optional
        Offset added to the structuring element center point. Shift is bounded
        to the structuring element sizes (center must be inside the given
        structuring element).

    Returns
    -------
    out : 2-D array (same dtype as input image)
        Output image.

    See also
    --------
    skimage.morphology.erosion

    Notes
    -----
    The lower algorithm complexity makes `skimage.filters.rank.minimum` more
    efficient for larger images and structuring elements.

    Examples
    --------
    >>> from skimage import data
    >>> from skimage.morphology import disk
    >>> from skimage.filters.rank import minimum
    >>> img = data.camera()
    >>> out = minimum(img, disk(5))

    """

    return _apply_scalar_per_pixel(generic_cy._minimum, image, selem,
                                   out=out, mask=mask,
                                   shift_x=shift_x, shift_y=shift_y)


def modal(image, selem, out=None, mask=None, shift_x=False,
          shift_y=False):
    """Return local mode of an image.

    The mode is the value that appears most often in the local histogram.

    Parameters
    ----------
    image : 2-D array (integer or float)
        Input image.
    selem : 2-D array (integer or float)
        The neighborhood expressed as a 2-D array of 1's and 0's.
    out : 2-D array (integer or float), optional
        If None, a new array is allocated.
    mask : ndarray (integer or float), optional
        Mask array that defines (>0) area of the image included in the local
        neighborhood. If None, the complete image is used (default).
    shift_x, shift_y : int, optional
        Offset added to the structuring element center point. Shift is bounded
        to the structuring element sizes (center must be inside the given
        structuring element).

    Returns
    -------
    out : 2-D array (same dtype as input image)
        Output image.

    Examples
    --------
    >>> from skimage import data
    >>> from skimage.morphology import disk
    >>> from skimage.filters.rank import modal
    >>> img = data.camera()
    >>> out = modal(img, disk(5))

    """

    return _apply_scalar_per_pixel(generic_cy._modal, image, selem,
                                   out=out, mask=mask,
                                   shift_x=shift_x, shift_y=shift_y)


def enhance_contrast(image, selem, out=None, mask=None, shift_x=False,
                     shift_y=False):
    """Enhance contrast of an image.

    This replaces each pixel by the local maximum if the pixel gray value is
    closer to the local maximum than the local minimum. Otherwise it is
    replaced by the local minimum.

    Parameters
    ----------
    image : 2-D array (integer or float)
        Input image.
    selem : 2-D array (integer or float)
        The neighborhood expressed as a 2-D array of 1's and 0's.
    out : 2-D array (integer or float), optional
        If None, a new array is allocated.
    mask : ndarray (integer or float), optional
        Mask array that defines (>0) area of the image included in the local
        neighborhood. If None, the complete image is used (default).
    shift_x, shift_y : int, optional
        Offset added to the structuring element center point. Shift is bounded
        to the structuring element sizes (center must be inside the given
        structuring element).

    Returns
    -------
    out : 2-D array (same dtype as input image)
        Output image

    Examples
    --------
    >>> from skimage import data
    >>> from skimage.morphology import disk
    >>> from skimage.filters.rank import enhance_contrast
    >>> img = data.camera()
    >>> out = enhance_contrast(img, disk(5))

    """

    return _apply_scalar_per_pixel(generic_cy._enhance_contrast, image, selem,
                                   out=out, mask=mask,
                                   shift_x=shift_x, shift_y=shift_y)


def pop(image, selem, out=None, mask=None, shift_x=False, shift_y=False):
    """Return the local number (population) of pixels.

    The number of pixels is defined as the number of pixels which are included
    in the structuring element and the mask.

    Parameters
    ----------
    image : 2-D array (integer or float)
        Input image.
    selem : 2-D array (integer or float)
        The neighborhood expressed as a 2-D array of 1's and 0's.
    out : 2-D array (integer or float), optional
        If None, a new array is allocated.
    mask : ndarray (integer or float), optional
        Mask array that defines (>0) area of the image included in the local
        neighborhood. If None, the complete image is used (default).
    shift_x, shift_y : int, optional
        Offset added to the structuring element center point. Shift is bounded
        to the structuring element sizes (center must be inside the given
        structuring element).

    Returns
    -------
    out : 2-D array (same dtype as input image)
        Output image.

    Examples
    --------
    >>> from skimage.morphology import square
    >>> import skimage.filters.rank as rank
    >>> img = 255 * np.array([[0, 0, 0, 0, 0],
    ...                       [0, 1, 1, 1, 0],
    ...                       [0, 1, 1, 1, 0],
    ...                       [0, 1, 1, 1, 0],
    ...                       [0, 0, 0, 0, 0]], dtype=np.uint8)
    >>> rank.pop(img, square(3))
    array([[4, 6, 6, 6, 4],
           [6, 9, 9, 9, 6],
           [6, 9, 9, 9, 6],
           [6, 9, 9, 9, 6],
           [4, 6, 6, 6, 4]], dtype=uint8)

    """

    return _apply_scalar_per_pixel(generic_cy._pop, image, selem, out=out,
                                   mask=mask, shift_x=shift_x,
                                   shift_y=shift_y)


def sum(image, selem, out=None, mask=None, shift_x=False, shift_y=False):
    """Return the local sum of pixels.

    Note that the sum may overflow depending on the data type of the input
    array.

    Parameters
    ----------
    image : 2-D array (integer or float)
        Input image.
    selem : 2-D array (integer or float)
        The neighborhood expressed as a 2-D array of 1's and 0's.
    out : 2-D array (integer or float), optional
        If None, a new array is allocated.
    mask : ndarray (integer or float), optional
        Mask array that defines (>0) area of the image included in the local
        neighborhood. If None, the complete image is used (default).
    shift_x, shift_y : int, optional
        Offset added to the structuring element center point. Shift is bounded
        to the structuring element sizes (center must be inside the given
        structuring element).

    Returns
    -------
    out : 2-D array (same dtype as input image)
        Output image.

    Examples
    --------
    >>> from skimage.morphology import square
    >>> import skimage.filters.rank as rank
    >>> img = np.array([[0, 0, 0, 0, 0],
    ...                 [0, 1, 1, 1, 0],
    ...                 [0, 1, 1, 1, 0],
    ...                 [0, 1, 1, 1, 0],
    ...                 [0, 0, 0, 0, 0]], dtype=np.uint8)
    >>> rank.sum(img, square(3))
    array([[1, 2, 3, 2, 1],
           [2, 4, 6, 4, 2],
           [3, 6, 9, 6, 3],
           [2, 4, 6, 4, 2],
           [1, 2, 3, 2, 1]], dtype=uint8)

    """

    return _apply_scalar_per_pixel(generic_cy._sum, image, selem, out=out,
                                   mask=mask, shift_x=shift_x,
                                   shift_y=shift_y)


def threshold(image, selem, out=None, mask=None, shift_x=False,
              shift_y=False):
    """Local threshold of an image.

    The resulting binary mask is True if the gray value of the center pixel is
    greater than the local mean.

    Parameters
    ----------
    image : 2-D array (integer or float)
        Input image.
    selem : 2-D array (integer or float)
        The neighborhood expressed as a 2-D array of 1's and 0's.
    out : 2-D array (integer or float), optional
        If None, a new array is allocated.
    mask : ndarray (integer or float), optional
        Mask array that defines (>0) area of the image included in the local
        neighborhood. If None, the complete image is used (default).
    shift_x, shift_y : int, optional
        Offset added to the structuring element center point. Shift is bounded
        to the structuring element sizes (center must be inside the given
        structuring element).

    Returns
    -------
    out : 2-D array (same dtype as input image)
        Output image.

    Examples
    --------
    >>> from skimage.morphology import square
    >>> from skimage.filters.rank import threshold
    >>> img = 255 * np.array([[0, 0, 0, 0, 0],
    ...                       [0, 1, 1, 1, 0],
    ...                       [0, 1, 1, 1, 0],
    ...                       [0, 1, 1, 1, 0],
    ...                       [0, 0, 0, 0, 0]], dtype=np.uint8)
    >>> threshold(img, square(3))
    array([[0, 0, 0, 0, 0],
           [0, 1, 1, 1, 0],
           [0, 1, 0, 1, 0],
           [0, 1, 1, 1, 0],
           [0, 0, 0, 0, 0]], dtype=uint8)

    """

    return _apply_scalar_per_pixel(generic_cy._threshold, image, selem,
                                   out=out, mask=mask,
                                   shift_x=shift_x, shift_y=shift_y)


def tophat(image, selem, out=None, mask=None, shift_x=False,
           shift_y=False):
    """Local top-hat of an image.

    This filter computes the morphological opening of the image and then
    subtracts the result from the original image.

    Parameters
    ----------
    image : 2-D array (integer or float)
        Input image.
    selem : 2-D array (integer or float)
        The neighborhood expressed as a 2-D array of 1's and 0's.
    out : 2-D array (integer or float), optional
        If None, a new array is allocated.
    mask : ndarray (integer or float), optional
        Mask array that defines (>0) area of the image included in the local
        neighborhood. If None, the complete image is used (default).
    shift_x, shift_y : int, optional
        Offset added to the structuring element center point. Shift is bounded
        to the structuring element sizes (center must be inside the given
        structuring element).

    Returns
    -------
    out : 2-D array (same dtype as input image)
        Output image.

    Warns
    -----
    Deprecated:
        .. versionadded:: 0.17

        This function is deprecated and will be removed in scikit-image 0.19.
        This filter was misnamed and we believe that the usefulness is narrow.

    Examples
    --------
    >>> from skimage import data
    >>> from skimage.morphology import disk
    >>> from skimage.filters.rank import tophat
    >>> img = data.camera()
    >>> out = tophat(img, disk(5))

    """
    warnings.warn("rank.tophat is deprecated. This filter is named"
                  " incorrectly, which can be confusing."
                  " As we believe that the usefulness is narrow,"
                  " this function will be removed in 0.19.",
                  stacklevel=2, category=FutureWarning)
    return _apply_scalar_per_pixel(generic_cy._tophat, image, selem,
                                   out=out, mask=mask,
                                   shift_x=shift_x, shift_y=shift_y)


def noise_filter(image, selem, out=None, mask=None, shift_x=False,
                 shift_y=False):
    """Noise feature.

    Parameters
    ----------
    image : 2-D array (integer or float)
        Input image.
    selem : 2-D array (integer or float)
        The neighborhood expressed as a 2-D array of 1's and 0's.
    out : 2-D array (integer or float), optional
        If None, a new array is allocated.
    mask : ndarray (integer or float), optional
        Mask array that defines (>0) area of the image included in the local
        neighborhood. If None, the complete image is used (default).
    shift_x, shift_y : int, optional
        Offset added to the structuring element center point. Shift is bounded
        to the structuring element sizes (center must be inside the given
        structuring element).

    References
    ----------
    .. [1] N. Hashimoto et al. Referenceless image quality evaluation
                     for whole slide imaging. J Pathol Inform 2012;3:9.

    Returns
    -------
    out : 2-D array (same dtype as input image)
        Output image.

    Examples
    --------
    >>> from skimage import data
    >>> from skimage.morphology import disk
    >>> from skimage.filters.rank import noise_filter
    >>> img = data.camera()
    >>> out = noise_filter(img, disk(5))

    """

    # ensure that the central pixel in the structuring element is empty
    centre_r = int(selem.shape[0] / 2) + shift_y
    centre_c = int(selem.shape[1] / 2) + shift_x
    # make a local copy
    selem_cpy = selem.copy()
    selem_cpy[centre_r, centre_c] = 0

    return _apply_scalar_per_pixel(generic_cy._noise_filter, image, selem_cpy,
                                   out=out, mask=mask,
                                   shift_x=shift_x, shift_y=shift_y)


def entropy(image, selem, out=None, mask=None, shift_x=False,
            shift_y=False):
    """Local entropy.

    The entropy is computed using base 2 logarithm i.e. the filter returns the
    minimum number of bits needed to encode the local gray level
    distribution.

    Parameters
    ----------
    image : 2-D array (integer or float)
        Input image.
    selem : 2-D array (integer or float)
        The neighborhood expressed as a 2-D array of 1's and 0's.
    out : 2-D array (integer or float), optional
        If None, a new array is allocated.
    mask : ndarray (integer or float), optional
        Mask array that defines (>0) area of the image included in the local
        neighborhood. If None, the complete image is used (default).
    shift_x, shift_y : int, optional
        Offset added to the structuring element center point. Shift is bounded
        to the structuring element sizes (center must be inside the given
        structuring element).

    Returns
    -------
    out : ndarray (float)
        Output image.

    References
    ----------
    .. [1] `https://en.wikipedia.org/wiki/Entropy_(information_theory) <https://en.wikipedia.org/wiki/Entropy_(information_theory)>`_

    Examples
    --------
    >>> from skimage import data
    >>> from skimage.filters.rank import entropy
    >>> from skimage.morphology import disk
    >>> img = data.camera()
    >>> ent = entropy(img, disk(5))

    """

    return _apply_scalar_per_pixel(generic_cy._entropy, image, selem,
                                   out=out, mask=mask,
                                   shift_x=shift_x, shift_y=shift_y,
                                   out_dtype=np.double)


def otsu(image, selem, out=None, mask=None, shift_x=False, shift_y=False):
    """Local Otsu's threshold value for each pixel.

    Parameters
    ----------
    image : 2-D array (integer or float)
        Input image.
    selem : 2-D array (integer or float)
        The neighborhood expressed as a 2-D array of 1's and 0's.
    out : 2-D array (integer or float), optional
        If None, a new array is allocated.
    mask : ndarray (integer or float), optional
        Mask array that defines (>0) area of the image included in the local
        neighborhood. If None, the complete image is used (default).
    shift_x, shift_y : int, optional
        Offset added to the structuring element center point. Shift is bounded
        to the structuring element sizes (center must be inside the given
        structuring element).

    Returns
    -------
    out : 2-D array (same dtype as input image)
        Output image.

    References
    ----------
    .. [1] https://en.wikipedia.org/wiki/Otsu's_method

    Examples
    --------
    >>> from skimage import data
    >>> from skimage.filters.rank import otsu
    >>> from skimage.morphology import disk
    >>> img = data.camera()
    >>> local_otsu = otsu(img, disk(5))
    >>> thresh_image = img >= local_otsu

    """

    return _apply_scalar_per_pixel(generic_cy._otsu, image, selem, out=out,
                                   mask=mask, shift_x=shift_x,
                                   shift_y=shift_y)


def windowed_histogram(image, selem, out=None, mask=None,
                       shift_x=False, shift_y=False, n_bins=None):
    """Normalized sliding window histogram

    Parameters
    ----------
    image : 2-D array (integer or float)
        Input image.
    selem : 2-D array (integer or float)
        The neighborhood expressed as a 2-D array of 1's and 0's.
    out : 2-D array (integer or float), optional
        If None, a new array is allocated.
    mask : ndarray (integer or float), optional
        Mask array that defines (>0) area of the image included in the local
        neighborhood. If None, the complete image is used (default).
    shift_x, shift_y : int, optional
        Offset added to the structuring element center point. Shift is bounded
        to the structuring element sizes (center must be inside the given
        structuring element).
    n_bins : int or None
        The number of histogram bins. Will default to ``image.max() + 1``
        if None is passed.

    Returns
    -------
    out : 3-D array (float)
        Array of dimensions (H,W,N), where (H,W) are the dimensions of the
        input image and N is n_bins or ``image.max() + 1`` if no value is
        provided as a parameter. Effectively, each pixel is a N-D feature
        vector that is the histogram. The sum of the elements in the feature
        vector will be 1, unless no pixels in the window were covered by both
        selem and mask, in which case all elements will be 0.

    Examples
    --------
    >>> from skimage import data
    >>> from skimage.filters.rank import windowed_histogram
    >>> from skimage.morphology import disk
    >>> img = data.camera()
    >>> hist_img = windowed_histogram(img, disk(5))

    """

    if n_bins is None:
        n_bins = int(image.max()) + 1

    return _apply_vector_per_pixel(generic_cy._windowed_hist, image, selem,
                                   out=out, mask=mask,
                                   shift_x=shift_x, shift_y=shift_y,
                                   out_dtype=np.double,
                                   pixel_size=n_bins)


def majority(image, selem,
             *,
             out=None, mask=None, shift_x=False, shift_y=False):
    """Majority filter assign to each pixel the most occuring value within
    its neighborhood.

    Parameters
    ----------
    image : ndarray
        Image array (uint8, uint16 array).
    selem : 2-D array (integer or float)
        The neighborhood expressed as a 2-D array of 1's and 0's.
    out : ndarray (integer or float), optional
        If None, a new array will be allocated.
    mask : ndarray (integer or float), optional
        Mask array that defines (>0) area of the image included in the local
        neighborhood. If None, the complete image is used (default).
    shift_x, shift_y : int, optional
        Offset added to the structuring element center point. Shift is bounded
        to the structuring element sizes (center must be inside the given
        structuring element).

    Returns
    -------
    out : 2-D array (same dtype as input image)
        Output image.

    Examples
    --------
    >>> from skimage import data
    >>> from skimage.filters.rank import majority
    >>> from skimage.morphology import disk
    >>> img = data.camera()
    >>> maj_img = majority(img, disk(5))

    """

    return _apply_scalar_per_pixel(generic_cy._majority, image, selem,
                                   out=out, mask=mask,
                                   shift_x=shift_x, shift_y=shift_y)<|MERGE_RESOLUTION|>--- conflicted
+++ resolved
@@ -48,11 +48,8 @@
 
 """
 
-<<<<<<< HEAD
+
 import warnings
-import functools
-=======
->>>>>>> 8963c728
 import numpy as np
 from scipy import ndimage as ndi
 from ...util import img_as_ubyte
