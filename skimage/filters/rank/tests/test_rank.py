import numpy as np
import pytest

from skimage import data, morphology, util
from skimage._shared._warnings import expected_warnings
from skimage._shared.testing import (assert_allclose, assert_array_almost_equal,
                                     assert_array_equal, assert_equal, fetch,
                                     test_parallel)
from skimage.filters import rank
from skimage.filters.rank import __all__ as all_rank_filters
from skimage.filters.rank import subtract_mean
from skimage.morphology import ball, disk, gray
from skimage.util import img_as_float, img_as_ubyte


def test_otsu_edge_case():
    # This is an edge case that causes OTSU to appear to misbehave
    # Pixel [1, 1] may take a value of of 41 or 81. Both should be considered
    # valid. The value will change depending on the particular implementation
    # of OTSU.
    # To better understand, see
    # https://mybinder.org/v2/gist/hmaarrfk/4afae1cfded1d78e44c9e4f58285d552/master

    footprint = np.array([[0, 1, 0],
                          [1, 1, 1],
                          [0, 1, 0]], dtype=np.uint8)

    img = np.array([[  0,  41,   0],
                    [ 30,  81, 106],
                    [  0, 147,   0]], dtype=np.uint8)

    result = rank.otsu(img, footprint)
    assert result[1, 1] in [41, 81]

    img = np.array([[  0, 214,   0],
                    [229, 104, 141],
                    [  0, 172,   0]], dtype=np.uint8)
    result = rank.otsu(img, footprint)
    assert result[1, 1] in [141, 172]


@pytest.mark.parametrize("dtype", [np.uint8, np.uint16])
def test_subtract_mean_underflow_correction(dtype):
    # Input: [10, 10, 10]
    footprint = np.ones((1, 3))
    arr = np.array([[10, 10, 10]], dtype=dtype)
    result = subtract_mean(arr, footprint)

    if dtype == np.uint8:
        expected_val = 127
    else:
        expected_val = (arr.max() + 1) // 2 - 1

    assert np.all(result == expected_val)


# Note: Explicitly read all values into a dict. Otherwise, stochastic test
#       failures related to I/O can occur during parallel test cases.
ref_data = dict(np.load(fetch("data/rank_filter_tests.npz")))
ref_data_3d = dict(np.load(fetch('data/rank_filters_tests_3d.npz')))


class TestRank():
    def setup(self):
        np.random.seed(0)
        # This image is used along with @test_parallel
        # to ensure that the same seed is used for each thread.
        self.image = np.random.rand(25, 25)
        np.random.seed(0)
        self.volume = np.random.rand(10, 10, 10)
        # Set again the seed for the other tests.
        np.random.seed(0)
        self.footprint = morphology.disk(1)
        self.footprint_3d = morphology.ball(1)
        self.refs = ref_data
        self.refs_3d = ref_data_3d

<<<<<<< HEAD
    @pytest.mark.parametrize('filter', all_rank_filters)
    def test_rank_filter(self, filter):
=======
    @parametrize('outdt', [None, np.float32, np.float64])
    @parametrize('filter', all_rank_filters)
    def test_rank_filter(self, filter, outdt):
>>>>>>> 0a574d5d
        @test_parallel(warnings_matching=['Possible precision loss'])
        def check():
            expected = self.refs[filter]
            if outdt is not None:
                out = np.zeros_like(expected, dtype=outdt)
            else:
                out = None
            result = getattr(rank, filter)(self.image, self.footprint, out=out)
            if filter == "entropy":
                # There may be some arch dependent rounding errors
                # See the discussions in
                # https://github.com/scikit-image/scikit-image/issues/3091
                # https://github.com/scikit-image/scikit-image/issues/2528
                if outdt is not None:
                    # Adjust expected precision
                    expected = expected.astype(outdt)
                assert_allclose(expected, result, atol=0, rtol=1E-15)
            elif filter == "otsu":
                # OTSU May also have some optimization dependent failures
                # See the discussions in
                # https://github.com/scikit-image/scikit-image/issues/3091
                # Pixel 3, 5 was found to be problematic. It can take either
                # a value of 41 or 81 depending on the specific optimizations
                # used.
                assert result[3, 5] in [41, 81]
                result[3, 5] = 81
                # Pixel [19, 18] is also found to be problematic for the same
                # reason.
                assert result[19, 18] in [141, 172]
                result[19, 18] = 172
                assert_array_almost_equal(expected, result)
            else:
                if outdt is not None:
                    # Avoid rounding issues comparing to expected result
                    result = result.astype(expected.dtype)
                assert_array_almost_equal(expected, result)

        check()

    @pytest.mark.parametrize('filter', all_rank_filters)
    def test_rank_filter_selem_kwarg_deprecation(self, filter):
        with expected_warnings(["`selem` is a deprecated argument name"]):
            getattr(rank, filter)(self.image.astype(np.uint8),
                                  selem=self.footprint)

<<<<<<< HEAD
    @pytest.mark.parametrize(
        'filter', ['equalize', 'otsu', 'autolevel', 'gradient',
                   'majority', 'maximum', 'mean', 'geometric_mean',
                   'subtract_mean', 'median', 'minimum', 'modal',
                    'enhance_contrast', 'pop', 'sum', 'threshold',
                    'noise_filter', 'entropy']
    )
    def test_rank_filters_3D(self, filter):
=======
    @parametrize('outdt', [None, np.float32, np.float64])
    @parametrize('filter', ['equalize', 'otsu', 'autolevel', 'gradient',
                            'majority', 'maximum', 'mean', 'geometric_mean',
                            'subtract_mean', 'median', 'minimum', 'modal',
                            'enhance_contrast', 'pop', 'sum', 'threshold',
                            'noise_filter', 'entropy'])
    def test_rank_filters_3D(self, filter, outdt):
>>>>>>> 0a574d5d
        @test_parallel(warnings_matching=['Possible precision loss'])
        def check():
            expected = self.refs_3d[filter]
            if outdt is not None:
                out = np.zeros_like(expected, dtype=outdt)
            else:
                out = None
            result = getattr(rank, filter)(self.volume, self.footprint_3d,
                                           out=out)
            if outdt is not None:
                # Avoid rounding issues comparing to expected result
                if filter == 'sum':
                    # sum test data seems to be 8-bit disguised as 16-bit
                    datadt = np.uint8
                else:
                    datadt = expected.dtype
                result = result.astype(datadt)
            assert_array_almost_equal(expected, result)

        check()


    def test_random_sizes(self):
        # make sure the size is not a problem

        elem = np.array([[1, 1, 1], [1, 1, 1], [1, 1, 1]], dtype=np.uint8)
        for m, n in np.random.randint(1, 101, size=(10, 2)):
            mask = np.ones((m, n), dtype=np.uint8)

            image8 = np.ones((m, n), dtype=np.uint8)
            out8 = np.empty_like(image8)
            rank.mean(image=image8, footprint=elem, mask=mask, out=out8,
                      shift_x=0, shift_y=0)
            assert_equal(image8.shape, out8.shape)
            rank.mean(image=image8, footprint=elem, mask=mask, out=out8,
                      shift_x=+1, shift_y=+1)
            assert_equal(image8.shape, out8.shape)

            rank.geometric_mean(image=image8, footprint=elem, mask=mask,
                                out=out8, shift_x=0, shift_y=0)
            assert_equal(image8.shape, out8.shape)
            rank.geometric_mean(image=image8, footprint=elem, mask=mask,
                                out=out8, shift_x=+1, shift_y=+1)
            assert_equal(image8.shape, out8.shape)

            image16 = np.ones((m, n), dtype=np.uint16)
            out16 = np.empty_like(image8, dtype=np.uint16)
            rank.mean(image=image16, footprint=elem, mask=mask, out=out16,
                      shift_x=0, shift_y=0)
            assert_equal(image16.shape, out16.shape)
            rank.mean(image=image16, footprint=elem, mask=mask, out=out16,
                      shift_x=+1, shift_y=+1)
            assert_equal(image16.shape, out16.shape)

            rank.geometric_mean(image=image16, footprint=elem, mask=mask,
                                out=out16, shift_x=0, shift_y=0)
            assert_equal(image16.shape, out16.shape)
            rank.geometric_mean(image=image16, footprint=elem, mask=mask,
                                out=out16, shift_x=+1, shift_y=+1)
            assert_equal(image16.shape, out16.shape)

            rank.mean_percentile(image=image16, mask=mask, out=out16,
                                 footprint=elem, shift_x=0, shift_y=0, p0=.1,
                                 p1=.9)
            assert_equal(image16.shape, out16.shape)
            rank.mean_percentile(image=image16, mask=mask, out=out16,
                                 footprint=elem, shift_x=+1, shift_y=+1, p0=.1,
                                 p1=.9)
            assert_equal(image16.shape, out16.shape)

    def test_compare_with_gray_dilation(self):
        # compare the result of maximum filter with dilate

        image = (np.random.rand(100, 100) * 256).astype(np.uint8)
        out = np.empty_like(image)
        mask = np.ones(image.shape, dtype=np.uint8)

        for r in range(3, 20, 2):
            elem = np.ones((r, r), dtype=np.uint8)
            rank.maximum(image=image, footprint=elem, out=out, mask=mask)
            cm = gray.dilation(image, elem)
            assert_equal(out, cm)

    def test_compare_with_gray_erosion(self):
        # compare the result of maximum filter with erode

        image = (np.random.rand(100, 100) * 256).astype(np.uint8)
        out = np.empty_like(image)
        mask = np.ones(image.shape, dtype=np.uint8)

        for r in range(3, 20, 2):
            elem = np.ones((r, r), dtype=np.uint8)
            rank.minimum(image=image, footprint=elem, out=out, mask=mask)
            cm = gray.erosion(image, elem)
            assert_equal(out, cm)

    def test_bitdepth(self):
        # test the different bit depth for rank16

        elem = np.ones((3, 3), dtype=np.uint8)
        out = np.empty((100, 100), dtype=np.uint16)
        mask = np.ones((100, 100), dtype=np.uint8)

        for i in range(8, 13):
            max_val = 2 ** i - 1
            image = np.full((100, 100), max_val, dtype=np.uint16)
            if i > 10:
                expected = ["Bad rank filter performance"]
            else:
                expected = []
            with expected_warnings(expected):
                rank.mean_percentile(image=image, footprint=elem, mask=mask,
                                     out=out, shift_x=0, shift_y=0, p0=.1,
                                     p1=.9)

    def test_population(self):
        # check the number of valid pixels in the neighborhood

        image = np.zeros((5, 5), dtype=np.uint8)
        elem = np.ones((3, 3), dtype=np.uint8)
        out = np.empty_like(image)
        mask = np.ones(image.shape, dtype=np.uint8)

        rank.pop(image=image, footprint=elem, out=out, mask=mask)
        r = np.array([[4, 6, 6, 6, 4],
                      [6, 9, 9, 9, 6],
                      [6, 9, 9, 9, 6],
                      [6, 9, 9, 9, 6],
                      [4, 6, 6, 6, 4]])
        assert_equal(r, out)

    def test_structuring_element8(self):
        # check the output for a custom footprint

        r = np.array([[0, 0, 0, 0, 0, 0],
                      [0, 0, 0, 0, 0, 0],
                      [0, 0, 255, 0, 0, 0],
                      [0, 0, 255, 255, 255, 0],
                      [0, 0, 0, 255, 255, 0],
                      [0, 0, 0, 0, 0, 0]])

        # 8-bit
        image = np.zeros((6, 6), dtype=np.uint8)
        image[2, 2] = 255
        elem = np.asarray([[1, 1, 0], [1, 1, 1], [0, 0, 1]], dtype=np.uint8)
        out = np.empty_like(image)
        mask = np.ones(image.shape, dtype=np.uint8)

        rank.maximum(image=image, footprint=elem, out=out, mask=mask,
                     shift_x=1, shift_y=1)
        assert_equal(r, out)

        # 16-bit
        image = np.zeros((6, 6), dtype=np.uint16)
        image[2, 2] = 255
        out = np.empty_like(image)

        rank.maximum(image=image, footprint=elem, out=out, mask=mask,
                     shift_x=1, shift_y=1)
        assert_equal(r, out)

    def test_pass_on_bitdepth(self):
        # should pass because data bitdepth is not too high for the function

        image = np.full((100, 100), 2 ** 11, dtype=np.uint16)
        elem = np.ones((3, 3), dtype=np.uint8)
        out = np.empty_like(image)
        mask = np.ones(image.shape, dtype=np.uint8)
        with expected_warnings(["Bad rank filter performance"]):
            rank.maximum(image=image, footprint=elem, out=out, mask=mask)

    def test_inplace_output(self):
        # rank filters are not supposed to filter inplace

        footprint = disk(20)
        image = (np.random.rand(500, 500) * 256).astype(np.uint8)
        out = image
        with pytest.raises(NotImplementedError):
            rank.mean(image, footprint, out=out)

    def test_compare_autolevels(self):
        # compare autolevel and percentile autolevel with p0=0.0 and p1=1.0
        # should returns the same arrays

        image = util.img_as_ubyte(data.camera())

        footprint = disk(20)
        loc_autolevel = rank.autolevel(image, footprint=footprint)
        loc_perc_autolevel = rank.autolevel_percentile(image,
                                                       footprint=footprint,
                                                       p0=.0, p1=1.)

        assert_equal(loc_autolevel, loc_perc_autolevel)

    def test_compare_autolevels_16bit(self):
        # compare autolevel(16-bit) and percentile autolevel(16-bit) with
        # p0=0.0 and p1=1.0 should returns the same arrays

        image = data.camera().astype(np.uint16) * 4

        footprint = disk(20)
        loc_autolevel = rank.autolevel(image, footprint=footprint)
        loc_perc_autolevel = rank.autolevel_percentile(image,
                                                       footprint=footprint,
                                                       p0=.0, p1=1.)

        assert_equal(loc_autolevel, loc_perc_autolevel)

    def test_compare_ubyte_vs_float(self):

        # Create signed int8 image that and convert it to uint8
        image_uint = img_as_ubyte(data.camera()[:50, :50])
        image_float = img_as_float(image_uint)

        methods = ['autolevel', 'equalize', 'gradient', 'threshold',
                   'subtract_mean', 'enhance_contrast', 'pop']

        for method in methods:
            func = getattr(rank, method)
            out_u = func(image_uint, disk(3))
            with expected_warnings(["Possible precision loss"]):
                out_f = func(image_float, disk(3))
            assert_equal(out_u, out_f)

    def test_compare_ubyte_vs_float_3d(self):

        # Create signed int8 volume that and convert it to uint8
        np.random.seed(0)
        volume_uint = np.random.randint(0, high=256,
                                        size=(10, 20, 30), dtype=np.uint8)
        volume_float = img_as_float(volume_uint)

        methods_3d = ['equalize', 'otsu', 'autolevel', 'gradient',
                     'majority', 'maximum', 'mean', 'geometric_mean',
                     'subtract_mean', 'median', 'minimum', 'modal',
                     'enhance_contrast', 'pop', 'sum', 'threshold',
                     'noise_filter', 'entropy']

        for method in methods_3d:
            func = getattr(rank, method)
            out_u = func(volume_uint, ball(3))
            with expected_warnings(["Possible precision loss"]):
                out_f = func(volume_float, ball(3))
            assert_equal(out_u, out_f)

    def test_compare_8bit_unsigned_vs_signed(self):
        # filters applied on 8-bit image ore 16-bit image (having only real 8-bit
        # of dynamic) should be identical

        # Create signed int8 image that and convert it to uint8
        image = img_as_ubyte(data.camera())[::2, ::2]
        image[image > 127] = 0
        image_s = image.astype(np.int8)
        image_u = img_as_ubyte(image_s)
        assert_equal(image_u, img_as_ubyte(image_s))

        methods = ['autolevel', 'equalize', 'gradient', 'maximum',
                   'mean', 'geometric_mean', 'subtract_mean', 'median', 'minimum',
                   'modal', 'enhance_contrast', 'pop', 'threshold']

        for method in methods:
            func = getattr(rank, method)
            out_u = func(image_u, disk(3))
            with expected_warnings(["Possible precision loss"]):
                out_s = func(image_s, disk(3))
            assert_equal(out_u, out_s)

    def test_compare_8bit_unsigned_vs_signed_3d(self):
        # filters applied on 8-bit volume ore 16-bit volume (having only real 8-bit
        # of dynamic) should be identical

        # Create signed int8 volume that and convert it to uint8
        np.random.seed(0)
        volume_s = np.random.randint(0, high=127,
                                     size=(10, 20, 30), dtype=np.int8)
        volume_u = img_as_ubyte(volume_s)
        assert_equal(volume_u, img_as_ubyte(volume_s))

        methods_3d = ['equalize', 'otsu', 'autolevel', 'gradient',
                     'majority', 'maximum', 'mean', 'geometric_mean',
                     'subtract_mean', 'median', 'minimum', 'modal',
                     'enhance_contrast', 'pop', 'sum', 'threshold',
                     'noise_filter', 'entropy']

        for method in methods_3d:
            func = getattr(rank, method)
            out_u = func(volume_u, ball(3))
            with expected_warnings(["Possible precision loss"]):
                out_s = func(volume_s, ball(3))
            assert_equal(out_u, out_s)

    @pytest.mark.parametrize(
        'method', ['autolevel', 'equalize', 'gradient', 'maximum',
                   'mean', 'subtract_mean', 'median', 'minimum', 'modal',
                   'enhance_contrast', 'pop', 'threshold']
    )
    def test_compare_8bit_vs_16bit(self, method):
        # filters applied on 8-bit image ore 16-bit image (having only real 8-bit
        # of dynamic) should be identical
        image8 = util.img_as_ubyte(data.camera())[::2, ::2]
        image16 = image8.astype(np.uint16)
        assert_equal(image8, image16)

        np.random.seed(0)
        volume8 = np.random.randint(128, high=256,
                                    size=(10, 10, 10), dtype=np.uint8)
        volume16 = volume8.astype(np.uint16)

        methods_3d = ['equalize', 'otsu', 'autolevel', 'gradient',
                     'majority', 'maximum', 'mean', 'geometric_mean',
                     'subtract_mean', 'median', 'minimum', 'modal',
                     'enhance_contrast', 'pop', 'sum', 'threshold',
                     'noise_filter', 'entropy']

        func = getattr(rank, method)
        f8 = func(image8, disk(3))
        f16 = func(image16, disk(3))
        assert_equal(f8, f16)

        if (method in methods_3d):
            f8 = func(volume8, ball(3))
            f16 = func(volume16, ball(3))

            assert_equal(f8, f16)

    def test_trivial_footprint8(self):
        # check that min, max and mean returns identity if footprint
        # contains only central pixel

        image = np.zeros((5, 5), dtype=np.uint8)
        out = np.zeros_like(image)
        mask = np.ones_like(image, dtype=np.uint8)
        image[2, 2] = 255
        image[2, 3] = 128
        image[1, 2] = 16

        elem = np.array([[0, 0, 0], [0, 1, 0], [0, 0, 0]], dtype=np.uint8)
        rank.mean(image=image, footprint=elem, out=out, mask=mask,
                  shift_x=0, shift_y=0)
        assert_equal(image, out)
        rank.geometric_mean(image=image, footprint=elem, out=out, mask=mask,
                            shift_x=0, shift_y=0)
        assert_equal(image, out)
        rank.minimum(image=image, footprint=elem, out=out, mask=mask,
                     shift_x=0, shift_y=0)
        assert_equal(image, out)
        rank.maximum(image=image, footprint=elem, out=out, mask=mask,
                     shift_x=0, shift_y=0)
        assert_equal(image, out)

    def test_trivial_footprint16(self):
        # check that min, max and mean returns identity if footprint
        # contains only central pixel

        image = np.zeros((5, 5), dtype=np.uint16)
        out = np.zeros_like(image)
        mask = np.ones_like(image, dtype=np.uint8)
        image[2, 2] = 255
        image[2, 3] = 128
        image[1, 2] = 16

        elem = np.array([[0, 0, 0], [0, 1, 0], [0, 0, 0]], dtype=np.uint8)
        rank.mean(image=image, footprint=elem, out=out, mask=mask,
                  shift_x=0, shift_y=0)
        assert_equal(image, out)
        rank.geometric_mean(image=image, footprint=elem, out=out, mask=mask,
                            shift_x=0, shift_y=0)
        assert_equal(image, out)
        rank.minimum(image=image, footprint=elem, out=out, mask=mask,
                     shift_x=0, shift_y=0)
        assert_equal(image, out)
        rank.maximum(image=image, footprint=elem, out=out, mask=mask,
                     shift_x=0, shift_y=0)
        assert_equal(image, out)

    def test_smallest_footprint8(self):
        # check that min, max and mean returns identity if footprint
        # contains only central pixel

        image = np.zeros((5, 5), dtype=np.uint8)
        out = np.zeros_like(image)
        mask = np.ones_like(image, dtype=np.uint8)
        image[2, 2] = 255
        image[2, 3] = 128
        image[1, 2] = 16

        elem = np.array([[1]], dtype=np.uint8)
        rank.mean(image=image, footprint=elem, out=out, mask=mask,
                  shift_x=0, shift_y=0)
        assert_equal(image, out)
        rank.minimum(image=image, footprint=elem, out=out, mask=mask,
                     shift_x=0, shift_y=0)
        assert_equal(image, out)
        rank.maximum(image=image, footprint=elem, out=out, mask=mask,
                     shift_x=0, shift_y=0)
        assert_equal(image, out)

    def test_smallest_footprint16(self):
        # check that min, max and mean returns identity if footprint
        # contains only central pixel

        image = np.zeros((5, 5), dtype=np.uint16)
        out = np.zeros_like(image)
        mask = np.ones_like(image, dtype=np.uint8)
        image[2, 2] = 255
        image[2, 3] = 128
        image[1, 2] = 16

        elem = np.array([[1]], dtype=np.uint8)
        rank.mean(image=image, footprint=elem, out=out, mask=mask,
                  shift_x=0, shift_y=0)
        assert_equal(image, out)
        rank.geometric_mean(image=image, footprint=elem, out=out, mask=mask,
                            shift_x=0, shift_y=0)
        assert_equal(image, out)
        rank.minimum(image=image, footprint=elem, out=out, mask=mask,
                     shift_x=0, shift_y=0)
        assert_equal(image, out)
        rank.maximum(image=image, footprint=elem, out=out, mask=mask,
                     shift_x=0, shift_y=0)
        assert_equal(image, out)

    def test_empty_footprint(self):
        # check that min, max and mean returns zeros if footprint is empty

        image = np.zeros((5, 5), dtype=np.uint16)
        out = np.zeros_like(image)
        mask = np.ones_like(image, dtype=np.uint8)
        res = np.zeros_like(image)
        image[2, 2] = 255
        image[2, 3] = 128
        image[1, 2] = 16

        elem = np.array([[0, 0, 0], [0, 0, 0]], dtype=np.uint8)

        rank.mean(image=image, footprint=elem, out=out, mask=mask,
                  shift_x=0, shift_y=0)
        assert_equal(res, out)
        rank.geometric_mean(image=image, footprint=elem, out=out, mask=mask,
                            shift_x=0, shift_y=0)
        assert_equal(res, out)
        rank.minimum(image=image, footprint=elem, out=out, mask=mask,
                     shift_x=0, shift_y=0)
        assert_equal(res, out)
        rank.maximum(image=image, footprint=elem, out=out, mask=mask,
                     shift_x=0, shift_y=0)
        assert_equal(res, out)

    def test_otsu(self):
        # test the local Otsu segmentation on a synthetic image
        # (left to right ramp * sinus)

        test = np.tile([128, 145, 103, 127, 165, 83, 127, 185, 63, 127, 205, 43,
                        127, 225, 23, 127],
                       (16, 1))
        test = test.astype(np.uint8)
        res = np.tile([1, 1, 0, 1, 1, 0, 1, 1, 0, 1, 1, 0, 1, 1, 0, 1], (16, 1))
        footprint = np.ones((6, 6), dtype=np.uint8)
        th = 1 * (test >= rank.otsu(test, footprint))
        assert_equal(th, res)

    def test_entropy(self):
        #  verify that entropy is coherent with bitdepth of the input data

        footprint = np.ones((16, 16), dtype=np.uint8)
        # 1 bit per pixel
        data = np.tile(np.asarray([0, 1]), (100, 100)).astype(np.uint8)
        assert(np.max(rank.entropy(data, footprint)) == 1)

        # 2 bit per pixel
        data = np.tile(np.asarray([[0, 1], [2, 3]]), (10, 10)).astype(np.uint8)
        assert(np.max(rank.entropy(data, footprint)) == 2)

        # 3 bit per pixel
        data = np.tile(
            np.asarray([[0, 1, 2, 3], [4, 5, 6, 7]]), (10, 10)).astype(np.uint8)
        assert(np.max(rank.entropy(data, footprint)) == 3)

        # 4 bit per pixel
        data = np.tile(
            np.reshape(np.arange(16), (4, 4)), (10, 10)).astype(np.uint8)
        assert(np.max(rank.entropy(data, footprint)) == 4)

        # 6 bit per pixel
        data = np.tile(
            np.reshape(np.arange(64), (8, 8)), (10, 10)).astype(np.uint8)
        assert(np.max(rank.entropy(data, footprint)) == 6)

        # 8-bit per pixel
        data = np.tile(
            np.reshape(np.arange(256), (16, 16)), (10, 10)).astype(np.uint8)
        assert(np.max(rank.entropy(data, footprint)) == 8)

        # 12 bit per pixel
        footprint = np.ones((64, 64), dtype=np.uint8)
        data = np.zeros((65, 65), dtype=np.uint16)
        data[:64, :64] = np.reshape(np.arange(4096), (64, 64))
        with expected_warnings(['Bad rank filter performance']):
            assert(np.max(rank.entropy(data, footprint)) == 12)

        # make sure output is of dtype double
        with expected_warnings(['Bad rank filter performance']):
            out = rank.entropy(data, np.ones((16, 16), dtype=np.uint8))
        assert out.dtype == np.double

    def test_footprint_dtypes(self):

        image = np.zeros((5, 5), dtype=np.uint8)
        out = np.zeros_like(image)
        mask = np.ones_like(image, dtype=np.uint8)
        image[2, 2] = 255
        image[2, 3] = 128
        image[1, 2] = 16

        for dtype in (bool, np.uint8, np.uint16, np.int32, np.int64,
                      np.float32, np.float64):
            elem = np.array([[0, 0, 0], [0, 1, 0], [0, 0, 0]], dtype=dtype)
            rank.mean(image=image, footprint=elem, out=out, mask=mask,
                      shift_x=0, shift_y=0)
            assert_equal(image, out)
            rank.geometric_mean(image=image, footprint=elem, out=out,
                                mask=mask, shift_x=0, shift_y=0)
            assert_equal(image, out)
            rank.mean_percentile(image=image, footprint=elem, out=out,
                                 mask=mask, shift_x=0, shift_y=0)
            assert_equal(image, out)

    def test_16bit(self):
        image = np.zeros((21, 21), dtype=np.uint16)
        footprint = np.ones((3, 3), dtype=np.uint8)

        for bitdepth in range(17):
            value = 2 ** bitdepth - 1
            image[10, 10] = value
            if bitdepth >= 11:
                expected = ['Bad rank filter performance']
            else:
                expected = []
            with expected_warnings(expected):
                assert rank.minimum(image, footprint)[10, 10] == 0
                assert rank.maximum(image, footprint)[10, 10] == value
                mean_val = rank.mean(image, footprint)[10, 10]
                assert mean_val == int(value / footprint.size)

    def test_bilateral(self):
        image = np.zeros((21, 21), dtype=np.uint16)
        footprint = np.ones((3, 3), dtype=np.uint8)

        image[10, 10] = 1000
        image[10, 11] = 1010
        image[10, 9] = 900

        kwargs = dict(s0=1, s1=1)
        assert rank.mean_bilateral(image, footprint, **kwargs)[10, 10] == 1000
        assert rank.pop_bilateral(image, footprint, **kwargs)[10, 10] == 1
        kwargs = dict(s0=11, s1=11)
        assert rank.mean_bilateral(image, footprint, **kwargs)[10, 10] == 1005
        assert rank.pop_bilateral(image, footprint, **kwargs)[10, 10] == 2

    def test_percentile_min(self):
        # check that percentile p0 = 0 is identical to local min
        img = data.camera()
        img16 = img.astype(np.uint16)
        footprint = disk(15)
        # check for 8bit
        img_p0 = rank.percentile(img, footprint=footprint, p0=0)
        img_min = rank.minimum(img, footprint=footprint)
        assert_equal(img_p0, img_min)
        # check for 16bit
        img_p0 = rank.percentile(img16, footprint=footprint, p0=0)
        img_min = rank.minimum(img16, footprint=footprint)
        assert_equal(img_p0, img_min)

    def test_percentile_max(self):
        # check that percentile p0 = 1 is identical to local max
        img = data.camera()
        img16 = img.astype(np.uint16)
        footprint = disk(15)
        # check for 8bit
        img_p0 = rank.percentile(img, footprint=footprint, p0=1.)
        img_max = rank.maximum(img, footprint=footprint)
        assert_equal(img_p0, img_max)
        # check for 16bit
        img_p0 = rank.percentile(img16, footprint=footprint, p0=1.)
        img_max = rank.maximum(img16, footprint=footprint)
        assert_equal(img_p0, img_max)

    def test_percentile_median(self):
        # check that percentile p0 = 0.5 is identical to local median
        img = data.camera()
        img16 = img.astype(np.uint16)
        footprint = disk(15)
        # check for 8bit
        img_p0 = rank.percentile(img, footprint=footprint, p0=.5)
        img_max = rank.median(img, footprint=footprint)
        assert_equal(img_p0, img_max)
        # check for 16bit
        img_p0 = rank.percentile(img16, footprint=footprint, p0=.5)
        img_max = rank.median(img16, footprint=footprint)
        assert_equal(img_p0, img_max)

    def test_sum(self):
        # check the number of valid pixels in the neighborhood

        image8 = np.array([[0, 0, 0, 0, 0],
                           [0, 1, 1, 1, 0],
                           [0, 1, 1, 1, 0],
                           [0, 1, 1, 1, 0],
                           [0, 0, 0, 0, 0]], dtype=np.uint8)
        image16 = 400 * np.array([[0, 0, 0, 0, 0],
                                  [0, 1, 1, 1, 0],
                                  [0, 1, 1, 1, 0],
                                  [0, 1, 1, 1, 0],
                                  [0, 0, 0, 0, 0]], dtype=np.uint16)
        elem = np.ones((3, 3), dtype=np.uint8)
        out8 = np.empty_like(image8)
        out16 = np.empty_like(image16)
        mask = np.ones(image8.shape, dtype=np.uint8)

        r = np.array([[1, 2, 3, 2, 1],
                      [2, 4, 6, 4, 2],
                      [3, 6, 9, 6, 3],
                      [2, 4, 6, 4, 2],
                      [1, 2, 3, 2, 1]], dtype=np.uint8)
        rank.sum(image=image8, footprint=elem, out=out8, mask=mask)
        assert_equal(r, out8)
        rank.sum_percentile(
            image=image8, footprint=elem, out=out8, mask=mask, p0=.0, p1=1.)
        assert_equal(r, out8)
        rank.sum_bilateral(
            image=image8, footprint=elem, out=out8, mask=mask, s0=255, s1=255)
        assert_equal(r, out8)

        r = 400 * np.array([[1, 2, 3, 2, 1],
                            [2, 4, 6, 4, 2],
                            [3, 6, 9, 6, 3],
                            [2, 4, 6, 4, 2],
                            [1, 2, 3, 2, 1]], dtype=np.uint16)
        rank.sum(image=image16, footprint=elem, out=out16, mask=mask)
        assert_equal(r, out16)
        rank.sum_percentile(
            image=image16, footprint=elem, out=out16, mask=mask, p0=.0, p1=1.)
        assert_equal(r, out16)
        rank.sum_bilateral(
            image=image16, footprint=elem, out=out16, mask=mask, s0=1000,
            s1=1000
        )
        assert_equal(r, out16)

    def test_windowed_histogram(self):
        # check the number of valid pixels in the neighborhood

        image8 = np.array([[0, 0, 0, 0, 0],
                           [0, 1, 1, 1, 0],
                           [0, 1, 1, 1, 0],
                           [0, 1, 1, 1, 0],
                           [0, 0, 0, 0, 0]], dtype=np.uint8)
        elem = np.ones((3, 3), dtype=np.uint8)
        outf = np.empty(image8.shape + (2,), dtype=float)
        mask = np.ones(image8.shape, dtype=np.uint8)

        # Population so we can normalize the expected output while maintaining
        # code readability
        pop = np.array([[4, 6, 6, 6, 4],
                        [6, 9, 9, 9, 6],
                        [6, 9, 9, 9, 6],
                        [6, 9, 9, 9, 6],
                        [4, 6, 6, 6, 4]], dtype=float)

        r0 = np.array([[3, 4, 3, 4, 3],
                       [4, 5, 3, 5, 4],
                       [3, 3, 0, 3, 3],
                       [4, 5, 3, 5, 4],
                       [3, 4, 3, 4, 3]], dtype=float) / pop
        r1 = np.array([[1, 2, 3, 2, 1],
                       [2, 4, 6, 4, 2],
                       [3, 6, 9, 6, 3],
                       [2, 4, 6, 4, 2],
                       [1, 2, 3, 2, 1]], dtype=float) / pop
        rank.windowed_histogram(
            image=image8, footprint=elem, out=outf, mask=mask
        )
        assert_equal(r0, outf[:, :, 0])
        assert_equal(r1, outf[:, :, 1])

        # Test n_bins parameter
        larger_output = rank.windowed_histogram(
            image=image8, footprint=elem, mask=mask, n_bins=5
        )
        assert larger_output.shape[2] == 5

    def test_median_default_value(self):
        a = np.zeros((3, 3), dtype=np.uint8)
        a[1] = 1
        full_footprint = np.ones((3, 3), dtype=np.uint8)
        assert_equal(rank.median(a), rank.median(a, full_footprint))
        assert rank.median(a)[1, 1] == 0
        assert rank.median(a, disk(1))[1, 1] == 1

    def test_majority(self):
        img = data.camera()
        elem = np.ones((3, 3), dtype=np.uint8)
        expected = rank.windowed_histogram(
            img, elem).argmax(-1).astype(np.uint8)
        assert_equal(expected, rank.majority(img, elem))

    def test_output_same_dtype(self):
        image = (np.random.rand(100, 100) * 256).astype(np.uint8)
        out = np.empty_like(image)
        mask = np.ones(image.shape, dtype=np.uint8)
        elem = np.ones((3, 3), dtype=np.uint8)
        rank.maximum(image=image, footprint=elem, out=out, mask=mask)
        assert_equal(image.dtype, out.dtype)

    def test_input_boolean_dtype(self):
        image = (np.random.rand(100, 100) * 256).astype(bool)
        elem = np.ones((3, 3), dtype=bool)
        with pytest.raises(ValueError):
            rank.maximum(image=image, footprint=elem)<|MERGE_RESOLUTION|>--- conflicted
+++ resolved
@@ -75,14 +75,9 @@
         self.refs = ref_data
         self.refs_3d = ref_data_3d
 
-<<<<<<< HEAD
+    @pytest.mark.parametrize('outdt', [None, np.float32, np.float64])
     @pytest.mark.parametrize('filter', all_rank_filters)
-    def test_rank_filter(self, filter):
-=======
-    @parametrize('outdt', [None, np.float32, np.float64])
-    @parametrize('filter', all_rank_filters)
     def test_rank_filter(self, filter, outdt):
->>>>>>> 0a574d5d
         @test_parallel(warnings_matching=['Possible precision loss'])
         def check():
             expected = self.refs[filter]
@@ -128,24 +123,15 @@
             getattr(rank, filter)(self.image.astype(np.uint8),
                                   selem=self.footprint)
 
-<<<<<<< HEAD
+    @pytest.mark.parametrize('outdt', [None, np.float32, np.float64])
     @pytest.mark.parametrize(
         'filter', ['equalize', 'otsu', 'autolevel', 'gradient',
                    'majority', 'maximum', 'mean', 'geometric_mean',
                    'subtract_mean', 'median', 'minimum', 'modal',
-                    'enhance_contrast', 'pop', 'sum', 'threshold',
-                    'noise_filter', 'entropy']
+                   'enhance_contrast', 'pop', 'sum', 'threshold',
+                   'noise_filter', 'entropy']
     )
-    def test_rank_filters_3D(self, filter):
-=======
-    @parametrize('outdt', [None, np.float32, np.float64])
-    @parametrize('filter', ['equalize', 'otsu', 'autolevel', 'gradient',
-                            'majority', 'maximum', 'mean', 'geometric_mean',
-                            'subtract_mean', 'median', 'minimum', 'modal',
-                            'enhance_contrast', 'pop', 'sum', 'threshold',
-                            'noise_filter', 'entropy'])
     def test_rank_filters_3D(self, filter, outdt):
->>>>>>> 0a574d5d
         @test_parallel(warnings_matching=['Possible precision loss'])
         def check():
             expected = self.refs_3d[filter]
