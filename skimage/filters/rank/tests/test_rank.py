--- conflicted
+++ resolved
@@ -90,15 +90,9 @@
         # Set again the seed for the other tests.
         np.random.seed(0)
         self.selem = morphology.disk(1)
-<<<<<<< HEAD
         self.selem_3d = morphology.ball(1)
-        self.refs = np.load(os.path.join(skimage.data_dir,
-                                         "rank_filter_tests.npz"))
-        self.refs_3d = np.load(os.path.join(skimage.data_dir,
-                                            "rank_filters_tests_3d.npz"))
-=======
         self.refs = np.load(fetch('data/rank_filter_tests.npz'))
->>>>>>> 2b4d456f
+        self.refs_3d = np.load(fetch('data/rank_filters_tests_3d.npz'))
 
     @parametrize('filter', all_rank_filters)
     def test_rank_filter(self, filter):
@@ -329,18 +323,13 @@
         image_uint = img_as_ubyte(data.camera()[:50, :50])
         image_float = img_as_float(image_uint)
 
-<<<<<<< HEAD
         np.random.seed(0)
         volume_uint = np.random.randint(0, high=256,
                                         size=(10, 10, 10), dtype=np.uint8)
         volume_float = img_as_float(volume_uint)
 
-        methods = ['autolevel', 'bottomhat', 'equalize', 'gradient', 'threshold',
-                   'subtract_mean', 'enhance_contrast', 'pop', 'tophat']
-=======
         methods = ['autolevel', 'equalize', 'gradient', 'threshold',
                    'subtract_mean', 'enhance_contrast', 'pop']
->>>>>>> 2b4d456f
 
         for method in methods:
             func = getattr(rank, method)
@@ -370,17 +359,13 @@
         image_u = img_as_ubyte(image_s)
         assert_equal(image_u, img_as_ubyte(image_s))
 
-<<<<<<< HEAD
         np.random.seed(0)
         volume_s = np.random.randint(0, high=127,
                                      size=(10, 10, 10), dtype=np.int8)
         volume_u = img_as_ubyte(volume_s)
         assert_equal(volume_u, img_as_ubyte(volume_s))
 
-        methods = ['autolevel', 'bottomhat', 'equalize', 'gradient', 'maximum',
-=======
         methods = ['autolevel', 'equalize', 'gradient', 'maximum',
->>>>>>> 2b4d456f
                    'mean', 'geometric_mean', 'subtract_mean', 'median', 'minimum',
                    'modal', 'enhance_contrast', 'pop', 'threshold']
 
