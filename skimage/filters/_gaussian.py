--- conflicted
+++ resolved
@@ -11,169 +11,6 @@
 __all__ = ['gaussian', 'difference_of_gaussians']
 
 
-<<<<<<< HEAD
-@utils.channel_as_last_axis()
-=======
-@utils.deprecate_multichannel_kwarg(multichannel_position=5)
-def gaussian(image, sigma=1, output=None, mode='nearest', cval=0,
-             multichannel=None, preserve_range=False, truncate=4.0, *,
-             channel_axis=None):
-    """Multi-dimensional Gaussian filter.
-
-    Parameters
-    ----------
-    image : array-like
-        Input image (grayscale or color) to filter.
-    sigma : scalar or sequence of scalars, optional
-        Standard deviation for Gaussian kernel. The standard
-        deviations of the Gaussian filter are given for each axis as a
-        sequence, or as a single number, in which case it is equal for
-        all axes.
-    output : array, optional
-        The ``output`` parameter passes an array in which to store the
-        filter output.
-    mode : {'reflect', 'constant', 'nearest', 'mirror', 'wrap'}, optional
-        The ``mode`` parameter determines how the array borders are
-        handled, where ``cval`` is the value when mode is equal to
-        'constant'. Default is 'nearest'.
-    cval : scalar, optional
-        Value to fill past edges of input if ``mode`` is 'constant'. Default
-        is 0.0
-    multichannel : bool, optional (default: None)
-        Whether the last axis of the image is to be interpreted as multiple
-        channels. If True, each channel is filtered separately (channels are
-        not mixed together). Only 3 channels are supported. If ``None``,
-        the function will attempt to guess this, and raise a warning if
-        ambiguous, when the array has shape (M, N, 3).
-        This argument is deprecated: specify `channel_axis` instead.
-    preserve_range : bool, optional
-        If True, keep the original range of values. Otherwise, the input
-        ``image`` is converted according to the conventions of ``img_as_float``
-        (Normalized first to values [-1.0 ; 1.0] or [0 ; 1.0] depending on
-        dtype of input)
-
-        For more information, see:
-        https://scikit-image.org/docs/dev/user_guide/data_types.html
-    truncate : float, optional
-        Truncate the filter at this many standard deviations.
-    channel_axis : int or None, optional
-        If None, the image is assumed to be a grayscale (single channel) image.
-        Otherwise, this parameter indicates which axis of the array corresponds
-        to channels.
-
-        .. versionadded:: 0.19
-           ``channel_axis`` was added in 0.19.
-
-    Returns
-    -------
-    filtered_image : ndarray
-        the filtered array
-
-    Notes
-    -----
-    This function is a wrapper around :func:`scipy.ndi.gaussian_filter`.
-
-    Integer arrays are converted to float.
-
-    The ``output`` should be floating point data type since gaussian converts
-    to float provided ``image``. If ``output`` is not provided, another array
-    will be allocated and returned as the result.
-
-    The multi-dimensional filter is implemented as a sequence of
-    one-dimensional convolution filters. The intermediate arrays are
-    stored in the same data type as the output. Therefore, for output
-    types with a limited precision, the results may be imprecise
-    because intermediate results may be stored with insufficient
-    precision.
-
-    Examples
-    --------
-
-    >>> a = np.zeros((3, 3))
-    >>> a[1, 1] = 1
-    >>> a
-    array([[0., 0., 0.],
-           [0., 1., 0.],
-           [0., 0., 0.]])
-    >>> gaussian(a, sigma=0.4)  # mild smoothing
-    array([[0.00163116, 0.03712502, 0.00163116],
-           [0.03712502, 0.84496158, 0.03712502],
-           [0.00163116, 0.03712502, 0.00163116]])
-    >>> gaussian(a, sigma=1)  # more smoothing
-    array([[0.05855018, 0.09653293, 0.05855018],
-           [0.09653293, 0.15915589, 0.09653293],
-           [0.05855018, 0.09653293, 0.05855018]])
-    >>> # Several modes are possible for handling boundaries
-    >>> gaussian(a, sigma=1, mode='reflect')
-    array([[0.08767308, 0.12075024, 0.08767308],
-           [0.12075024, 0.16630671, 0.12075024],
-           [0.08767308, 0.12075024, 0.08767308]])
-    >>> # For RGB images, each is filtered separately
-    >>> from skimage.data import astronaut
-    >>> image = astronaut()
-    >>> filtered_img = gaussian(image, sigma=1, channel_axis=-1)
-
-    """
-    if image.ndim == 3 and image.shape[-1] == 3 and channel_axis is None:
-        msg = ("Images with dimensions (M, N, 3) are interpreted as 2D+RGB "
-               "by default. Use `multichannel=False` to interpret as "
-               "3D image with last dimension of length 3.")
-        warn(RuntimeWarning(msg))
-        channel_axis = -1
-    if np.any(np.asarray(sigma) < 0.0):
-        raise ValueError("Sigma values less than zero are not valid")
-    if channel_axis is not None:
-        # do not filter across channels
-        if not isinstance(sigma, Iterable):
-            sigma = [sigma] * (image.ndim - 1)
-        if len(sigma) == image.ndim - 1:
-            sigma = list(sigma)
-            sigma.insert(channel_axis % image.ndim, 0)
-    image = convert_to_float(image, preserve_range)
-    float_dtype = _supported_float_type(image.dtype)
-    image = image.astype(float_dtype, copy=False)
-    if (output is not None) and (not np.issubdtype(output.dtype, np.floating)):
-        raise ValueError("Provided output data type is not float")
-    return ndi.gaussian_filter(image, sigma, output=output,
-                               mode=mode, cval=cval, truncate=truncate)
-
-
-def _guess_spatial_dimensions(image):
-    """Make an educated guess about whether an image has a channels dimension.
-
-    Parameters
-    ----------
-    image : ndarray
-        The input image.
-
-    Returns
-    -------
-    spatial_dims : int or None
-        The number of spatial dimensions of ``image``. If ambiguous, the value
-        is ``None``.
-
-    Raises
-    ------
-    ValueError
-        If the image array has less than four dimensions.
-    """
-    if image.ndim == 1:
-        return 1
-    if image.ndim == 2:
-        return 2
-    if image.ndim == 3 and image.shape[-1] != 3:
-        return 3
-    if image.ndim == 3 and image.shape[-1] == 3:
-        return None
-    if image.ndim == 4 and image.shape[-1] == 3:
-        return 3
-    else:
-        raise ValueError(
-            f'Expected 1D, 2D, 3D, or 4D array, got {image.ndim}D.'
-        )
-
-
->>>>>>> 013b7664
 @utils.deprecate_multichannel_kwarg()
 def difference_of_gaussians(image, low_sigma, high_sigma=None, *,
                             mode='nearest', cval=0, channel_axis=None,
