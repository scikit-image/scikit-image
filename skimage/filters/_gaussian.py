--- conflicted
+++ resolved
@@ -3,16 +3,10 @@
 import numpy as np
 from scipy import ndimage as ndi
 
-<<<<<<< HEAD
 from .._shared import utils
-from .._shared.utils import _supported_float_type, convert_to_float, warn
+from .._shared.utils import (_supported_float_type, change_default_value,
+                             convert_to_float, warn)
 from ..util import img_as_float
-=======
-from ..util import img_as_float
-from .._shared.utils import warn, convert_to_float, change_default_value
-from .._shared import utils
-
->>>>>>> 6f431ea0
 
 __all__ = ['gaussian', 'difference_of_gaussians']
 
