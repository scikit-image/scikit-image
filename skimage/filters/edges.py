"""

Sobel and Prewitt filters originally part of CellProfiler, code licensed under
both GPL and BSD licenses.
Website: http://www.cellprofiler.org
Copyright (c) 2003-2009 Massachusetts Institute of Technology
Copyright (c) 2009-2011 Broad Institute
All rights reserved.
Original author: Lee Kamentsky

"""
import numpy as np
<<<<<<< HEAD
from ..util.dtype import img_as_float
from .._shared.utils import check_nD
=======
>>>>>>> 24e2a4c4
from scipy import ndimage as ndi
from scipy.ndimage import binary_erosion, convolve

from .._shared.utils import _supported_float_type, check_nD
from ..restoration.uft import laplacian

# n-dimensional filter weights
SOBEL_EDGE = np.array([1, 0, -1])
SOBEL_SMOOTH = np.array([1, 2, 1]) / 4
HSOBEL_WEIGHTS = SOBEL_EDGE.reshape((3, 1)) * SOBEL_SMOOTH.reshape((1, 3))
VSOBEL_WEIGHTS = HSOBEL_WEIGHTS.T

SCHARR_EDGE = np.array([1, 0, -1])
SCHARR_SMOOTH = np.array([3, 10, 3]) / 16
HSCHARR_WEIGHTS = SCHARR_EDGE.reshape((3, 1)) * SCHARR_SMOOTH.reshape((1, 3))
VSCHARR_WEIGHTS = HSCHARR_WEIGHTS.T

PREWITT_EDGE = np.array([1, 0, -1])
PREWITT_SMOOTH = np.full((3,), 1/3)
HPREWITT_WEIGHTS = (PREWITT_EDGE.reshape((3, 1))
                    * PREWITT_SMOOTH.reshape((1, 3)))
VPREWITT_WEIGHTS = HPREWITT_WEIGHTS.T

# 2D-only filter weights
ROBERTS_PD_WEIGHTS = np.array([[1, 0],
                               [0, -1]], dtype=np.double)
ROBERTS_ND_WEIGHTS = np.array([[0, 1],
                               [-1, 0]], dtype=np.double)

# These filter weights can be found in Farid & Simoncelli (2004),
# Table 1 (3rd and 4th row). Additional decimal places were computed
# using the code found at https://www.cs.dartmouth.edu/farid/
p = np.array([[0.0376593171958126, 0.249153396177344, 0.426374573253687,
               0.249153396177344, 0.0376593171958126]])
d1 = np.array([[0.109603762960254, 0.276690988455557, 0, -0.276690988455557,
                -0.109603762960254]])
HFARID_WEIGHTS = d1.T * p
VFARID_WEIGHTS = np.copy(HFARID_WEIGHTS.T)


def _mask_filter_result(result, mask):
    """Return result after masking.

    Input masks are eroded so that mask areas in the original image don't
    affect values in the result.
    """
    if mask is not None:
        erosion_footprint = ndi.generate_binary_structure(mask.ndim, mask.ndim)
        mask = binary_erosion(mask, erosion_footprint, border_value=0)
        result *= mask
    return result


def _kernel_shape(ndim, dim):
    """Return list of `ndim` 1s except at position `dim`, where value is -1.

    Parameters
    ----------
    ndim : int
        The number of dimensions of the kernel shape.
    dim : int
        The axis of the kernel to expand to shape -1.

    Returns
    -------
    shape : list of int
        The requested shape.

    Examples
    --------
    >>> _kernel_shape(2, 0)
    [-1, 1]
    >>> _kernel_shape(3, 1)
    [1, -1, 1]
    >>> _kernel_shape(4, -1)
    [1, 1, 1, -1]
    """
    shape = [1, ] * ndim
    shape[dim] = -1
    return shape


def _reshape_nd(arr, ndim, dim):
    """Reshape a 1D array to have n dimensions, all singletons but one.

    Parameters
    ----------
    arr : array, shape (N,)
        Input array
    ndim : int
        Number of desired dimensions of reshaped array.
    dim : int
        Which dimension/axis will not be singleton-sized.

    Returns
    -------
    arr_reshaped : array, shape ([1, ...], N, [1,...])
        View of `arr` reshaped to the desired shape.

    Examples
    --------
    >>> rng = np.random.default_rng()
    >>> arr = rng.random(7)
    >>> _reshape_nd(arr, 2, 0).shape
    (7, 1)
    >>> _reshape_nd(arr, 3, 1).shape
    (1, 7, 1)
    >>> _reshape_nd(arr, 4, -1).shape
    (1, 1, 1, 7)
    """
    kernel_shape = _kernel_shape(ndim, dim)
    return np.reshape(arr, kernel_shape)


def _generic_edge_filter(image, *, smooth_weights, edge_weights=[1, 0, -1],
                         axis=None, mode='reflect', cval=0.0, mask=None):
    """Apply a generic, n-dimensional edge filter.

    The filter is computed by applying the edge weights along one dimension
    and the smoothing weights along all other dimensions. If no axis is given,
    or a tuple of axes is given the filter is computed along all axes in turn,
    and the magnitude is computed as the square root of the average square
    magnitude of all the axes.

    Parameters
    ----------
    image : array
        The input image.
    smooth_weights : array of float
        The smoothing weights for the filter. These are applied to dimensions
        orthogonal to the edge axis.
    edge_weights : 1D array of float, optional
        The weights to compute the edge along the chosen axes.
    axis : int or sequence of int, optional
        Compute the edge filter along this axis. If not provided, the edge
        magnitude is computed. This is defined as::

            edge_mag = np.sqrt(sum([_generic_edge_filter(image, ..., axis=i)**2
                                    for i in range(image.ndim)]) / image.ndim)

        The magnitude is also computed if axis is a sequence.
    mode : str or sequence of str, optional
        The boundary mode for the convolution. See `scipy.ndimage.convolve`
        for a description of the modes. This can be either a single boundary
        mode or one boundary mode per axis.
    cval : float, optional
        When `mode` is ``'constant'``, this is the constant used in values
        outside the boundary of the image data.
    """
    ndim = image.ndim
    if axis is None:
        axes = list(range(ndim))
    elif np.isscalar(axis):
        axes = [axis]
    else:
        axes = axis
    return_magnitude = (len(axes) > 1)

    float_dtype = _supported_float_type(image.dtype)
    image = image.astype(float_dtype, copy=False)
    output = np.zeros(image.shape, dtype=float_dtype)

    for edge_dim in axes:
        kernel = _reshape_nd(edge_weights, ndim, edge_dim)
        smooth_axes = list(set(range(ndim)) - {edge_dim})
        for smooth_dim in smooth_axes:
            kernel = kernel * _reshape_nd(smooth_weights, ndim, smooth_dim)
        ax_output = ndi.convolve(image, kernel, mode=mode)
        if return_magnitude:
            ax_output *= ax_output
        output += ax_output

    if return_magnitude:
        output = np.sqrt(output) / np.sqrt(ndim)
    return output


def sobel(image, mask=None, *, axis=None, mode='reflect', cval=0.0):
    """Find edges in an image using the Sobel filter.

    Parameters
    ----------
    image : array
        The input image.
    mask : array of bool, optional
        Clip the output image to this mask. (Values where mask=0 will be set
        to 0.)
    axis : int or sequence of int, optional
        Compute the edge filter along this axis. If not provided, the edge
        magnitude is computed. This is defined as::

            sobel_mag = np.sqrt(sum([sobel(image, axis=i)**2
                                     for i in range(image.ndim)]) / image.ndim)

        The magnitude is also computed if axis is a sequence.
    mode : str or sequence of str, optional
        The boundary mode for the convolution. See `scipy.ndimage.convolve`
        for a description of the modes. This can be either a single boundary
        mode or one boundary mode per axis.
    cval : float, optional
        When `mode` is ``'constant'``, this is the constant used in values
        outside the boundary of the image data.

    Returns
    -------
    output : array of float
        The Sobel edge map.

    See also
    --------
    sobel_h, sobel_v : horizontal and vertical edge detection.
    scharr, prewitt, farid, skimage.feature.canny

    References
    ----------
    .. [1] D. Kroon, 2009, Short Paper University Twente, Numerical
           Optimization of Kernel Based Image Derivatives.

    .. [2] https://en.wikipedia.org/wiki/Sobel_operator

    Examples
    --------
    >>> from skimage import data
    >>> from skimage import filters
    >>> camera = data.camera()
    >>> edges = filters.sobel(camera)
    """
    output = _generic_edge_filter(image, smooth_weights=SOBEL_SMOOTH,
                                  axis=axis, mode=mode, cval=cval)
    output = _mask_filter_result(output, mask)
    return output


def sobel_h(image, mask=None):
    """Find the horizontal edges of an image using the Sobel transform.

    Parameters
    ----------
    image : 2-D array
        Image to process.
    mask : 2-D array, optional
        An optional mask to limit the application to a certain area.
        Note that pixels surrounding masked regions are also masked to
        prevent masked regions from affecting the result.

    Returns
    -------
    output : 2-D array
        The Sobel edge map.

    Notes
    -----
    We use the following kernel::

      1   2   1
      0   0   0
     -1  -2  -1

    """
    check_nD(image, 2)
    return sobel(image, mask=mask, axis=0)


def sobel_v(image, mask=None):
    """Find the vertical edges of an image using the Sobel transform.

    Parameters
    ----------
    image : 2-D array
        Image to process.
    mask : 2-D array, optional
        An optional mask to limit the application to a certain area.
        Note that pixels surrounding masked regions are also masked to
        prevent masked regions from affecting the result.

    Returns
    -------
    output : 2-D array
        The Sobel edge map.

    Notes
    -----
    We use the following kernel::

      1   0  -1
      2   0  -2
      1   0  -1

    """
    check_nD(image, 2)
    return sobel(image, mask=mask, axis=1)


def scharr(image, mask=None, *, axis=None, mode='reflect', cval=0.0):
    """Find the edge magnitude using the Scharr transform.

    Parameters
    ----------
    image : array
        The input image.
    mask : array of bool, optional
        Clip the output image to this mask. (Values where mask=0 will be set
        to 0.)
    axis : int or sequence of int, optional
        Compute the edge filter along this axis. If not provided, the edge
        magnitude is computed. This is defined as::

            sch_mag = np.sqrt(sum([scharr(image, axis=i)**2
                                   for i in range(image.ndim)]) / image.ndim)

        The magnitude is also computed if axis is a sequence.
    mode : str or sequence of str, optional
        The boundary mode for the convolution. See `scipy.ndimage.convolve`
        for a description of the modes. This can be either a single boundary
        mode or one boundary mode per axis.
    cval : float, optional
        When `mode` is ``'constant'``, this is the constant used in values
        outside the boundary of the image data.

    Returns
    -------
    output : array of float
        The Scharr edge map.

    See also
    --------
    scharr_h, scharr_v : horizontal and vertical edge detection.
    sobel, prewitt, farid, skimage.feature.canny

    Notes
    -----
    The Scharr operator has a better rotation invariance than
    other edge filters such as the Sobel or the Prewitt operators.

    References
    ----------
    .. [1] D. Kroon, 2009, Short Paper University Twente, Numerical
           Optimization of Kernel Based Image Derivatives.

    .. [2] https://en.wikipedia.org/wiki/Sobel_operator#Alternative_operators

    Examples
    --------
    >>> from skimage import data
    >>> from skimage import filters
    >>> camera = data.camera()
    >>> edges = filters.scharr(camera)
    """
    output = _generic_edge_filter(image, smooth_weights=SCHARR_SMOOTH,
                                  axis=axis, mode=mode, cval=cval)
    output = _mask_filter_result(output, mask)
    return output


def scharr_h(image, mask=None):
    """Find the horizontal edges of an image using the Scharr transform.

    Parameters
    ----------
    image : 2-D array
        Image to process.
    mask : 2-D array, optional
        An optional mask to limit the application to a certain area.
        Note that pixels surrounding masked regions are also masked to
        prevent masked regions from affecting the result.

    Returns
    -------
    output : 2-D array
        The Scharr edge map.

    Notes
    -----
    We use the following kernel::

      3   10   3
      0    0   0
     -3  -10  -3

    References
    ----------
    .. [1] D. Kroon, 2009, Short Paper University Twente, Numerical
           Optimization of Kernel Based Image Derivatives.

    """
    check_nD(image, 2)
    return scharr(image, mask=mask, axis=0)


def scharr_v(image, mask=None):
    """Find the vertical edges of an image using the Scharr transform.

    Parameters
    ----------
    image : 2-D array
        Image to process
    mask : 2-D array, optional
        An optional mask to limit the application to a certain area.
        Note that pixels surrounding masked regions are also masked to
        prevent masked regions from affecting the result.

    Returns
    -------
    output : 2-D array
        The Scharr edge map.

    Notes
    -----
    We use the following kernel::

       3   0   -3
      10   0  -10
       3   0   -3

    References
    ----------
    .. [1] D. Kroon, 2009, Short Paper University Twente, Numerical
           Optimization of Kernel Based Image Derivatives.
    """
    check_nD(image, 2)
    return scharr(image, mask=mask, axis=1)


def prewitt(image, mask=None, *, axis=None, mode='reflect', cval=0.0):
    """Find the edge magnitude using the Prewitt transform.

    Parameters
    ----------
    image : array
        The input image.
    mask : array of bool, optional
        Clip the output image to this mask. (Values where mask=0 will be set
        to 0.)
    axis : int or sequence of int, optional
        Compute the edge filter along this axis. If not provided, the edge
        magnitude is computed. This is defined as::

            prw_mag = np.sqrt(sum([prewitt(image, axis=i)**2
                                   for i in range(image.ndim)]) / image.ndim)

        The magnitude is also computed if axis is a sequence.
    mode : str or sequence of str, optional
        The boundary mode for the convolution. See `scipy.ndimage.convolve`
        for a description of the modes. This can be either a single boundary
        mode or one boundary mode per axis.
    cval : float, optional
        When `mode` is ``'constant'``, this is the constant used in values
        outside the boundary of the image data.

    Returns
    -------
    output : array of float
        The Prewitt edge map.

    See also
    --------
    prewitt_h, prewitt_v : horizontal and vertical edge detection.
    sobel, scharr, farid, skimage.feature.canny

    Notes
    -----
    The edge magnitude depends slightly on edge directions, since the
    approximation of the gradient operator by the Prewitt operator is not
    completely rotation invariant. For a better rotation invariance, the Scharr
    operator should be used. The Sobel operator has a better rotation
    invariance than the Prewitt operator, but a worse rotation invariance than
    the Scharr operator.

    Examples
    --------
    >>> from skimage import data
    >>> from skimage import filters
    >>> camera = data.camera()
    >>> edges = filters.prewitt(camera)
    """
    output = _generic_edge_filter(image, smooth_weights=PREWITT_SMOOTH,
                                  axis=axis, mode=mode, cval=cval)
    output = _mask_filter_result(output, mask)
    return output


def prewitt_h(image, mask=None):
    """Find the horizontal edges of an image using the Prewitt transform.

    Parameters
    ----------
    image : 2-D array
        Image to process.
    mask : 2-D array, optional
        An optional mask to limit the application to a certain area.
        Note that pixels surrounding masked regions are also masked to
        prevent masked regions from affecting the result.

    Returns
    -------
    output : 2-D array
        The Prewitt edge map.

    Notes
    -----
    We use the following kernel::

      1/3   1/3   1/3
       0     0     0
     -1/3  -1/3  -1/3

    """
    check_nD(image, 2)
    return prewitt(image, mask=mask, axis=0)


def prewitt_v(image, mask=None):
    """Find the vertical edges of an image using the Prewitt transform.

    Parameters
    ----------
    image : 2-D array
        Image to process.
    mask : 2-D array, optional
        An optional mask to limit the application to a certain area.
        Note that pixels surrounding masked regions are also masked to
        prevent masked regions from affecting the result.

    Returns
    -------
    output : 2-D array
        The Prewitt edge map.

    Notes
    -----
    We use the following kernel::

      1/3   0  -1/3
      1/3   0  -1/3
      1/3   0  -1/3

    """
    check_nD(image, 2)
    return prewitt(image, mask=mask, axis=1)


def roberts(image, mask=None):
    """Find the edge magnitude using Roberts' cross operator.

    Parameters
    ----------
    image : 2-D array
        Image to process.
    mask : 2-D array, optional
        An optional mask to limit the application to a certain area.
        Note that pixels surrounding masked regions are also masked to
        prevent masked regions from affecting the result.

    Returns
    -------
    output : 2-D array
        The Roberts' Cross edge map.

    See also
    --------
    roberts_pos_diag, roberts_neg_diag : diagonal edge detection.
    sobel, scharr, prewitt, skimage.feature.canny

    Examples
    --------
    >>> from skimage import data
    >>> camera = data.camera()
    >>> from skimage import filters
    >>> edges = filters.roberts(camera)

    """
    check_nD(image, 2)
    out = np.sqrt(roberts_pos_diag(image, mask) ** 2 +
                  roberts_neg_diag(image, mask) ** 2)
    out /= np.sqrt(2)
    return out


def roberts_pos_diag(image, mask=None):
    """Find the cross edges of an image using Roberts' cross operator.

    The kernel is applied to the input image to produce separate measurements
    of the gradient component one orientation.

    Parameters
    ----------
    image : 2-D array
        Image to process.
    mask : 2-D array, optional
        An optional mask to limit the application to a certain area.
        Note that pixels surrounding masked regions are also masked to
        prevent masked regions from affecting the result.

    Returns
    -------
    output : 2-D array
        The Robert's edge map.

    Notes
    -----
    We use the following kernel::

      1   0
      0  -1

    """
    check_nD(image, 2)
    float_dtype = _supported_float_type(image.dtype)
    image = image.astype(float_dtype, copy=False)
    result = convolve(image, ROBERTS_PD_WEIGHTS)
    return _mask_filter_result(result, mask)


def roberts_neg_diag(image, mask=None):
    """Find the cross edges of an image using the Roberts' Cross operator.

    The kernel is applied to the input image to produce separate measurements
    of the gradient component one orientation.

    Parameters
    ----------
    image : 2-D array
        Image to process.
    mask : 2-D array, optional
        An optional mask to limit the application to a certain area.
        Note that pixels surrounding masked regions are also masked to
        prevent masked regions from affecting the result.

    Returns
    -------
    output : 2-D array
        The Robert's edge map.

    Notes
    -----
    We use the following kernel::

      0   1
     -1   0

    """
    check_nD(image, 2)
    float_dtype = _supported_float_type(image.dtype)
    image = image.astype(float_dtype, copy=False)
    result = convolve(image, ROBERTS_ND_WEIGHTS)
    return _mask_filter_result(result, mask)


def laplace(image, ksize=3, mask=None):
    """Find the edges of an image using the Laplace operator.

    Parameters
    ----------
    image : ndarray
        Image to process.
    ksize : int, optional
        Define the size of the discrete Laplacian operator such that it
        will have a size of (ksize,) * image.ndim.
    mask : ndarray, optional
        An optional mask to limit the application to a certain area.
        Note that pixels surrounding masked regions are also masked to
        prevent masked regions from affecting the result.

    Returns
    -------
    output : ndarray
        The Laplace edge map.

    Notes
    -----
    The Laplacian operator is generated using the function
    skimage.restoration.uft.laplacian().

    """
    float_dtype = _supported_float_type(image.dtype)
    image = image.astype(float_dtype, copy=False)
    # Create the discrete Laplacian operator - We keep only the real part of
    # the filter
    _, laplace_op = laplacian(image.ndim, (ksize,) * image.ndim)
    result = convolve(image, laplace_op)
    return _mask_filter_result(result, mask)


def farid(image, *, mask=None):
    """Find the edge magnitude using the Farid transform.

    Parameters
    ----------
    image : 2-D array
        Image to process.
    mask : 2-D array, optional
        An optional mask to limit the application to a certain area.
        Note that pixels surrounding masked regions are also masked to
        prevent masked regions from affecting the result.

    Returns
    -------
    output : 2-D array
        The Farid edge map.

    See also
    --------
    farid_h, farid_v : horizontal and vertical edge detection.
    sobel, prewitt, farid, skimage.feature.canny

    Notes
    -----
    Take the square root of the sum of the squares of the horizontal and
    vertical derivatives to get a magnitude that is somewhat insensitive to
    direction. Similar to the Scharr operator, this operator is designed with
    a rotation invariance constraint.

    References
    ----------
    .. [1] Farid, H. and Simoncelli, E. P., "Differentiation of discrete
           multidimensional signals", IEEE Transactions on Image Processing
           13(4): 496-508, 2004. :DOI:`10.1109/TIP.2004.823819`
    .. [2] Wikipedia, "Farid and Simoncelli Derivatives." Available at:
           <https://en.wikipedia.org/wiki/Image_derivatives#Farid_and_Simoncelli_Derivatives>

    Examples
    --------
    >>> from skimage import data
    >>> camera = data.camera()
    >>> from skimage import filters
    >>> edges = filters.farid(camera)
    """
    check_nD(image, 2)
    out = np.sqrt(farid_h(image, mask=mask) ** 2
                  + farid_v(image, mask=mask) ** 2)
    out /= np.sqrt(2)
    return out


def farid_h(image, *, mask=None):
    """Find the horizontal edges of an image using the Farid transform.

    Parameters
    ----------
    image : 2-D array
        Image to process.
    mask : 2-D array, optional
        An optional mask to limit the application to a certain area.
        Note that pixels surrounding masked regions are also masked to
        prevent masked regions from affecting the result.

    Returns
    -------
    output : 2-D array
        The Farid edge map.

    Notes
    -----
    The kernel was constructed using the 5-tap weights from [1].

    References
    ----------
    .. [1] Farid, H. and Simoncelli, E. P., "Differentiation of discrete
           multidimensional signals", IEEE Transactions on Image Processing
           13(4): 496-508, 2004. :DOI:`10.1109/TIP.2004.823819`
    .. [2] Farid, H. and Simoncelli, E. P. "Optimally rotation-equivariant
           directional derivative kernels", In: 7th International Conference on
           Computer Analysis of Images and Patterns, Kiel, Germany. Sep, 1997.
    """
    check_nD(image, 2)
    float_dtype = _supported_float_type(image.dtype)
    image = image.astype(float_dtype, copy=False)
    result = convolve(image, HFARID_WEIGHTS)
    return _mask_filter_result(result, mask)


def farid_v(image, *, mask=None):
    """Find the vertical edges of an image using the Farid transform.

    Parameters
    ----------
    image : 2-D array
        Image to process.
    mask : 2-D array, optional
        An optional mask to limit the application to a certain area.
        Note that pixels surrounding masked regions are also masked to
        prevent masked regions from affecting the result.

    Returns
    -------
    output : 2-D array
        The Farid edge map.

    Notes
    -----
    The kernel was constructed using the 5-tap weights from [1].

    References
    ----------
    .. [1] Farid, H. and Simoncelli, E. P., "Differentiation of discrete
           multidimensional signals", IEEE Transactions on Image Processing
           13(4): 496-508, 2004. :DOI:`10.1109/TIP.2004.823819`
    """
    check_nD(image, 2)
    float_dtype = _supported_float_type(image.dtype)
    image = image.astype(float_dtype, copy=False)
    result = convolve(image, VFARID_WEIGHTS)
    return _mask_filter_result(result, mask)<|MERGE_RESOLUTION|>--- conflicted
+++ resolved
@@ -10,11 +10,6 @@
 
 """
 import numpy as np
-<<<<<<< HEAD
-from ..util.dtype import img_as_float
-from .._shared.utils import check_nD
-=======
->>>>>>> 24e2a4c4
 from scipy import ndimage as ndi
 from scipy.ndimage import binary_erosion, convolve
 
