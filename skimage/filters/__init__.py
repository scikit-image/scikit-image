--- conflicted
+++ resolved
@@ -7,13 +7,7 @@
                     laplace)
 from ._rank_order import rank_order
 from ._gabor import gabor_kernel, gabor
-<<<<<<< HEAD
-from ._frangi import frangi, hessian
 from .thresholding import (threshold_local, threshold_otsu, threshold_yen,
-=======
-from .thresholding import (threshold_local,
-                           threshold_adaptive, threshold_otsu, threshold_yen,
->>>>>>> 00cf900b
                            threshold_isodata, threshold_li, threshold_minimum,
                            threshold_mean, threshold_triangle,
                            threshold_niblack, threshold_sauvola,
