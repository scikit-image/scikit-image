--- conflicted
+++ resolved
@@ -1,35 +1,3 @@
 import lazy_loader as lazy
 
-<<<<<<< HEAD
-__getattr__, __dir__, __all__ = lazy.attach(
-    __name__,
-    submodules={'rank'},
-    submod_attrs={
-        'lpi_filter': ['inverse', 'wiener', 'LPIFilter2D'],
-        '_gaussian': ['gaussian', 'difference_of_gaussians'],
-        '_homomorphic': ['homomorphic'],
-        'edges': ['sobel', 'sobel_h', 'sobel_v',
-                  'scharr', 'scharr_h', 'scharr_v',
-                  'prewitt', 'prewitt_h', 'prewitt_v',
-                  'roberts', 'roberts_pos_diag', 'roberts_neg_diag',
-                  'laplace',
-                  'farid', 'farid_h', 'farid_v'],
-        '_rank_order': ['rank_order'],
-        '_gabor': ['gabor_kernel', 'gabor'],
-        'thresholding': ['threshold_local', 'threshold_otsu', 'threshold_yen',
-                         'threshold_isodata', 'threshold_li', 'threshold_minimum',
-                         'threshold_mean', 'threshold_triangle',
-                         'threshold_niblack', 'threshold_sauvola',
-                         'threshold_multiotsu', 'try_all_threshold',
-                         'apply_hysteresis_threshold'],
-        'ridges': ['meijering', 'sato', 'frangi', 'hessian'],
-        '_median': ['median'],
-        '_sparse': ['correlate_sparse'],
-        '_unsharp_mask': ['unsharp_mask'],
-        '_window': ['window'],
-        '_fft_based': ['butterworth']
-    }
-)
-=======
-__getattr__, __dir__, __all__ = lazy.attach_stub(__name__, __file__)
->>>>>>> 7757723e
+__getattr__, __dir__, __all__ = lazy.attach_stub(__name__, __file__)