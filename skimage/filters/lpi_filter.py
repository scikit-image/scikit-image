--- conflicted
+++ resolved
@@ -167,14 +167,9 @@
     return predefined_filter(data)
 
 
-<<<<<<< HEAD
 @deprecate_func(hint='Use `skimage.filters.filter_inverse` instead.',
                 deprecated_version='0.20',
-                removed_version='0.21')
-=======
-@deprecated(alt_func='skimage.filters.lpi_filter.filter_inverse',
-            removed_version='0.22')
->>>>>>> 6e51f8c7
+                removed_version='0.22')
 def inverse(data, impulse_response=None, filter_params={}, max_gain=2,
             predefined_filter=None):
     return filter_inverse(data, impulse_response, filter_params,
