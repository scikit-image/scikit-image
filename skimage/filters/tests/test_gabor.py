--- conflicted
+++ resolved
@@ -96,7 +96,6 @@
 def test_gabor_float_dtype(dtype):
     image = np.ones((16, 16), dtype=dtype)
     y = gabor(image, 0.3)
-<<<<<<< HEAD
     assert all(arr.dtype == _supported_float_type(image.dtype) for arr in y)
 
 
@@ -104,12 +103,4 @@
 def test_gabor_int_dtype(dtype):
     image = np.full((16, 16), 128, dtype=dtype)
     y = gabor(image, 0.3)
-    assert all(arr.dtype == dtype for arr in y)
-
-
-if __name__ == "__main__":
-    from numpy import testing
-    testing.run_module_suite()
-=======
-    assert all(arr.dtype == _supported_float_type(image.dtype) for arr in y)
->>>>>>> f0fcdc8d
+    assert all(arr.dtype == dtype for arr in y)