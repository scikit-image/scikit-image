"""
Testing utilities.
"""

import os
import platform
import re
import struct
import sys
import functools
import inspect
from tempfile import NamedTemporaryFile

import numpy as np
from numpy import testing
from numpy.testing import (
    TestCase,
    assert_,
    assert_warns,
    assert_no_warnings,
    assert_equal,
    assert_almost_equal,
    assert_array_equal,
    assert_allclose,
    assert_array_almost_equal,
    assert_array_almost_equal_nulp,
    assert_array_less,
)

from .. import data, io
from ..data._fetchers import _fetch
from ..util import img_as_uint, img_as_float, img_as_int, img_as_ubyte
from ._warnings import expected_warnings
from ._dependency_checks import is_wasm

import pytest


skipif = pytest.mark.skipif
xfail = pytest.mark.xfail
parametrize = pytest.mark.parametrize
raises = pytest.raises
fixture = pytest.fixture

SKIP_RE = re.compile(r"(\s*>>>.*?)(\s*)#\s*skip\s+if\s+(.*)$")

# true if python is running in 32bit mode
# Calculate the size of a void * pointer in bits
# https://docs.python.org/3/library/struct.html
arch32 = struct.calcsize("P") * 8 == 32


def assert_less(a, b, msg=None):
    message = f"{a!r} is not lower than {b!r}"
    if msg is not None:
        message += ": " + msg
    assert a < b, message


def assert_greater(a, b, msg=None):
    message = f"{a!r} is not greater than {b!r}"
    if msg is not None:
        message += ": " + msg
    assert a > b, message


def doctest_skip_parser(func):
    """Decorator replaces custom skip test markup in doctests

    Say a function has a docstring::

        >>> something, HAVE_AMODULE, HAVE_BMODULE = 0, False, False
        >>> something # skip if not HAVE_AMODULE
        0
        >>> something # skip if HAVE_BMODULE
        0

    This decorator will evaluate the expression after ``skip if``.  If this
    evaluates to True, then the comment is replaced by ``# doctest: +SKIP``. If
    False, then the comment is just removed. The expression is evaluated in the
    ``globals`` scope of `func`.

    For example, if the module global ``HAVE_AMODULE`` is False, and module
    global ``HAVE_BMODULE`` is False, the returned function will have docstring::

        >>> something # doctest: +SKIP
        >>> something + else # doctest: +SKIP
        >>> something # doctest: +SKIP

    """
    lines = func.__doc__.split('\n')
    new_lines = []
    for line in lines:
        match = SKIP_RE.match(line)
        if match is None:
            new_lines.append(line)
            continue
        code, space, expr = match.groups()

        try:
            # Works as a function decorator
            if eval(expr, func.__globals__):
                code = code + space + "# doctest: +SKIP"
        except AttributeError:
            # Works as a class decorator
            if eval(expr, func.__init__.__globals__):
                code = code + space + "# doctest: +SKIP"

        new_lines.append(code)
    func.__doc__ = "\n".join(new_lines)
    return func


def roundtrip(image, plugin, suffix):
    """Save and read an image using a specified plugin"""
    if '.' not in suffix:
        suffix = '.' + suffix
    with NamedTemporaryFile(suffix=suffix, delete=False) as temp_file:
        fname = temp_file.name
    io.imsave(fname, image, plugin=plugin)
    new = io.imread(fname, plugin=plugin)
    try:
        os.remove(fname)
    except Exception:
        pass
    return new


def color_check(plugin, fmt='png'):
    """Check roundtrip behavior for color images.

    All major input types should be handled as ubytes and read
    back correctly.
    """
    img = img_as_ubyte(data.chelsea())
    r1 = roundtrip(img, plugin, fmt)
    testing.assert_allclose(img, r1)

    img2 = img > 128
    r2 = roundtrip(img2, plugin, fmt)
    testing.assert_allclose(img2, r2.astype(bool))

    img3 = img_as_float(img)
    r3 = roundtrip(img3, plugin, fmt)
    testing.assert_allclose(r3, img)

    img4 = img_as_int(img)
    if fmt.lower() in (('tif', 'tiff')):
        img4 -= 100
        r4 = roundtrip(img4, plugin, fmt)
        testing.assert_allclose(r4, img4)
    else:
        r4 = roundtrip(img4, plugin, fmt)
        testing.assert_allclose(r4, img_as_ubyte(img4))

    img5 = img_as_uint(img)
    r5 = roundtrip(img5, plugin, fmt)
    testing.assert_allclose(r5, img)


def mono_check(plugin, fmt='png'):
    """Check the roundtrip behavior for images that support most types.

    All major input types should be handled.
    """

    img = img_as_ubyte(data.moon())
    r1 = roundtrip(img, plugin, fmt)
    testing.assert_allclose(img, r1)

    img2 = img > 128
    r2 = roundtrip(img2, plugin, fmt)
    testing.assert_allclose(img2, r2.astype(bool))

    img3 = img_as_float(img)
    r3 = roundtrip(img3, plugin, fmt)
    if r3.dtype.kind == 'f':
        testing.assert_allclose(img3, r3)
    else:
        testing.assert_allclose(r3, img_as_uint(img))

    img4 = img_as_int(img)
    if fmt.lower() in (('tif', 'tiff')):
        img4 -= 100
        r4 = roundtrip(img4, plugin, fmt)
        testing.assert_allclose(r4, img4)
    else:
        r4 = roundtrip(img4, plugin, fmt)
        testing.assert_allclose(r4, img_as_uint(img4))

    img5 = img_as_uint(img)
    r5 = roundtrip(img5, plugin, fmt)
    testing.assert_allclose(r5, img5)


def fetch(data_filename):
    """Attempt to fetch data, but if unavailable, skip the tests."""
    try:
        return _fetch(data_filename)
    except (ConnectionError, ModuleNotFoundError):
        pytest.skip(f'Unable to download {data_filename}', allow_module_level=True)


<<<<<<< HEAD
def run_in_parallel(num_workers=2, warnings_matching=None):
=======
# Ref: about the lack of threading support in WASM, please see
# https://github.com/pyodide/pyodide/issues/237
def run_in_parallel(num_threads=2, warnings_matching=None):
>>>>>>> 74a5a4e5
    """Decorator to run the same function multiple times in parallel.

    This decorator is useful to ensure that separate threads execute
    concurrently and correctly while releasing the GIL.

    It is currently skipped when running on WASM-based platforms, as
    the threading module is not supported.

    Parameters
    ----------
    num_workers : int, optional
        The number of times the function is run in parallel.

    warnings_matching: list or None
        This parameter is passed on to `expected_warnings` so as not to have
        race conditions with the warnings filters. A single
        `expected_warnings` context manager is used for all threads.
        If None, then no warnings are checked.

    """

    assert num_workers > 0

    def wrapper(func):
        if is_wasm:
            # Threading isn't supported on WASM, return early
            return func

        import threading

        @functools.wraps(func)
        def inner(*args, **kwargs):
            with expected_warnings(warnings_matching):
                threads = []
                for i in range(num_workers - 1):
                    thread = threading.Thread(target=func, args=args, kwargs=kwargs)
                    threads.append(thread)
                for thread in threads:
                    thread.start()

                func(*args, **kwargs)

                for thread in threads:
                    thread.join()

        return inner

    return wrapper


def assert_stacklevel(warnings, *, offset=-1):
    """Assert correct stacklevel of captured warnings.

    When scikit-image raises warnings, the stacklevel should ideally be set
    so that the origin of the warnings will point to the public function
    that was called by the user and not necessarily the very place where the
    warnings were emitted (which may be inside some internal function).
    This utility function helps with checking that
    the stacklevel was set correctly on warnings captured by `pytest.warns`.

    Parameters
    ----------
    warnings : collections.abc.Iterable[warning.WarningMessage]
        Warnings that were captured by `pytest.warns`.
    offset : int, optional
        Offset from the line this function is called to the line were the
        warning is supposed to originate from. For multiline calls, the
        first line is relevant. Defaults to -1 which corresponds to the line
        right above the one where this function is called.

    Raises
    ------
    AssertionError
        If a warning in `warnings` does not match the expected line number or
        file name.

    Examples
    --------
    >>> def test_something():
    ...     with pytest.warns(UserWarning, match="some message") as record:
    ...         something_raising_a_warning()
    ...     assert_stacklevel(record)
    ...
    >>> def test_another_thing():
    ...     with pytest.warns(UserWarning, match="some message") as record:
    ...         iam_raising_many_warnings(
    ...             "A long argument that forces the call to wrap."
    ...         )
    ...     assert_stacklevel(record, offset=-3)
    """
    __tracebackhide__ = True  # Hide traceback for py.test

    frame = inspect.stack()[1].frame  # 0 is current frame, 1 is outer frame
    line_number = frame.f_lineno + offset
    filename = frame.f_code.co_filename
    expected = f"{filename}:{line_number}"
    for warning in warnings:
        actual = f"{warning.filename}:{warning.lineno}"
        msg = (
            "Warning with wrong stacklevel:\n"
            f"  Expected: {expected}\n"
            f"  Actual: {actual}\n"
            f"  {warning.category.__name__}: {warning.message}"
        )
        assert actual == expected, msg<|MERGE_RESOLUTION|>--- conflicted
+++ resolved
@@ -201,13 +201,9 @@
         pytest.skip(f'Unable to download {data_filename}', allow_module_level=True)
 
 
-<<<<<<< HEAD
-def run_in_parallel(num_workers=2, warnings_matching=None):
-=======
 # Ref: about the lack of threading support in WASM, please see
 # https://github.com/pyodide/pyodide/issues/237
-def run_in_parallel(num_threads=2, warnings_matching=None):
->>>>>>> 74a5a4e5
+def run_in_parallel(num_workers=2, warnings_matching=None):
     """Decorator to run the same function multiple times in parallel.
 
     This decorator is useful to ensure that separate threads execute
