--- conflicted
+++ resolved
@@ -2,11 +2,8 @@
 import sys
 import warnings
 import re
-<<<<<<< HEAD
 import functools
-=======
 import os
->>>>>>> 5c98e0a4
 
 __all__ = ['all_warnings', 'expected_warnings', 'warn']
 
