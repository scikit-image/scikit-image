--- conflicted
+++ resolved
@@ -810,21 +810,11 @@
     """Returns the first argument unmodified."""
     return image
 
-<<<<<<< HEAD
 def is_binary_ndarray(mask, variable_name="mask"):
-    mask = np.asarray(mask)
-    if not mask.dtype == bool:
-        if np.any((mask != 1)&(mask != 0)):
-            raise Warning(f"{variable_name} array is not of dtype boolean or "
-                          f"contains "
-=======
-
-def is_binary_ndarray(mask):
     mask = np.asarray(mask)
     if mask.dtype != bool:
         if np.any((mask != 1) & (mask != 0)):
-            raise Warning("mask array is not of dtype boolean or contains "
->>>>>>> 80ba33a0
-                          "values other than 0 and 1 so cannot be safely cast "
-                          "to boolean array.")
+            raise Warning(f"{variable_name} array is not of dtype boolean or "
+                          f"contains values other than 0 and 1 so cannot be "
+                          f"safely cast to boolean array.")
     return np.asarray(mask, dtype=bool)