--- conflicted
+++ resolved
@@ -279,75 +279,6 @@
         return fixed_func
 
 
-<<<<<<< HEAD
-class deprecate_multichannel_kwarg(deprecate_kwarg):
-    """Decorator for deprecating multichannel keyword in favor of channel_axis.
-
-    Parameters
-    ----------
-    removed_version : str
-        The package version in which the deprecated argument will be
-        removed.
-
-    """
-
-    def __init__(self, removed_version='1.0', multichannel_position=None):
-        super().__init__(
-            kwarg_mapping={'multichannel': 'channel_axis'},
-            deprecated_version='0.19',
-            warning_msg=None,
-            removed_version=removed_version)
-        self.position = multichannel_position
-
-    def __call__(self, func):
-
-        stack_rank = _get_stack_rank(func)
-
-        @functools.wraps(func)
-        def fixed_func(*args, **kwargs):
-            stacklevel = 1 + self.get_stack_length(func) - stack_rank
-
-            if self.position is not None and len(args) > self.position:
-                warning_msg = (
-                    "Providing the `multichannel` argument positionally to "
-                    "{func_name} is deprecated. Use the `channel_axis` kwarg "
-                    "instead."
-                )
-                warnings.warn(warning_msg.format(func_name=func.__name__),
-                              FutureWarning,
-                              stacklevel=stacklevel)
-                if 'channel_axis' in kwargs:
-                    raise ValueError(
-                        "Cannot provide both a `channel_axis` kwarg and a "
-                        "positional `multichannel` value."
-                    )
-                else:
-                    channel_axis = -1 if args[self.position] else None
-                    kwargs['channel_axis'] = channel_axis
-
-            if 'multichannel' in kwargs:
-                #  warn that the function interface has changed:
-                warnings.warn(self.warning_msg.format(
-                    old_arg='multichannel', func_name=func.__name__,
-                    new_arg='channel_axis'), FutureWarning,
-                    stacklevel=stacklevel)
-
-                # multichannel = True -> last axis corresponds to channels
-                convert = {True: -1, False: None}
-                kwargs['channel_axis'] = convert[kwargs.pop('multichannel')]
-
-            # Call the function with the fixed arguments
-            return func(*args, **kwargs)
-
-        if func.__doc__ is not None:
-            newdoc = _docstring_add_deprecated(
-                func, {'multichannel': 'channel_axis'}, '0.19')
-            fixed_func.__doc__ = newdoc
-        return fixed_func
-
-
-=======
->>>>>>> 84b06656
 class channel_as_last_axis:
     """Decorator for automatically making channels axis last for all arrays.
 
