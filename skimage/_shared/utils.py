--- conflicted
+++ resolved
@@ -722,13 +722,8 @@
     if image_dtype == bool and order != 0:
         raise ValueError(
             "Input image dtype is bool. Interpolation is not defined "
-<<<<<<< HEAD
             "with bool data type. Please set order to 0 or explicitely "
             "cast input image to another data type.")
-=======
-             "with bool data type. Please set order to 0 or explicitly "
-             "cast input image to another data type.")
->>>>>>> 60aaf886
 
     return order
 
