--- conflicted
+++ resolved
@@ -2,7 +2,6 @@
 import inspect
 import sys
 import warnings
-import typing as ty
 
 import numpy as np
 
@@ -287,9 +286,6 @@
         return fixed_func
 
 
-F = ty.TypeVar('F', bound=ty.Callable[..., ty.Any])
-
-
 class channel_as_last_axis:
     """Decorator for automatically making channels axis last for all arrays.
 
@@ -324,12 +320,7 @@
         self.kwarg_names = set(channel_kwarg_names)
         self.multichannel_output = multichannel_output
 
-<<<<<<< HEAD
-    def __call__(self, func: F) -> F:
-
-=======
     def __call__(self, func):
->>>>>>> 824189f8
         @functools.wraps(func)
         def fixed_func(*args, **kwargs):
             channel_axis = kwargs.get('channel_axis', None)
@@ -372,7 +363,7 @@
                 out = np.moveaxis(out, -1, channel_axis[0])
             return out
 
-        return ty.cast(F, fixed_func)
+        return fixed_func
 
 
 class deprecate_func(_DecoratorBaseClass):
