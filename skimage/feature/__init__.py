--- conflicted
+++ resolved
@@ -1,8 +1,3 @@
-<<<<<<< HEAD
-from .._shared.utils import deprecate_func
-
-=======
->>>>>>> 84b06656
 from ._canny import canny
 from ._cascade import Cascade
 from ._daisy import daisy
@@ -33,24 +28,6 @@
 from ._basic_features import multiscale_basic_features
 
 
-<<<<<<< HEAD
-@deprecate_func(hint='Use `skimage.feature.graycomatrix` instead.',
-                deprecated_version='0.19',
-                removed_version='1.0')
-def greycomatrix(image, distances, angles, levels=None, symmetric=False,
-                 normed=False):
-    return graycomatrix(image, distances, angles, levels, symmetric, normed)
-
-
-@deprecate_func(hint='Use `skimage.feature.graycoprops` instead.',
-                deprecated_version='0.19',
-                removed_version='1.0')
-def greycoprops(P, prop='contrast'):
-    return graycoprops(P, prop)
-
-
-=======
->>>>>>> 84b06656
 __all__ = ['canny',
            'Cascade',
            'daisy',
