--- conflicted
+++ resolved
@@ -223,61 +223,37 @@
     >>> peak_mask[peak_idx] = True
 
     """
-    border_width = _get_excluded_border_width(image, min_distance,
-                                              exclude_border)
-
-    threshold = _get_threshold(image, threshold_abs, threshold_rel)
-
-    if footprint is None:
-        size = 2 * min_distance + 1
-        footprint = np.ones((size, ) * image.ndim, dtype=bool)
-
-    if labels is None:
-        # Non maximum filter
-        mask = _get_peak_mask(image, footprint, threshold)
-
-        mask = _exclude_border(mask, border_width)
-
-        # Select highest intensities (num_peaks)
-        coordinates = _get_high_intensity_peaks(image, mask,
-                                                num_peaks,
-                                                min_distance, p_norm)
-
-<<<<<<< HEAD
-=======
     if min_distance < 1:
         warn("When min_distance < 1, peak_local_max acts as finding "
              "image > max(threshold_abs, threshold_rel).",
              RuntimeWarning, stacklevel=2)
 
-    if footprint is not None:
+    border_width = _get_excluded_border_width(image, min_distance,
+                                              exclude_border)
+
+    threshold = _get_threshold(image, threshold_abs, threshold_rel)
+
+    if footprint is None:
+        size = 2 * min_distance + 1
+        footprint = np.ones((size, ) * image.ndim, dtype=bool)
+    else:
         footprint = np.asarray(footprint)
         if footprint.size == 1:
             warn("When footprint.size < 2, peak_local_max acts as finding "
                  "image > max(threshold_abs, threshold_rel).",
                  RuntimeWarning, stacklevel=2)
 
-    if isinstance(exclude_border, bool):
-        exclude_border = (min_distance if exclude_border else 0,) * image.ndim
-    elif isinstance(exclude_border, int):
-        if exclude_border < 0:
-            raise ValueError("`exclude_border` cannot be a negative value")
-        exclude_border = (exclude_border,) * image.ndim
-    elif isinstance(exclude_border, tuple):
-        if len(exclude_border) != image.ndim:
-            raise ValueError(
-                "`exclude_border` should have the same length as the "
-                "dimensionality of the image.")
-        for exclude in exclude_border:
-            if not isinstance(exclude, int):
-                raise ValueError(
-                    "`exclude_border`, when expressed as a tuple, must only "
-                    "contain ints."
-                )
-            if exclude < 0:
-                raise ValueError(
-                    "`exclude_border` cannot contain a negative value")
->>>>>>> d88b92b7
+    if labels is None:
+        # Non maximum filter
+        mask = _get_peak_mask(image, footprint, threshold)
+
+        mask = _exclude_border(mask, border_width)
+
+        # Select highest intensities (num_peaks)
+        coordinates = _get_high_intensity_peaks(image, mask,
+                                                num_peaks,
+                                                min_distance, p_norm)
+
     else:
         _labels = _exclude_border(labels.astype(int, casting="safe"),
                                   border_width)
