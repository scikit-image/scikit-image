import itertools
import numpy as np
import pytest
import unittest
from skimage._shared._warnings import expected_warnings
from skimage._shared.testing import assert_array_almost_equal
from skimage._shared.testing import assert_equal
from scipy import ndimage as ndi
from skimage.feature import peak


np.random.seed(21)

class TestPeakLocalMax():
    def test_trivial_case(self):
        trivial = np.zeros((25, 25))
        peak_indices = peak.peak_local_max(trivial, min_distance=1)
        assert type(peak_indices) is np.ndarray
        assert peak_indices.size == 0
        with expected_warnings(["indices argument is deprecated"]):
            peaks = peak.peak_local_max(trivial, min_distance=1,
                                        indices=False)
        assert (peaks.astype(np.bool) == trivial).all()

    def test_noisy_peaks(self):
        peak_locations = [(7, 7), (7, 13), (13, 7), (13, 13)]

        # image with noise of amplitude 0.8 and peaks of amplitude 1
        image = 0.8 * np.random.rand(20, 20)
        for r, c in peak_locations:
            image[r, c] = 1

        peaks_detected = peak.peak_local_max(image, min_distance=5)

        assert len(peaks_detected) == len(peak_locations)
        for loc in peaks_detected:
            assert tuple(loc) in peak_locations

    def test_relative_threshold(self):
        image = np.zeros((5, 5), dtype=np.uint8)
        image[1, 1] = 10
        image[3, 3] = 20
        peaks = peak.peak_local_max(image, min_distance=1, threshold_rel=0.5)
        assert len(peaks) == 1
        assert_array_almost_equal(peaks, [(3, 3)])

    def test_absolute_threshold(self):
        image = np.zeros((5, 5), dtype=np.uint8)
        image[1, 1] = 10
        image[3, 3] = 20
        peaks = peak.peak_local_max(image, min_distance=1, threshold_abs=10)
        assert len(peaks) == 1
        assert_array_almost_equal(peaks, [(3, 3)])

    def test_constant_image(self):
        image = np.full((20, 20), 128, dtype=np.uint8)
        peaks = peak.peak_local_max(image, min_distance=1)
        assert len(peaks) == 0

    def test_flat_peak(self):
        image = np.zeros((5, 5), dtype=np.uint8)
        image[1:3, 1:3] = 10
        peaks = peak.peak_local_max(image, min_distance=1)
        assert len(peaks) == 1

    def test_sorted_peaks(self):
        image = np.zeros((5, 5), dtype=np.uint8)
        image[1, 1] = 20
        image[3, 3] = 10
        peaks = peak.peak_local_max(image, min_distance=1)
        assert peaks.tolist() == [[1, 1], [3, 3]]

        image = np.zeros((3, 10))
        image[1, (1, 3, 5, 7)] = (1, 2, 3, 4)
        peaks = peak.peak_local_max(image, min_distance=1)
        assert peaks.tolist() == [[1, 7], [1, 5], [1, 3], [1, 1]]

    def test_num_peaks(self):
        image = np.zeros((7, 7), dtype=np.uint8)
        image[1, 1] = 10
        image[1, 3] = 11
        image[1, 5] = 12
        image[3, 5] = 8
        image[5, 3] = 7
        assert len(peak.peak_local_max(image, min_distance=1, threshold_abs=0)) == 5
        peaks_limited = peak.peak_local_max(
            image, min_distance=1, threshold_abs=0, num_peaks=2)
        assert len(peaks_limited) == 2
        assert (1, 3) in peaks_limited
        assert (1, 5) in peaks_limited
        peaks_limited = peak.peak_local_max(
            image, min_distance=1, threshold_abs=0, num_peaks=4)
        assert len(peaks_limited) == 4
        assert (1, 3) in peaks_limited
        assert (1, 5) in peaks_limited
        assert (1, 1) in peaks_limited
        assert (3, 5) in peaks_limited

    def test_num_peaks_and_labels(self):
        image = np.zeros((7, 7), dtype=np.uint8)
        labels = np.zeros((7, 7), dtype=np.uint8) + 20
        image[1, 1] = 10
        image[1, 3] = 11
        image[1, 5] = 12
        image[3, 5] = 8
        image[5, 3] = 7
        peaks_limited = peak.peak_local_max(
            image, min_distance=1, threshold_abs=0, labels=labels)
        assert len(peaks_limited) == 5
        peaks_limited = peak.peak_local_max(
            image, min_distance=1, threshold_abs=0, labels=labels, num_peaks=2)
        assert len(peaks_limited) == 2


    def test_num_peaks_tot_vs_labels_4quadrants(self):
        np.random.seed(21)
        image = np.random.uniform(size=(20, 30))
        i, j = np.mgrid[0:20, 0:30]
        labels = 1 + (i >= 10) + (j >= 15) * 2
        result = peak.peak_local_max(image, labels=labels,
                                     min_distance=1, threshold_rel=0,
                                     num_peaks=np.inf,
                                     num_peaks_per_label=2)
        assert len(result) == 8
        result = peak.peak_local_max(image, labels=labels,
                                     min_distance=1, threshold_rel=0,
                                     num_peaks=np.inf,
                                     num_peaks_per_label=1)
        assert len(result) == 4
        result = peak.peak_local_max(image, labels=labels,
                                     min_distance=1, threshold_rel=0,
                                     num_peaks=2,
                                     num_peaks_per_label=2)
        assert len(result) == 2


    def test_num_peaks3D(self):
        # Issue 1354: the old code only hold for 2D arrays
        # and this code would die with IndexError
        image = np.zeros((10, 10, 100))
        image[5,5,::5] = np.arange(20)
        peaks_limited = peak.peak_local_max(image, min_distance=1, num_peaks=2)
        assert len(peaks_limited) == 2

    def test_reorder_labels(self):
        image = np.random.uniform(size=(40, 60))
        i, j = np.mgrid[0:40, 0:60]
        labels = 1 + (i >= 20) + (j >= 30) * 2
        labels[labels == 4] = 5
        i, j = np.mgrid[-3:4, -3:4]
        footprint = (i * i + j * j <= 9)
        expected = np.zeros(image.shape, float)
        for imin, imax in ((0, 20), (20, 40)):
            for jmin, jmax in ((0, 30), (30, 60)):
                expected[imin:imax, jmin:jmax] = ndi.maximum_filter(
                                image[imin:imax, jmin:jmax], footprint=footprint)
        expected = (expected == image)
        with expected_warnings(["indices argument is deprecated"]):
            result = peak.peak_local_max(image, labels=labels, min_distance=1,
                                         threshold_rel=0, footprint=footprint,
                                         indices=False, exclude_border=False)
        assert (result == expected).all()

    def test_indices_with_labels(self):
        image = np.random.uniform(size=(40, 60))
        i, j = np.mgrid[0:40, 0:60]
        labels = 1 + (i >= 20) + (j >= 30) * 2
        i, j = np.mgrid[-3:4, -3:4]
        footprint = (i * i + j * j <= 9)
        expected = np.zeros(image.shape, float)
        for imin, imax in ((0, 20), (20, 40)):
            for jmin, jmax in ((0, 30), (30, 60)):
                expected[imin:imax, jmin:jmax] = ndi.maximum_filter(
                    image[imin:imax, jmin:jmax], footprint=footprint)
        expected = np.stack(np.nonzero(expected == image), axis=-1)
        expected = expected[np.argsort(image[tuple(expected.T)])[::-1]]
        result = peak.peak_local_max(image, labels=labels, min_distance=1,
                                     threshold_rel=0, footprint=footprint,
                                     exclude_border=False)
        result = result[np.argsort(image[tuple(result.T)])[::-1]]
        assert (result == expected).all()

    def test_ndarray_indices_false(self):
        nd_image = np.zeros((5, 5, 5))
        nd_image[2, 2, 2] = 1
        with expected_warnings(["indices argument is deprecated"]):
            peaks = peak.peak_local_max(nd_image, min_distance=1,
                                        indices=False)
        assert (peaks == nd_image.astype(np.bool)).all()

    def test_ndarray_exclude_border(self):
        nd_image = np.zeros((5, 5, 5))
        nd_image[[1, 0, 0], [0, 1, 0], [0, 0, 1]] = 1
        nd_image[3, 0, 0] = 1
        nd_image[2, 2, 2] = 1
        expected = np.zeros_like(nd_image, dtype=np.bool)
        expected[2, 2, 2] = True
        expectedNoBorder = np.zeros_like(nd_image, dtype=bool)
        expectedNoBorder[0, 0, 1] = True
        expectedNoBorder[3, 0, 0] = True
        with expected_warnings(["indices argument is deprecated"]):
            result = peak.peak_local_max(nd_image, min_distance=2,
                                         exclude_border=2, indices=False)
            assert_equal(result, expected)
            # Check that bools work as expected
            assert_equal(
                peak.peak_local_max(nd_image, min_distance=2,
                                    exclude_border=2, indices=False),
                peak.peak_local_max(nd_image, min_distance=2,
                                    exclude_border=True, indices=False)
            )
            assert_equal(
                peak.peak_local_max(nd_image, min_distance=2,
                                    exclude_border=0, indices=False),
                peak.peak_local_max(nd_image, min_distance=2,
                                    exclude_border=False, indices=False)
            )
            # Check both versions with  no border
            assert_equal(
                peak.peak_local_max(nd_image, min_distance=2,
                                    exclude_border=0, indices=False),
                expectedNoBorder,
            )

            expectedNoBorder[2, 2, 2] = True
            assert_equal(
                peak.peak_local_max(nd_image,
                                    exclude_border=False, indices=False),
                expectedNoBorder,
            )

    def test_empty(self):
        image = np.zeros((10, 20))
        labels = np.zeros((10, 20), int)
        with expected_warnings(["indices argument is deprecated"]):
            result = peak.peak_local_max(image, labels=labels,
                                         footprint=np.ones((3, 3), bool),
                                         min_distance=1, threshold_rel=0,
                                         indices=False, exclude_border=False)
        assert np.all(~ result)

    def test_empty_non2d_indices(self):
        image = np.zeros((10, 10, 10))
        result = peak.peak_local_max(image,
                                     footprint=np.ones((3, 3, 3), bool),
                                     min_distance=0, threshold_rel=0,
                                     exclude_border=False)
        assert result.shape == (0, image.ndim)

    def test_one_point(self):
        image = np.zeros((10, 20))
        labels = np.zeros((10, 20), int)
        image[5, 5] = 1
        labels[5, 5] = 1
        with expected_warnings(["indices argument is deprecated"]):
            result = peak.peak_local_max(image, labels=labels,
                                         footprint=np.ones((3, 3), bool),
                                         min_distance=1, threshold_rel=0,
                                         indices=False, exclude_border=False)
        assert np.all(result == (labels == 1))

    def test_adjacent_and_same(self):
        image = np.zeros((10, 20))
        labels = np.zeros((10, 20), int)
        image[5, 5:6] = 1
        labels[5, 5:6] = 1
        with expected_warnings(["indices argument is deprecated"]):
            result = peak.peak_local_max(image, labels=labels,
                                         footprint=np.ones((3, 3), bool),
                                         min_distance=1, threshold_rel=0,
                                         indices=False, exclude_border=False)
        assert np.all(result == (labels == 1))

    def test_adjacent_and_different(self):
        image = np.zeros((10, 20))
        labels = np.zeros((10, 20), int)
        image[5, 5] = 1
        image[5, 6] = .5
        labels[5, 5:6] = 1
        expected = (image == 1)
        with expected_warnings(["indices argument is deprecated"]):
            result = peak.peak_local_max(image, labels=labels,
                                         footprint=np.ones((3, 3), bool),
                                         min_distance=1, threshold_rel=0,
                                         indices=False, exclude_border=False)
        assert np.all(result == expected)
        with expected_warnings(["indices argument is deprecated"]):
            result = peak.peak_local_max(image, labels=labels,
                                         min_distance=1, threshold_rel=0,
                                         indices=False, exclude_border=False)
        assert np.all(result == expected)

    def test_not_adjacent_and_different(self):
        image = np.zeros((10, 20))
        labels = np.zeros((10, 20), int)
        image[5, 5] = 1
        image[5, 8] = .5
        labels[image > 0] = 1
        expected = (labels == 1)
        with expected_warnings(["indices argument is deprecated"]):
            result = peak.peak_local_max(image, labels=labels,
                                         footprint=np.ones((3, 3), bool),
                                         min_distance=1, threshold_rel=0,
                                         indices=False, exclude_border=False)
        assert np.all(result == expected)

    def test_two_objects(self):
        image = np.zeros((10, 20))
        labels = np.zeros((10, 20), int)
        image[5, 5] = 1
        image[5, 15] = .5
        labels[5, 5] = 1
        labels[5, 15] = 2
        expected = (labels > 0)
        with expected_warnings(["indices argument is deprecated"]):
            result = peak.peak_local_max(image, labels=labels,
                                         footprint=np.ones((3, 3), bool),
                                         min_distance=1, threshold_rel=0,
                                         indices=False, exclude_border=False)
        assert np.all(result == expected)

    def test_adjacent_different_objects(self):
        image = np.zeros((10, 20))
        labels = np.zeros((10, 20), int)
        image[5, 5] = 1
        image[5, 6] = .5
        labels[5, 5] = 1
        labels[5, 6] = 2
        expected = (labels > 0)
        with expected_warnings(["indices argument is deprecated"]):
            result = peak.peak_local_max(image, labels=labels,
                                         footprint=np.ones((3, 3), bool),
                                         min_distance=1, threshold_rel=0,
                                         indices=False, exclude_border=False)
        assert np.all(result == expected)

    def test_four_quadrants(self):
        image = np.random.uniform(size=(20, 30))
        i, j = np.mgrid[0:20, 0:30]
        labels = 1 + (i >= 10) + (j >= 15) * 2
        i, j = np.mgrid[-3:4, -3:4]
        footprint = (i * i + j * j <= 9)
        expected = np.zeros(image.shape, float)
        for imin, imax in ((0, 10), (10, 20)):
            for jmin, jmax in ((0, 15), (15, 30)):
                expected[imin:imax, jmin:jmax] = ndi.maximum_filter(
                    image[imin:imax, jmin:jmax], footprint=footprint)
        expected = (expected == image)
        with expected_warnings(["indices argument is deprecated"]):
            result = peak.peak_local_max(image, labels=labels,
                                         footprint=footprint,
                                         min_distance=1,
                                         threshold_rel=0,
                                         indices=False,
                                         exclude_border=False)
        assert np.all(result == expected)

    def test_disk(self):
        '''regression test of img-1194, footprint = [1]
        Test peak.peak_local_max when every point is a local maximum
        '''
        image = np.random.uniform(size=(10, 20))
        footprint = np.array([[1]])
<<<<<<< HEAD
        with expected_warnings(["indices argument is deprecated"]):
            result = peak.peak_local_max(image,
                                         labels=np.ones((10, 20), dtype=int),
=======
        with expected_warnings(["indices argument is deprecated",
                                "When footprint.size < 2"]):
            result = peak.peak_local_max(image, labels=np.ones((10, 20)),
>>>>>>> d88b92b7
                                         footprint=footprint,
                                         min_distance=0, threshold_rel=0,
                                         threshold_abs=-1, indices=False,
                                         exclude_border=False)
        assert np.all(result)
<<<<<<< HEAD
        with expected_warnings(["indices argument is deprecated"]):
            result = peak.peak_local_max(image, min_distance=0,
                                         footprint=footprint,
=======
        with expected_warnings(["indices argument is deprecated",
                                "When footprint.size < 2"]):
            result = peak.peak_local_max(image, footprint=footprint,
>>>>>>> d88b92b7
                                         threshold_abs=-1,
                                         indices=False,
                                         exclude_border=False)
        assert np.all(result)

    def test_3D(self):
        image = np.zeros((30, 30, 30))
        image[16, 16, 16] = 1
        image[5, 5, 5] = 1
        assert_equal(peak.peak_local_max(image, min_distance=10, threshold_rel=0),
                     [[16, 16, 16]])
        assert_equal(peak.peak_local_max(image, min_distance=6, threshold_rel=0),
                     [[16, 16, 16]])
        assert sorted(peak.peak_local_max(image, min_distance=10, threshold_rel=0,
                                          exclude_border=False).tolist()) == \
            [[5, 5, 5], [16, 16, 16]]
        assert sorted(peak.peak_local_max(image, min_distance=5,
                                          threshold_rel=0).tolist()) == \
            [[5, 5, 5], [16, 16, 16]]

    def test_4D(self):
        image = np.zeros((30, 30, 30, 30))
        image[16, 16, 16, 16] = 1
        image[5, 5, 5, 5] = 1
        assert_equal(peak.peak_local_max(image, min_distance=10, threshold_rel=0),
                     [[16, 16, 16, 16]])
        assert_equal(peak.peak_local_max(image, min_distance=6, threshold_rel=0),
                     [[16, 16, 16, 16]])
        assert sorted(peak.peak_local_max(image, min_distance=10, threshold_rel=0,
                                          exclude_border=False).tolist()) == \
            [[5, 5, 5, 5], [16, 16, 16, 16]]
        assert sorted(peak.peak_local_max(image, min_distance=5,
                                          threshold_rel=0).tolist()) == \
            [[5, 5, 5, 5], [16, 16, 16, 16]]

    def test_threshold_rel_default(self):
        image = np.ones((5, 5))

        image[2, 2] = 1
        assert len(peak.peak_local_max(image)) == 0

        image[2, 2] = 2
        assert_equal(peak.peak_local_max(image), [[2, 2]])

        image[2, 2] = 0
        with expected_warnings(["When min_distance < 1"]):
            assert len(peak.peak_local_max(image,
                                           min_distance=0)) == image.size - 1


@pytest.mark.parametrize(
    ["indices"],
    [[indices] for indices in itertools.product(range(5), range(5))],
)
def test_exclude_border(indices):
    image = np.zeros((5, 5))
    image[indices] = 1

    # exclude_border = False, means it will always be found.
    assert len(peak.peak_local_max(image, exclude_border=False)) == 1

    # exclude_border = 0, means it will always be found.
    assert len(peak.peak_local_max(image, exclude_border=0)) == 1

    # exclude_border = True, min_distance=1 means it will be found unless it's
    # on the edge.
    if indices[0] in (0, 4) or indices[1] in (0, 4):
        expected_peaks = 0
    else:
        expected_peaks = 1
    assert len(peak.peak_local_max(
        image, min_distance=1, exclude_border=True)) == expected_peaks

    # exclude_border = (1, 0) means it will be found unless it's on the edge of
    # the first dimension.
    if indices[0] in (0, 4):
        expected_peaks = 0
    else:
        expected_peaks = 1
    assert len(peak.peak_local_max(
        image, exclude_border=(1, 0))) == expected_peaks

    # exclude_border = (0, 1) means it will be found unless it's on the edge of
    # the second dimension.
    if indices[1] in (0, 4):
        expected_peaks = 0
    else:
        expected_peaks = 1
    assert len(peak.peak_local_max(
        image, exclude_border=(0, 1))) == expected_peaks


def test_exclude_border_errors():
    image = np.zeros((5, 5))

    # exclude_border doesn't have the right cardinality.
    with pytest.raises(ValueError):
        assert peak.peak_local_max(image, exclude_border=(1,))

    # exclude_border doesn't have the right type
    with pytest.raises(TypeError):
        assert peak.peak_local_max(image, exclude_border=1.0)

    # exclude_border is a tuple of the right cardinality but contains
    # non-integer values.
    with pytest.raises(ValueError):
        assert peak.peak_local_max(image, exclude_border=(1, 'a'))

    # exclude_border is a tuple of the right cardinality but contains a
    # negative value.
    with pytest.raises(ValueError):
        assert peak.peak_local_max(image, exclude_border=(1, -1))

    # exclude_border is a negative value.
    with pytest.raises(ValueError):
        assert peak.peak_local_max(image, exclude_border=-1)


class TestProminentPeaks(unittest.TestCase):
    def test_isolated_peaks(self):
        image = np.zeros((15, 15))
        x0, y0, i0 = (12, 8, 1)
        x1, y1, i1 = (2, 2, 1)
        x2, y2, i2 = (5, 13, 1)
        image[y0, x0] = i0
        image[y1, x1] = i1
        image[y2, x2] = i2
        out = peak._prominent_peaks(image)
        assert len(out[0]) == 3
        for i, x, y in zip (out[0], out[1], out[2]):
            self.assertTrue(i in (i0, i1, i2))
            self.assertTrue(x in (x0, x1, x2))
            self.assertTrue(y in (y0, y1, y2))

    def test_threshold(self):
        image = np.zeros((15, 15))
        x0, y0, i0 = (12, 8, 10)
        x1, y1, i1 = (2, 2, 8)
        x2, y2, i2 = (5, 13, 10)
        image[y0, x0] = i0
        image[y1, x1] = i1
        image[y2, x2] = i2
        out = peak._prominent_peaks(image, threshold=None)
        assert len(out[0]) == 3
        for i, x, y in zip (out[0], out[1], out[2]):
            self.assertTrue(i in (i0, i1, i2))
            self.assertTrue(x in (x0, x1, x2))
        out = peak._prominent_peaks(image, threshold=9)
        assert len(out[0]) == 2
        for i, x, y in zip (out[0], out[1], out[2]):
            self.assertTrue(i in (i0, i2))
            self.assertTrue(x in (x0, x2))
            self.assertTrue(y in (y0, y2))

    def test_peaks_in_contact(self):
        image = np.zeros((15, 15))
        x0, y0, i0 = (8, 8, 1)
        x1, y1, i1 = (7, 7, 1) # prominent peak
        x2, y2, i2 = (6, 6, 1)
        image[y0, x0] = i0
        image[y1, x1] = i1
        image[y2, x2] = i2
        out = peak._prominent_peaks(image, min_xdistance=3,
                                   min_ydistance=3,)
        assert_equal(out[0], np.array((i1,)))
        assert_equal(out[1], np.array((x1,)))
        assert_equal(out[2], np.array((y1,)))

    def test_input_labels_unmodified(self):
        image = np.zeros((10, 20))
        labels = np.zeros((10, 20), int)
        image[5, 5] = 1
        labels[5, 5] = 1
        labelsin = labels.copy()
        with expected_warnings(["indices argument is deprecated"]):
            result = peak.peak_local_max(image, labels=labels,
                                         footprint=np.ones((3, 3), bool),
                                         min_distance=1, threshold_rel=0,
                                         indices=False, exclude_border=False)
        assert np.all(labels == labelsin)

    def test_many_objects(self):
        mask = np.zeros([500, 500], dtype=bool)
        x, y = np.indices((500, 500))
        x_c = x // 20 * 20 + 10
        y_c = y // 20 * 20 + 10
        mask[(x - x_c) ** 2 + (y - y_c) ** 2 < 8 ** 2] = True
        labels, num_objs = ndi.label(mask)
        dist = ndi.distance_transform_edt(mask)
        local_max = peak.peak_local_max(dist, min_distance=20,
                                        exclude_border=False, labels=labels)
        assert len(local_max) == 625<|MERGE_RESOLUTION|>--- conflicted
+++ resolved
@@ -361,29 +361,19 @@
         '''
         image = np.random.uniform(size=(10, 20))
         footprint = np.array([[1]])
-<<<<<<< HEAD
-        with expected_warnings(["indices argument is deprecated"]):
+        with expected_warnings(["indices argument is deprecated",
+                                "When footprint.size < 2"]):
             result = peak.peak_local_max(image,
                                          labels=np.ones((10, 20), dtype=int),
-=======
-        with expected_warnings(["indices argument is deprecated",
-                                "When footprint.size < 2"]):
-            result = peak.peak_local_max(image, labels=np.ones((10, 20)),
->>>>>>> d88b92b7
                                          footprint=footprint,
                                          min_distance=0, threshold_rel=0,
                                          threshold_abs=-1, indices=False,
                                          exclude_border=False)
         assert np.all(result)
-<<<<<<< HEAD
-        with expected_warnings(["indices argument is deprecated"]):
+        with expected_warnings(["indices argument is deprecated",
+                                "When footprint.size < 2"]):
             result = peak.peak_local_max(image, min_distance=0,
                                          footprint=footprint,
-=======
-        with expected_warnings(["indices argument is deprecated",
-                                "When footprint.size < 2"]):
-            result = peak.peak_local_max(image, footprint=footprint,
->>>>>>> d88b92b7
                                          threshold_abs=-1,
                                          indices=False,
                                          exclude_border=False)
