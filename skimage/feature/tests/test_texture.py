import numpy as np
import pytest

from skimage._shared.testing import expected_warnings, test_parallel
from skimage.feature import (graycomatrix, graycoprops,
                             local_binary_pattern, multiblock_lbp)
from skimage.transform import integral_image


class TestGLCM():

    def setup_method(self):
        self.image = np.array([[0, 0, 1, 1],
                               [0, 0, 1, 1],
                               [0, 2, 2, 2],
                               [2, 2, 3, 3]], dtype=np.uint8)

    @test_parallel()
    def test_output_angles(self):
        result = graycomatrix(
            self.image, [1], [0, np.pi / 4, np.pi / 2, 3 * np.pi / 4], 4
        )
        assert result.shape == (4, 4, 1, 4)
        expected1 = np.array([[2, 2, 1, 0],
                             [0, 2, 0, 0],
                             [0, 0, 3, 1],
                             [0, 0, 0, 1]], dtype=np.uint32)
        np.testing.assert_array_equal(result[:, :, 0, 0], expected1)
        expected2 = np.array([[1, 1, 3, 0],
                             [0, 1, 1, 0],
                             [0, 0, 0, 2],
                             [0, 0, 0, 0]], dtype=np.uint32)
        np.testing.assert_array_equal(result[:, :, 0, 1], expected2)
        expected3 = np.array([[3, 0, 2, 0],
                             [0, 2, 2, 0],
                             [0, 0, 1, 2],
                             [0, 0, 0, 0]], dtype=np.uint32)
        np.testing.assert_array_equal(result[:, :, 0, 2], expected3)
        expected4 = np.array([[2, 0, 0, 0],
                             [1, 1, 2, 0],
                             [0, 0, 2, 1],
                             [0, 0, 0, 0]], dtype=np.uint32)
        np.testing.assert_array_equal(result[:, :, 0, 3], expected4)

    def test_output_symmetric_1(self):
        result = graycomatrix(self.image, [1], [np.pi / 2], 4,
                              symmetric=True)
        assert result.shape == (4, 4, 1, 1)
        expected = np.array([[6, 0, 2, 0],
                             [0, 4, 2, 0],
                             [2, 2, 2, 2],
                             [0, 0, 2, 0]], dtype=np.uint32)
        np.testing.assert_array_equal(result[:, :, 0, 0], expected)

    def test_error_raise_float(self):
        for dtype in [
                float, np.double, np.float16, np.float32, np.float64
                ]:
            with pytest.raises(ValueError):
                graycomatrix(self.image.astype(dtype), [1], [np.pi], 4)

    def test_error_raise_int_types(self):
        for dtype in [
                np.int16, np.int32, np.int64, np.uint16, np.uint32, np.uint64
                ]:
            with pytest.raises(ValueError):
                graycomatrix(self.image.astype(dtype), [1], [np.pi])

    def test_error_raise_negative(self):
        with pytest.raises(ValueError):
            graycomatrix(self.image.astype(np.int16) - 1, [1], [np.pi], 4)

    def test_error_raise_levels_smaller_max(self):
        with pytest.raises(ValueError):
            graycomatrix(self.image - 1, [1], [np.pi], 3)

    def test_image_data_types(self):
        for dtype in [
            np.uint16, np.uint32, np.uint64, np.int16, np.int32, np.int64
        ]:
            img = self.image.astype(dtype)
            result = graycomatrix(img, [1], [np.pi / 2], 4,
                                  symmetric=True)
            assert result.shape == (4, 4, 1, 1)
            expected = np.array([[6, 0, 2, 0],
                                 [0, 4, 2, 0],
                                 [2, 2, 2, 2],
                                 [0, 0, 2, 0]], dtype=np.uint32)
            np.testing.assert_array_equal(result[:, :, 0, 0], expected)

        return

    def test_output_distance(self):
        im = np.array([[0, 0, 0, 0],
                       [1, 0, 0, 1],
                       [2, 0, 0, 2],
                       [3, 0, 0, 3]], dtype=np.uint8)
        result = graycomatrix(im, [3], [0], 4, symmetric=False)
        expected = np.array([[1, 0, 0, 0],
                             [0, 1, 0, 0],
                             [0, 0, 1, 0],
                             [0, 0, 0, 1]], dtype=np.uint32)
        np.testing.assert_array_equal(result[:, :, 0, 0], expected)

    def test_output_combo(self):
        im = np.array([[0],
                       [1],
                       [2],
                       [3]], dtype=np.uint8)
        result = graycomatrix(im, [1, 2], [0, np.pi / 2], 4)
        assert result.shape == (4, 4, 2, 2)

        z = np.zeros((4, 4), dtype=np.uint32)
        e1 = np.array([[0, 1, 0, 0],
                       [0, 0, 1, 0],
                       [0, 0, 0, 1],
                       [0, 0, 0, 0]], dtype=np.uint32)
        e2 = np.array([[0, 0, 1, 0],
                       [0, 0, 0, 1],
                       [0, 0, 0, 0],
                       [0, 0, 0, 0]], dtype=np.uint32)

        np.testing.assert_array_equal(result[:, :, 0, 0], z)
        np.testing.assert_array_equal(result[:, :, 1, 0], z)
        np.testing.assert_array_equal(result[:, :, 0, 1], e1)
        np.testing.assert_array_equal(result[:, :, 1, 1], e2)

    def test_output_empty(self):
        result = graycomatrix(self.image, [10], [0], 4)
        np.testing.assert_array_equal(result[:, :, 0, 0],
                                      np.zeros((4, 4), dtype=np.uint32))
        result = graycomatrix(self.image, [10], [0], 4, normed=True)
        np.testing.assert_array_equal(result[:, :, 0, 0],
                                      np.zeros((4, 4), dtype=np.uint32))

    def test_normed_symmetric(self):
        result = graycomatrix(self.image, [1, 2, 3],
                              [0, np.pi / 2, np.pi], 4,
                              normed=True, symmetric=True)
        for d in range(result.shape[2]):
            for a in range(result.shape[3]):
                np.testing.assert_almost_equal(result[:, :, d, a].sum(),
                                               1.0)
                np.testing.assert_array_equal(result[:, :, d, a],
                                              result[:, :, d, a].transpose())

    def test_contrast(self):
        result = graycomatrix(self.image, [1, 2], [0], 4,
                              normed=True, symmetric=True)
        result = np.round(result, 3)
        contrast = graycoprops(result, 'contrast')
        np.testing.assert_almost_equal(contrast[0, 0], 0.585, decimal=3)

    def test_dissimilarity(self):
        result = graycomatrix(self.image, [1], [0, np.pi / 2], 4,
                              normed=True, symmetric=True)
        result = np.round(result, 3)
        dissimilarity = graycoprops(result, 'dissimilarity')
        np.testing.assert_almost_equal(dissimilarity[0, 0], 0.418, decimal=3)

<<<<<<< HEAD
    def test_greycomatrix_and_greycoprops_deprecations(self):
        expected = graycomatrix(self.image, [1], [0, np.pi / 2], 4,
                                normed=True, symmetric=True)
        with expected_warnings(["`greycomatrix` is deprecated"]):
            result = greycomatrix(self.image, [1], [0, np.pi / 2], 4,
                                  normed=True, symmetric=True)
        np.testing.assert_array_equal(expected, result)

        result = np.round(result, 3)
        dissimilarity_expected = graycoprops(result, 'dissimilarity')
        with expected_warnings(["`greycoprops` is deprecated"]):
            dissimilarity_result = greycoprops(result, 'dissimilarity')
        np.testing.assert_array_equal(
            dissimilarity_expected, dissimilarity_result
        )

=======
>>>>>>> 84b06656
    def test_dissimilarity_2(self):
        result = graycomatrix(self.image, [1, 3], [np.pi / 2], 4,
                              normed=True, symmetric=True)
        result = np.round(result, 3)
        dissimilarity = graycoprops(result, 'dissimilarity')[0, 0]
        np.testing.assert_almost_equal(dissimilarity, 0.665, decimal=3)

    def test_non_normalized_glcm(self):
        img = (np.random.random((100, 100)) * 8).astype(np.uint8)
        p = graycomatrix(img, [1, 2, 4, 5], [0, 0.25, 1, 1.5], levels=8)
        np.testing.assert_(np.max(graycoprops(p, 'correlation')) < 1.0)

    def test_invalid_property(self):
        result = graycomatrix(self.image, [1], [0], 4)
        with pytest.raises(ValueError):
            graycoprops(result, 'ABC')

    def test_homogeneity(self):
        result = graycomatrix(self.image, [1], [0, 6], 4, normed=True,
                              symmetric=True)
        homogeneity = graycoprops(result, 'homogeneity')[0, 0]
        np.testing.assert_almost_equal(homogeneity, 0.80833333)

    def test_energy(self):
        result = graycomatrix(self.image, [1], [0, 4], 4, normed=True,
                              symmetric=True)
        energy = graycoprops(result, 'energy')[0, 0]
        np.testing.assert_almost_equal(energy, 0.38188131)

    def test_correlation(self):
        result = graycomatrix(self.image, [1, 2], [0], 4, normed=True,
                              symmetric=True)
        energy = graycoprops(result, 'correlation')
        np.testing.assert_almost_equal(energy[0, 0], 0.71953255)
        np.testing.assert_almost_equal(energy[1, 0], 0.41176470)

    def test_uniform_properties(self):
        im = np.ones((4, 4), dtype=np.uint8)
        result = graycomatrix(im, [1, 2, 8], [0, np.pi / 2], 4, normed=True,
                              symmetric=True)
        for prop in ['contrast', 'dissimilarity', 'homogeneity',
                     'energy', 'correlation', 'ASM']:
            graycoprops(result, prop)


class TestLBP():

    def setup_method(self):
        self.image = np.array([[255,   6, 255,   0,  141,   0],
                               [ 48, 250, 204, 166,  223,  63],
                               [  8,   0, 159,  50,  255,  30],
                               [167, 255,  63,  40,  128, 255],
                               [  0, 255,  30,  34,  255,  24],
                               [146, 241, 255,   0,  189, 126]],
                              dtype=np.uint8)

    @test_parallel()
    def test_default(self):
        lbp = local_binary_pattern(self.image, 8, 1, 'default')
        ref = np.array([[  0, 251,   0, 255,  96, 255],
                        [143,   0,  20, 153,  64,  56],
                        [238, 255,  12, 191,   0, 252],
                        [129,  64.,  62, 159, 199,   0],
                        [255,   4, 255, 175,   0, 254],
                        [  3,   5,   0, 255,   4,  24]])
        np.testing.assert_array_equal(lbp, ref)

    def test_ror(self):
        lbp = local_binary_pattern(self.image, 8, 1, 'ror')
        ref = np.array([[  0, 127,   0, 255,   3, 255],
                        [ 31,   0,   5,  51,   1,   7],
                        [119, 255,   3, 127,   0,  63],
                        [  3,   1,  31,  63,  31,   0],
                        [255,   1, 255,  95,   0, 127],
                        [  3,   5,   0, 255,   1,   3]])
        np.testing.assert_array_equal(lbp, ref)

    @pytest.mark.parametrize('dtype', [np.float16, np.float32, np.float64])
    def test_float_warning(self, dtype):
        image = self.image.astype(dtype)
        msg = "Applying `local_binary_pattern` to floating-point images"
        with expected_warnings([msg]):
            lbp = local_binary_pattern(image, 8, 1, 'ror')
        ref = np.array([[  0, 127,   0, 255,   3, 255],
                        [ 31,   0,   5,  51,   1,   7],
                        [119, 255,   3, 127,   0,  63],
                        [  3,   1,  31,  63,  31,   0],
                        [255,   1, 255,  95,   0, 127],
                        [  3,   5,   0, 255,   1,   3]])
        np.testing.assert_array_equal(lbp, ref)

    def test_uniform(self):
        lbp = local_binary_pattern(self.image, 8, 1, 'uniform')
        ref = np.array([[0, 7, 0, 8, 2, 8],
                        [5, 0, 9, 9, 1, 3],
                        [9, 8, 2, 7, 0, 6],
                        [2, 1, 5, 6, 5, 0],
                        [8, 1, 8, 9, 0, 7],
                        [2, 9, 0, 8, 1, 2]])
        np.testing.assert_array_equal(lbp, ref)

    def test_var(self):
        # Test idea: mean of variance is estimate of overall variance.

        # Fix random seed for test stability.
        np.random.seed(13141516)

        # Create random image with known variance.
        image = np.random.rand(500, 500)
        target_std = 0.3
        image = image / image.std() * target_std

        # Use P=4 to avoid interpolation effects
        P, R = 4, 1
        msg = "Applying `local_binary_pattern` to floating-point images"
        with expected_warnings([msg]):
            lbp = local_binary_pattern(image, P, R, 'var')

        # Take central part to avoid border effect.
        lbp = lbp[5:-5, 5:-5]

        # The LBP variance is biased (ddof=0), correct for that.
        expected = target_std**2 * (P-1)/P

        np.testing.assert_almost_equal(lbp.mean(), expected, 4)

    def test_nri_uniform(self):
        lbp = local_binary_pattern(self.image, 8, 1, 'nri_uniform')
        ref = np.array([[ 0, 54,  0, 57, 12, 57],
                        [34,  0, 58, 58,  3, 22],
                        [58, 57, 15, 50,  0, 47],
                        [10,  3, 40, 42, 35,  0],
                        [57,  7, 57, 58,  0, 56],
                        [ 9, 58,  0, 57,  7, 14]])
        np.testing.assert_array_almost_equal(lbp, ref)


class TestMBLBP():

    def test_single_mblbp(self):

        # Create dummy matrix where first and fifth rectangles have greater
        # value than the central one. Therefore, the following bits
        # should be 1.
        test_img = np.zeros((9, 9), dtype='uint8')
        test_img[3:6, 3:6] = 1
        test_img[:3, :3] = 255
        test_img[6:, 6:] = 255

        # MB-LBP is filled in reverse order. So the first and fifth bits from
        # the end should be filled.
        correct_answer = 0b10001000

        int_img = integral_image(test_img)

        lbp_code = multiblock_lbp(int_img, 0, 0, 3, 3)

        np.testing.assert_equal(lbp_code, correct_answer)<|MERGE_RESOLUTION|>--- conflicted
+++ resolved
@@ -158,25 +158,6 @@
         dissimilarity = graycoprops(result, 'dissimilarity')
         np.testing.assert_almost_equal(dissimilarity[0, 0], 0.418, decimal=3)
 
-<<<<<<< HEAD
-    def test_greycomatrix_and_greycoprops_deprecations(self):
-        expected = graycomatrix(self.image, [1], [0, np.pi / 2], 4,
-                                normed=True, symmetric=True)
-        with expected_warnings(["`greycomatrix` is deprecated"]):
-            result = greycomatrix(self.image, [1], [0, np.pi / 2], 4,
-                                  normed=True, symmetric=True)
-        np.testing.assert_array_equal(expected, result)
-
-        result = np.round(result, 3)
-        dissimilarity_expected = graycoprops(result, 'dissimilarity')
-        with expected_warnings(["`greycoprops` is deprecated"]):
-            dissimilarity_result = greycoprops(result, 'dissimilarity')
-        np.testing.assert_array_equal(
-            dissimilarity_expected, dissimilarity_result
-        )
-
-=======
->>>>>>> 84b06656
     def test_dissimilarity_2(self):
         result = graycomatrix(self.image, [1, 3], [np.pi / 2], 4,
                               normed=True, symmetric=True)
