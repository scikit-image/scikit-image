import numpy as np
<<<<<<< HEAD
=======
from skimage._shared.testing import assert_array_equal, assert_almost_equal
from skimage import data
from skimage import img_as_float
from skimage import draw
from skimage.color import rgb2gray
from skimage.morphology import octagon
from skimage._shared.testing import test_parallel
from skimage._shared._warnings import expected_warnings
from skimage._shared import testing
>>>>>>> 786adad0
import pytest

from skimage._shared import testing
from skimage._shared.testing import (assert_array_equal, test_parallel,
                                     assert_almost_equal)
from skimage._shared._warnings import expected_warnings
from skimage.data import astronaut
from skimage.util.dtype import img_as_float
from skimage.draw import ellipsoid, circle_perimeter
from skimage.color.colorconv import rgb2gray
from skimage.morphology import octagon

from skimage.feature.corner import (corner_moravec, corner_harris,
                                    corner_shi_tomasi, corner_subpix,
                                    peak_local_max, corner_peaks,
                                    corner_kitchen_rosenfeld, corner_foerstner,
                                    corner_fast, corner_orientations,
                                    structure_tensor, structure_tensor_eigvals,
                                    hessian_matrix, hessian_matrix_eigvals,
                                    hessian_matrix_det, shape_index)


@pytest.fixture
def im3d():
    r = 10
    pad = 10
    im3 = ellipsoid(r, r, r)
    im3 = np.pad(im3, pad, mode='constant').astype(np.uint8)
    return im3


def test_structure_tensor():
    square = np.zeros((5, 5))
    square[2, 2] = 1
    Axx, Axy, Ayy = structure_tensor(square, sigma=0.1)
    assert_array_equal(Axx, np.array([[0,  0,  0,  0, 0],
                                      [0,  1,  0,  1, 0],
                                      [0,  4,  0,  4, 0],
                                      [0,  1,  0,  1, 0],
                                      [0,  0,  0,  0, 0]]))
    assert_array_equal(Axy, np.array([[0,  0,  0,  0, 0],
                                      [0,  1,  0, -1, 0],
                                      [0,  0,  0, -0, 0],
                                      [0, -1, -0,  1, 0],
                                      [0,  0,  0,  0, 0]]))
    assert_array_equal(Ayy, np.array([[0,  0,  0,  0, 0],
                                      [0,  1,  4,  1, 0],
                                      [0,  0,  0,  0, 0],
                                      [0,  1,  4,  1, 0],
                                      [0,  0,  0,  0, 0]]))


def test_hessian_matrix():
    square = np.zeros((5, 5))
    square[2, 2] = 4
    Hrr, Hrc, Hcc = hessian_matrix(square, sigma=0.1, order='rc')
    assert_almost_equal(Hrr, np.array([[0, 0,  0, 0, 0],
                                       [0, 0,  0, 0, 0],
                                       [2, 0, -2, 0, 2],
                                       [0, 0,  0, 0, 0],
                                       [0, 0,  0, 0, 0]]))

    assert_almost_equal(Hrc, np.array([[0,  0, 0,  0, 0],
                                       [0,  1, 0, -1, 0],
                                       [0,  0, 0,  0, 0],
                                       [0, -1, 0,  1, 0],
                                       [0,  0, 0,  0, 0]]))

    assert_almost_equal(Hcc, np.array([[0, 0,  2, 0, 0],
                                       [0, 0,  0, 0, 0],
                                       [0, 0, -2, 0, 0],
                                       [0, 0,  0, 0, 0],
                                       [0, 0,  2, 0, 0]]))


def test_hessian_matrix_3d():
    cube = np.zeros((5, 5, 5))
    cube[2, 2, 2] = 4
    Hs = hessian_matrix(cube, sigma=0.1, order='rc')
    assert len(Hs) == 6, ("incorrect number of Hessian images (%i) for 3D" %
                          len(Hs))
    assert_almost_equal(Hs[2][:, 2, :], np.array([[0,  0, 0,  0, 0],
                                                  [0,  1, 0, -1, 0],
                                                  [0,  0, 0,  0, 0],
                                                  [0, -1, 0,  1, 0],
                                                  [0,  0, 0,  0, 0]]))


def test_structure_tensor_eigvals():
    square = np.zeros((5, 5))
    square[2, 2] = 1
    Axx, Axy, Ayy = structure_tensor(square, sigma=0.1)
    l1, l2 = structure_tensor_eigvals(Axx, Axy, Ayy)
    assert_array_equal(l1, np.array([[0, 0, 0, 0, 0],
                                     [0, 2, 4, 2, 0],
                                     [0, 4, 0, 4, 0],
                                     [0, 2, 4, 2, 0],
                                     [0, 0, 0, 0, 0]]))
    assert_array_equal(l2, np.array([[0, 0, 0, 0, 0],
                                     [0, 0, 0, 0, 0],
                                     [0, 0, 0, 0, 0],
                                     [0, 0, 0, 0, 0],
                                     [0, 0, 0, 0, 0]]))


def test_hessian_matrix_eigvals():
    square = np.zeros((5, 5))
    square[2, 2] = 4
    H = hessian_matrix(square, sigma=0.1, order='rc')
    l1, l2 = hessian_matrix_eigvals(H)
    assert_almost_equal(l1, np.array([[0, 0,  2, 0, 0],
                                      [0, 1,  0, 1, 0],
                                      [2, 0, -2, 0, 2],
                                      [0, 1,  0, 1, 0],
                                      [0, 0,  2, 0, 0]]))
    assert_almost_equal(l2, np.array([[0,  0,  0,  0, 0],
                                      [0, -1,  0, -1, 0],
                                      [0,  0, -2,  0, 0],
                                      [0, -1,  0, -1, 0],
                                      [0,  0,  0,  0, 0]]))


def test_hessian_matrix_eigvals_3d(im3d):
    H = hessian_matrix(im3d)
    E = hessian_matrix_eigvals(H)
    # test descending order:
    e0, e1, e2 = E
    assert np.all(e0 >= e1) and np.all(e1 >= e2)

    E0, E1, E2 = E[:, E.shape[1] // 2]  # cross section
    row_center, col_center = np.array(E0.shape) // 2
    circles = [circle_perimeter(row_center, col_center, radius, shape=E0.shape)
               for radius in range(1, E0.shape[1] // 2 - 1)]
    response0 = np.array([np.mean(E0[c]) for c in circles])
    response2 = np.array([np.mean(E2[c]) for c in circles])
    # eigenvalues are negative just inside the sphere, positive just outside
    assert np.argmin(response2) < np.argmax(response0)
    assert np.min(response2) < 0
    assert np.max(response0) > 0


@test_parallel()
def test_hessian_matrix_det():
    image = np.zeros((5, 5))
    image[2, 2] = 1
    det = hessian_matrix_det(image, 5)
    assert_almost_equal(det, 0, decimal=3)


def test_hessian_matrix_det_3d(im3d):
    D = hessian_matrix_det(im3d)
    D0 = D[D.shape[0] // 2]
    row_center, col_center = np.array(D0.shape) // 2
    # testing in 3D is hard. We test this by showing that you get the
    # expected flat-then-low-then-high 2nd derivative response in a circle
    # around the midplane of the sphere.
    circles = [circle_perimeter(row_center, col_center, r, shape=D0.shape)
               for r in range(1, D0.shape[1] // 2 - 1)]
    response = np.array([np.mean(D0[c]) for c in circles])
    lowest = np.argmin(response)
    highest = np.argmax(response)
    assert lowest < highest
    assert response[lowest] < 0
    assert response[highest] > 0


def test_shape_index():
    # software floating point arm doesn't raise a warning on divide by zero
    # https://github.com/scikit-image/scikit-image/issues/3335
    square = np.zeros((5, 5))
    square[2, 2] = 4
    with expected_warnings([r'divide by zero|\A\Z', r'invalid value|\A\Z']):
        s = shape_index(square, sigma=0.1)
    assert_almost_equal(
        s, np.array([[np.nan, np.nan,   -0.5, np.nan, np.nan],
                     [np.nan,      0, np.nan,      0, np.nan],
                     [  -0.5, np.nan,     -1, np.nan,   -0.5],
                     [np.nan,      0, np.nan,      0, np.nan],
                     [np.nan, np.nan,   -0.5, np.nan, np.nan]])
    )


@test_parallel()
def test_square_image():
    im = np.zeros((50, 50)).astype(float)
    im[:25, :25] = 1.

    # Moravec
    results = peak_local_max(corner_moravec(im),
                             min_distance=10, threshold_rel=0)
    # interest points along edge
    assert len(results) == 57

    # Harris
    results = peak_local_max(corner_harris(im, method='k'),
                             min_distance=10, threshold_rel=0)
    # interest at corner
    assert len(results) == 1

    results = peak_local_max(corner_harris(im, method='eps'),
                             min_distance=10, threshold_rel=0)
    # interest at corner
    assert len(results) == 1

    # Shi-Tomasi
    results = peak_local_max(corner_shi_tomasi(im),
                             min_distance=10, threshold_rel=0)
    # interest at corner
    assert len(results) == 1


def test_noisy_square_image():
    im = np.zeros((50, 50)).astype(float)
    im[:25, :25] = 1.
    np.random.seed(seed=1234)
    im = im + np.random.uniform(size=im.shape) * .2

    # Moravec
    results = peak_local_max(corner_moravec(im),
                             min_distance=10, threshold_rel=0)
    # undefined number of interest points
    assert results.any()

    # Harris
    results = peak_local_max(corner_harris(im, method='k'),
                             min_distance=10, threshold_rel=0)
    assert len(results) == 1
    results = peak_local_max(corner_harris(im, method='eps'),
                             min_distance=10, threshold_rel=0)
    assert len(results) == 1

    # Shi-Tomasi
    results = peak_local_max(corner_shi_tomasi(im, sigma=1.5),
                             min_distance=10, threshold_rel=0)
    assert len(results) == 1


def test_squared_dot():
    im = np.zeros((50, 50))
    im[4:8, 4:8] = 1
    im = img_as_float(im)

    # Moravec fails

    # Harris
    results = peak_local_max(corner_harris(im),
                             min_distance=10, threshold_rel=0)
    assert (results == np.array([[6, 6]])).all()

    # Shi-Tomasi
    results = peak_local_max(corner_shi_tomasi(im),
                             min_distance=10, threshold_rel=0)
    assert (results == np.array([[6, 6]])).all()


def test_rotated_img():
    """
    The harris filter should yield the same results with an image and it's
    rotation.
    """
    im = img_as_float(astronaut().mean(axis=2))
    im_rotated = im.T

    # Moravec
    results = peak_local_max(corner_moravec(im),
                             min_distance=10, threshold_rel=0)
    results_rotated = peak_local_max(corner_moravec(im_rotated),
                                     min_distance=10, threshold_rel=0)
    assert (np.sort(results[:, 0]) == np.sort(results_rotated[:, 1])).all()
    assert (np.sort(results[:, 1]) == np.sort(results_rotated[:, 0])).all()

    # Harris
    results = peak_local_max(corner_harris(im),
                             min_distance=10, threshold_rel=0)
    results_rotated = peak_local_max(corner_harris(im_rotated),
                                     min_distance=10, threshold_rel=0)
    assert (np.sort(results[:, 0]) == np.sort(results_rotated[:, 1])).all()
    assert (np.sort(results[:, 1]) == np.sort(results_rotated[:, 0])).all()

    # Shi-Tomasi
    results = peak_local_max(corner_shi_tomasi(im),
                             min_distance=10, threshold_rel=0)
    results_rotated = peak_local_max(corner_shi_tomasi(im_rotated),
                                     min_distance=10, threshold_rel=0)
    assert (np.sort(results[:, 0]) == np.sort(results_rotated[:, 1])).all()
    assert (np.sort(results[:, 1]) == np.sort(results_rotated[:, 0])).all()


def test_subpix_edge():
    img = np.zeros((50, 50))
    img[:25, :25] = 255
    img[25:, 25:] = 255
    corner = peak_local_max(corner_harris(img),
                            min_distance=10, threshold_rel=0, num_peaks=1)
    subpix = corner_subpix(img, corner)
    assert_array_equal(subpix[0], (24.5, 24.5))


def test_subpix_dot():
    img = np.zeros((50, 50))
    img[25, 25] = 255
    corner = peak_local_max(corner_harris(img),
                            min_distance=10, threshold_rel=0, num_peaks=1)
    subpix = corner_subpix(img, corner)
    assert_array_equal(subpix[0], (25, 25))


def test_subpix_no_class():
    img = np.zeros((50, 50))
    subpix = corner_subpix(img, np.array([[25, 25]]))
    assert_array_equal(subpix[0], (np.nan, np.nan))

    img[25, 25] = 1e-10
    corner = peak_local_max(corner_harris(img),
                            min_distance=10, threshold_rel=0, num_peaks=1)
    subpix = corner_subpix(img, np.array([[25, 25]]))
    assert_array_equal(subpix[0], (np.nan, np.nan))


def test_subpix_border():
    img = np.zeros((50, 50))
    img[1:25, 1:25] = 255
    img[25:-1, 25:-1] = 255
    corner = corner_peaks(corner_harris(img), threshold_rel=0)
    subpix = corner_subpix(img, corner, window_size=11)
    ref = np.array([[24.5       , 24.5       ],
                    [48.47959184, 48.47959184],
                    [48.47959184, 24.52040816],
                    [24.52040816, 48.47959184],
                    [24.47959184,  0.52040816],
                    [ 0.52040816, 24.47959184],
                    [ 0.52040816,  0.52040816]])
    assert_almost_equal(subpix, ref)


def test_num_peaks():
    """For a bunch of different values of num_peaks, check that
    peak_local_max returns exactly the right amount of peaks. Test
    is run on the astronaut image in order to produce a sufficient number of corners"""

    img_corners = corner_harris(rgb2gray(astronaut()))

    for i in range(20):
        n = np.random.randint(1, 21)
        results = peak_local_max(img_corners,
                                 min_distance=10, threshold_rel=0, num_peaks=n)
        assert (results.shape[0] == n)


def test_corner_peaks():
    response = np.zeros((10, 10))
    response[2:5, 2:5] = 1
    response[8:10, 0:2] = 1

    corners = corner_peaks(response, exclude_border=False, min_distance=10,
                           threshold_rel=0)
    assert corners.shape == (1, 2)

    corners = corner_peaks(response, exclude_border=False, min_distance=5,
                           threshold_rel=0)
    assert corners.shape == (2, 2)

<<<<<<< HEAD
    corners = corner_peaks(response, exclude_border=False,
                           min_distance=1, threshold_rel=0.1)
    assert corners.shape == (5, 2)

    corners = corner_peaks(response, exclude_border=False, min_distance=1,
                           indices=False, threshold_rel=0.1)
    assert np.sum(corners) == 5
=======
    with pytest.warns(FutureWarning,
                      match="Until version 0.16, threshold_rel.*"):
        corners = corner_peaks(response, exclude_border=False, min_distance=1)
        assert corners.shape == (5, 2)

        corners = corner_peaks(response, exclude_border=False, min_distance=1,
                               indices=False)
        assert np.sum(corners) == 5
>>>>>>> 786adad0

    corners = corner_peaks(response, exclude_border=False,
                           min_distance=2, p_norm=np.inf, threshold_rel=0.1)
    assert len(corners) == 2

    corners = corner_peaks(response, exclude_border=False,
                           min_distance=2, p_norm=np.inf,
                           indices=False, threshold_rel=0.1)
    assert np.sum(corners) == 2


def test_corner_peaks_euclidean_dist():
    response = np.zeros((10, 10))
    response[2:5, 2:5] = 1
    response[8:10, 0:2] = 1

    corners = corner_peaks(response, exclude_border=False,
                           min_distance=2, p_norm=2, threshold_rel=0.1)
    assert len(corners) == 3

    corners = corner_peaks(response, exclude_border=False, threshold_rel=0.1,
                           min_distance=2, p_norm=2, indices=False)
    assert np.sum(corners) == 3


def test_blank_image_nans():
    """Some of the corner detectors had a weakness in terms of returning
    NaN when presented with regions of constant intensity. This should
    be fixed by now. We test whether each detector returns something
    finite in the case of constant input"""

    detectors = [corner_moravec, corner_harris, corner_shi_tomasi,
                 corner_kitchen_rosenfeld, corner_foerstner]
    constant_image = np.zeros((20, 20))

    for det in detectors:
        response = det(constant_image)
        assert np.all(np.isfinite(response))


def test_corner_fast_image_unsupported_error():
    img = np.zeros((20, 20, 3))
    with testing.raises(ValueError):
        corner_fast(img)


@test_parallel()
def test_corner_fast_astronaut():
    img = rgb2gray(astronaut())
    expected = np.array([[444, 310],
                         [374, 171],
                         [249, 171],
                         [492, 139],
                         [403, 162],
                         [496, 266],
                         [362, 328],
                         [476, 250],
                         [353, 172],
                         [346, 279],
                         [494, 169],
                         [177, 156],
                         [413, 181],
                         [213, 117],
                         [390, 149],
                         [140, 205],
                         [232, 266],
                         [489, 155],
                         [387, 195],
                         [101, 198],
                         [363, 192],
                         [364, 147],
                         [300, 244],
                         [325, 245],
                         [141, 242],
                         [401, 197],
                         [197, 148],
                         [339, 242],
                         [188, 113],
                         [362, 252],
                         [379, 183],
                         [358, 307],
                         [245, 137],
                         [369, 159],
                         [464, 251],
                         [305,  57],
                         [223, 375]])
    actual = corner_peaks(corner_fast(img, 12, 0.3),
                          min_distance=10, threshold_rel=0)
    assert_array_equal(actual, expected)


def test_corner_orientations_image_unsupported_error():
    img = np.zeros((20, 20, 3))
    with testing.raises(ValueError):
        corner_orientations(
            img,
            np.asarray([[7, 7]]), np.ones((3, 3)))


def test_corner_orientations_even_shape_error():
    img = np.zeros((20, 20))
    with testing.raises(ValueError):
        corner_orientations(
            img,
            np.asarray([[7, 7]]), np.ones((4, 4)))


@test_parallel()
def test_corner_orientations_astronaut():
    img = rgb2gray(astronaut())
    corners = corner_peaks(corner_fast(img, 11, 0.35),
                           min_distance=10, threshold_abs=0, threshold_rel=0.1)
    expected = np.array([-4.40598471e-01, -1.46554357e+00,
                         2.39291733e+00, -1.63869275e+00,
                         1.45931342e+00, -1.64397304e+00,
                         -1.76069982e+00, 1.09650167e+00,
                         -1.65449964e+00, 1.19134149e+00,
                         5.46905279e-02, 2.17103132e+00,
                         8.12701702e-01, -1.22091334e-01,
                         -2.01162417e+00, 1.25854853e+00,
                         3.05330950e+00, 2.01197383e+00,
                         1.07812134e+00, 3.09780364e+00,
                         -3.49561988e-01, 2.43573659e+00,
                         3.14918803e-01, -9.88548213e-01,
                         -1.88247204e-01, 2.47305654e+00,
                         -2.99143370e+00, 1.47154532e+00,
                         -6.61151410e-01, -1.68885773e+00,
                         -3.09279990e-01, -2.81524886e+00,
                         -1.75220190e+00, -1.69230287e+00,
                         -7.52950306e-04])
    actual = corner_orientations(img, corners, octagon(3, 2))
    assert_almost_equal(actual, expected)


def test_corner_orientations_square():
    square = np.zeros((12, 12))
    square[3:9, 3:9] = 1
    corners = corner_peaks(corner_fast(square, 9),
                           min_distance=1, threshold_rel=0)
    actual_orientations = corner_orientations(square, corners, octagon(3, 2))
    actual_orientations_degrees = np.rad2deg(actual_orientations)
    expected_orientations_degree = np.array([45., 135., -45., -135.])[::-1]
    assert_array_equal(actual_orientations_degrees,
                       expected_orientations_degree)<|MERGE_RESOLUTION|>--- conflicted
+++ resolved
@@ -1,16 +1,4 @@
 import numpy as np
-<<<<<<< HEAD
-=======
-from skimage._shared.testing import assert_array_equal, assert_almost_equal
-from skimage import data
-from skimage import img_as_float
-from skimage import draw
-from skimage.color import rgb2gray
-from skimage.morphology import octagon
-from skimage._shared.testing import test_parallel
-from skimage._shared._warnings import expected_warnings
-from skimage._shared import testing
->>>>>>> 786adad0
 import pytest
 
 from skimage._shared import testing
@@ -373,24 +361,14 @@
                            threshold_rel=0)
     assert corners.shape == (2, 2)
 
-<<<<<<< HEAD
-    corners = corner_peaks(response, exclude_border=False,
-                           min_distance=1, threshold_rel=0.1)
-    assert corners.shape == (5, 2)
-
-    corners = corner_peaks(response, exclude_border=False, min_distance=1,
-                           indices=False, threshold_rel=0.1)
-    assert np.sum(corners) == 5
-=======
     with pytest.warns(FutureWarning,
                       match="Until version 0.16, threshold_rel.*"):
         corners = corner_peaks(response, exclude_border=False, min_distance=1)
         assert corners.shape == (5, 2)
 
-        corners = corner_peaks(response, exclude_border=False, min_distance=1,
-                               indices=False)
-        assert np.sum(corners) == 5
->>>>>>> 786adad0
+    corners = corner_peaks(response, exclude_border=False, min_distance=1,
+                           indices=False, threshold_rel=0.1)
+    assert np.sum(corners) == 5
 
     corners = corner_peaks(response, exclude_border=False,
                            min_distance=2, p_norm=np.inf, threshold_rel=0.1)
