--- conflicted
+++ resolved
@@ -47,11 +47,7 @@
     assert(descs.shape[1] == ceil((img.shape[1] - radius * 2) / float(step)))
 
 
-<<<<<<< HEAD
-@testing.parametrize('dtype', [np.float32, np.float64])
-=======
 @pytest.mark.parametrize('dtype', [np.float32, np.float64])
->>>>>>> ed469af4
 def test_daisy_sigmas_and_radii(dtype):
     img = data.astronaut()[:64, :64].mean(axis=2).astype(dtype, copy=False)
     sigmas = [1, 2, 3]
