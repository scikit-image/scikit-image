--- conflicted
+++ resolved
@@ -260,7 +260,7 @@
     """
 
     if len(S_elems) == 3:  # Use fast Cython code for 2D
-        eigs = np.array(_image_orthogonal_matrix22_eigvals(*S_elems))
+        eigs = np.stack(_image_orthogonal_matrix22_eigvals(*S_elems))
     else:
         matrices = _symmetric_image(S_elems)
         # eigvalsh returns eigenvalues in increasing order. We want decreasing
@@ -399,20 +399,7 @@
            [ 0.,  1.,  0.,  1.,  0.],
            [ 0.,  0.,  2.,  0.,  0.]])
     """
-<<<<<<< HEAD
-
     return _symmetric_compute_eigenvalues(H_elems)
-=======
-    if len(H_elems) == 3:  # Use fast Cython code for 2D
-        eigvals = np.stack(_image_orthogonal_matrix22_eigvals(*H_elems))
-    else:
-        matrices = _hessian_matrix_image(H_elems)
-        # eigvalsh returns eigenvalues in increasing order. We want decreasing
-        eigvals = np.linalg.eigvalsh(matrices)[..., ::-1]
-        leading_axes = tuple(range(eigvals.ndim - 1))
-        eigvals = np.transpose(eigvals, (eigvals.ndim - 1,) + leading_axes)
-    return eigvals
->>>>>>> c9151096
 
 
 def shape_index(image, sigma=1, mode='constant', cval=0):
