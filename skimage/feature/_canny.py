"""
canny.py - Canny Edge detector

Reference: Canny, J., A Computational Approach To Edge Detection, IEEE Trans.
    Pattern Analysis and Machine Intelligence, 8:679-714, 1986

Originally part of CellProfiler, code licensed under both GPL and BSD licenses.
Website: http://www.cellprofiler.org
Copyright (c) 2003-2009 Massachusetts Institute of Technology
Copyright (c) 2009-2011 Broad Institute
All rights reserved.
Original author: Lee Kamentsky
"""

import numpy as np
import scipy.ndimage as ndi

<<<<<<< HEAD
from ..util.dtype import dtype_limits
=======
from .. import dtype_limits
from .._shared.filters import gaussian
>>>>>>> 0361976b
from .._shared.utils import check_nD
from ..filters._gaussian import gaussian


def _preprocess(image, mask, sigma, mode, cval):
    """Generate a smoothed image and an eroded mask.

    The image is smoothed using a gaussian filter ignoring masked
    pixels and the mask is eroded.

    Parameters
    ----------
    image : array
        Image to be smoothed.
    mask : array
        Mask with 1's for significant pixels, 0's for masked pixels.
    sigma : scalar or sequence of scalars
        Standard deviation for Gaussian kernel. The standard
        deviations of the Gaussian filter are given for each axis as a
        sequence, or as a single number, in which case it is equal for
        all axes.
    mode : str, {'reflect', 'constant', 'nearest', 'mirror', 'wrap'}
        The ``mode`` parameter determines how the array borders are
        handled, where ``cval`` is the value when mode is equal to
        'constant'.
    cval : float, optional
        Value to fill past edges of input if `mode` is 'constant'.

    Returns
    -------
    smoothed_image : ndarray
        The smoothed array
    eroded_mask : ndarray
        The eroded mask.

    Notes
    -----
    This function calculates the fractional contribution of masked pixels
    by applying the function to the mask (which gets you the fraction of
    the pixel data that's due to significant points). We then mask the image
    and apply the function. The resulting values will be lower by the
    bleed-over fraction, so you can recalibrate by dividing by the function
    on the mask to recover the effect of smoothing from just the significant
    pixels.
    """

    gaussian_kwargs = dict(sigma=sigma, mode=mode, cval=cval,
                           preserve_range=False)
    if mask is None:
        # Smooth the masked image
        smoothed_image = gaussian(image, **gaussian_kwargs)
        eroded_mask = np.ones(image.shape, dtype=bool)
        eroded_mask[:1, :] = 0
        eroded_mask[-1:, :] = 0
        eroded_mask[:, :1] = 0
        eroded_mask[:, -1:] = 0
        return smoothed_image, eroded_mask

    masked_image = np.zeros_like(image)
    masked_image[mask] = image[mask]

    # Compute the fractional contribution of masked pixels by applying
    # the function to the mask (which gets you the fraction of the
    # pixel data that's due to significant points)
    bleed_over = (
        gaussian(mask.astype(float), **gaussian_kwargs) + np.finfo(float).eps
    )

    # Smooth the masked image
    smoothed_image = gaussian(masked_image, **gaussian_kwargs)

    # Lower the result by the bleed-over fraction, so you can
    # recalibrate by dividing by the function on the mask to recover
    # the effect of smoothing from just the significant pixels.
    smoothed_image /= bleed_over

    # Make the eroded mask. Setting the border value to zero will wipe
    # out the image edges for us.
    s = ndi.generate_binary_structure(2, 2)
    eroded_mask = ndi.binary_erosion(mask, s, border_value=0)

    return smoothed_image, eroded_mask


def _set_local_maxima(magnitude, pts, w_num, w_denum, row_slices,
                      col_slices, out):
    """Get the magnitudes shifted left to make a matrix of the points to
    the right of pts. Similarly, shift left and down to get the points
    to the top right of pts.
    """
    r_0, r_1, r_2, r_3 = row_slices
    c_0, c_1, c_2, c_3 = col_slices
    c1 = magnitude[r_0, c_0][pts[r_1, c_1]]
    c2 = magnitude[r_2, c_2][pts[r_3, c_3]]
    m = magnitude[pts]
    w = w_num[pts] / w_denum[pts]
    c_plus = c2 * w + c1 * (1 - w) <= m
    c1 = magnitude[r_1, c_1][pts[r_0, c_0]]
    c2 = magnitude[r_3, c_3][pts[r_2, c_2]]
    c_minus = c2 * w + c1 * (1 - w) <= m
    out[pts] = c_plus & c_minus

    return out


def _get_local_maxima(isobel, jsobel, magnitude, eroded_mask):
    """Edge thinning by non-maximum suppression.

    Finds the normal to the edge at each point using the arctangent of the
    ratio of the Y sobel over the X sobel - pragmatically, we can
    look at the signs of X and Y and the relative magnitude of X vs Y
    to sort the points into 4 categories: horizontal, vertical,
    diagonal and antidiagonal.

    Look in the normal and reverse directions to see if the values
    in either of those directions are greater than the point in question.
    Use interpolation (via _set_local_maxima) to get a mix of points
    instead of picking the one that's the closest to the normal.
    """
    abs_isobel = np.abs(isobel)
    abs_jsobel = np.abs(jsobel)

    eroded_mask = eroded_mask & (magnitude > 0)

    # Normals' orientations
    is_horizontal = eroded_mask & (abs_isobel >= abs_jsobel)
    is_vertical = eroded_mask & (abs_isobel <= abs_jsobel)
    is_up = (isobel >= 0)
    is_down = (isobel <= 0)
    is_right = (jsobel >= 0)
    is_left = (jsobel <= 0)
    #
    # --------- Find local maxima --------------
    #
    # Assign each point to have a normal of 0-45 degrees, 45-90 degrees,
    # 90-135 degrees and 135-180 degrees.
    #
    local_maxima = np.zeros(magnitude.shape, bool)
    # ----- 0 to 45 degrees ------
    # Mix diagonal and horizontal
    pts_plus = is_up & is_right
    pts_minus = is_down & is_left
    pts = ((pts_plus | pts_minus) & is_horizontal)
    # Get the magnitudes shifted left to make a matrix of the points to the
    # right of pts. Similarly, shift left and down to get the points to the
    # top right of pts.
    local_maxima = _set_local_maxima(
        magnitude, pts, abs_jsobel, abs_isobel,
        [slice(1, None), slice(-1), slice(1, None), slice(-1)],
        [slice(None), slice(None), slice(1, None), slice(-1)],
        local_maxima)
    # ----- 45 to 90 degrees ------
    # Mix diagonal and vertical
    #
    pts = ((pts_plus | pts_minus) & is_vertical)
    local_maxima = _set_local_maxima(
        magnitude, pts, abs_isobel, abs_jsobel,
        [slice(None), slice(None), slice(1, None), slice(-1)],
        [slice(1, None), slice(-1), slice(1, None), slice(-1)],
        local_maxima)
    # ----- 90 to 135 degrees ------
    # Mix anti-diagonal and vertical
    #
    pts_plus = is_down & is_right
    pts_minus = is_up & is_left
    pts = ((pts_plus | pts_minus) & is_vertical)
    local_maxima = _set_local_maxima(
        magnitude, pts, abs_isobel, abs_jsobel,
        [slice(None), slice(None), slice(-1), slice(1, None)],
        [slice(1, None), slice(-1), slice(1, None), slice(-1)],
        local_maxima)
    # ----- 135 to 180 degrees ------
    # Mix anti-diagonal and anti-horizontal
    #
    pts = ((pts_plus | pts_minus) & is_horizontal)
    local_maxima = _set_local_maxima(
        magnitude, pts, abs_jsobel, abs_isobel,
        [slice(-1), slice(1, None), slice(-1), slice(1, None)],
        [slice(None), slice(None), slice(1, None), slice(-1)],
        local_maxima)

    return local_maxima


def canny(image, sigma=1., low_threshold=None, high_threshold=None,
          mask=None, use_quantiles=False, *, mode='constant', cval=0.0):
    """Edge filter an image using the Canny algorithm.

    Parameters
    ----------
    image : 2D array
        Grayscale input image to detect edges on; can be of any dtype.
    sigma : float, optional
        Standard deviation of the Gaussian filter.
    low_threshold : float, optional
        Lower bound for hysteresis thresholding (linking edges).
        If None, low_threshold is set to 10% of dtype's max.
    high_threshold : float, optional
        Upper bound for hysteresis thresholding (linking edges).
        If None, high_threshold is set to 20% of dtype's max.
    mask : array, dtype=bool, optional
        Mask to limit the application of Canny to a certain area.
    use_quantiles : bool, optional
        If ``True`` then treat low_threshold and high_threshold as
        quantiles of the edge magnitude image, rather than absolute
        edge magnitude values. If ``True`` then the thresholds must be
        in the range [0, 1].
    mode : str, {'reflect', 'constant', 'nearest', 'mirror', 'wrap'}
        The ``mode`` parameter determines how the array borders are
        handled during Gaussian filtering, where ``cval`` is the value when
        mode is equal to 'constant'.
    cval : float, optional
        Value to fill past edges of input if `mode` is 'constant'.

    Returns
    -------
    output : 2D array (image)
        The binary edge map.

    See also
    --------
    skimage.sobel

    Notes
    -----
    The steps of the algorithm are as follows:

    * Smooth the image using a Gaussian with ``sigma`` width.

    * Apply the horizontal and vertical Sobel operators to get the gradients
      within the image. The edge strength is the norm of the gradient.

    * Thin potential edges to 1-pixel wide curves. First, find the normal
      to the edge at each point. This is done by looking at the
      signs and the relative magnitude of the X-Sobel and Y-Sobel
      to sort the points into 4 categories: horizontal, vertical,
      diagonal and antidiagonal. Then look in the normal and reverse
      directions to see if the values in either of those directions are
      greater than the point in question. Use interpolation to get a mix of
      points instead of picking the one that's the closest to the normal.

    * Perform a hysteresis thresholding: first label all points above the
      high threshold as edges. Then recursively label any point above the
      low threshold that is 8-connected to a labeled point as an edge.

    References
    ----------
    .. [1] Canny, J., A Computational Approach To Edge Detection, IEEE Trans.
           Pattern Analysis and Machine Intelligence, 8:679-714, 1986
           :DOI:`10.1109/TPAMI.1986.4767851`
    .. [2] William Green's Canny tutorial
           https://en.wikipedia.org/wiki/Canny_edge_detector

    Examples
    --------
    >>> from skimage import feature
    >>> rng = np.random.default_rng()
    >>> # Generate noisy image of a square
    >>> im = np.zeros((256, 256))
    >>> im[64:-64, 64:-64] = 1
    >>> im += 0.2 * rng.random(im.shape)
    >>> # First trial with the Canny filter, with the default smoothing
    >>> edges1 = feature.canny(im)
    >>> # Increase the smoothing for better results
    >>> edges2 = feature.canny(im, sigma=3)

    """

    # Regarding masks, any point touching a masked point will have a gradient
    # that is "infected" by the masked point, so it's enough to erode the
    # mask by one and then mask the output. We also mask out the border points
    # because who knows what lies beyond the edge of the image?

    check_nD(image, 2)
    dtype_max = dtype_limits(image, clip_negative=False)[1]

    if low_threshold is None:
        low_threshold = 0.1
    elif use_quantiles:
        if not(0.0 <= low_threshold <= 1.0):
            raise ValueError("Quantile thresholds must be between 0 and 1.")
    else:
        low_threshold /= dtype_max

    if high_threshold is None:
        high_threshold = 0.2
    elif use_quantiles:
        if not(0.0 <= high_threshold <= 1.0):
            raise ValueError("Quantile thresholds must be between 0 and 1.")
    else:
        high_threshold /= dtype_max

    if high_threshold < low_threshold:
        raise ValueError("low_threshold should be lower then high_threshold")

    # Image filtering
    smoothed, eroded_mask = _preprocess(image, mask, sigma, mode, cval)

    # Gradient magnitude estimation
    jsobel = ndi.sobel(smoothed, axis=1)
    isobel = ndi.sobel(smoothed, axis=0)
    magnitude = np.hypot(isobel, jsobel)

    if use_quantiles:
        low_threshold, high_threshold = np.percentile(magnitude,
                                                      [100.0 * low_threshold,
                                                       100.0 * high_threshold])

    # Non-maximum suppression
    local_maxima = _get_local_maxima(isobel, jsobel, magnitude, eroded_mask)

    # Double thresholding and edge traking
    low_mask = local_maxima & (magnitude >= low_threshold)

    #
    # Segment the low-mask, then only keep low-segments that have
    # some high_mask component in them
    #
    strel = np.ones((3, 3), bool)
    labels, count = ndi.label(low_mask, strel)
    if count == 0:
        return low_mask

    high_mask = local_maxima & (magnitude >= high_threshold)
    nonzero_sums = np.unique(labels[high_mask])
    good_label = np.zeros((count + 1,), bool)
    good_label[nonzero_sums] = True
    output_mask = good_label[labels]
    return output_mask<|MERGE_RESOLUTION|>--- conflicted
+++ resolved
@@ -15,12 +15,8 @@
 import numpy as np
 import scipy.ndimage as ndi
 
-<<<<<<< HEAD
 from ..util.dtype import dtype_limits
-=======
-from .. import dtype_limits
 from .._shared.filters import gaussian
->>>>>>> 0361976b
 from .._shared.utils import check_nD
 from ..filters._gaussian import gaussian
 
