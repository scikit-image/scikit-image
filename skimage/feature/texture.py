"""
Methods to characterize image textures.
"""

import numpy as np
import warnings
from .._shared.utils import check_nD
from ..util import img_as_float
from ..color import gray2rgb
from ._texture import (_glcm_loop,
                       _local_binary_pattern,
                       _multiblock_lbp)
from warnings import warn


def greycomatrix(image, distances, angles, levels=None, symmetric=False,
                 normed=False):
    """Calculate the grey-level co-occurrence matrix.

    A grey level co-occurrence matrix is a histogram of co-occurring
    greyscale values at a given offset over an image.

    Parameters
    ----------
    image : array_like
        Integer typed input image. Only positive valued images are supported.
        If type is other than uint8, the argument `levels` needs to be set.
    distances : array_like
        List of pixel pair distance offsets.
    angles : array_like
        List of pixel pair angles in radians.
    levels : int, optional
        The input image should contain integers in [0, `levels`-1],
        where levels indicate the number of grey-levels counted
        (typically 256 for an 8-bit image). This argument is required for
        16-bit images or higher and is typically the maximum of the image.
        As the output matrix is at least `levels` x `levels`, it might
        be preferable to use binning of the input image rather than
        large values for `levels`.
    symmetric : bool, optional
        If True, the output matrix `P[:, :, d, theta]` is symmetric. This
        is accomplished by ignoring the order of value pairs, so both
        (i, j) and (j, i) are accumulated when (i, j) is encountered
        for a given offset. The default is False.
    normed : bool, optional
        If True, normalize each matrix `P[:, :, d, theta]` by dividing
        by the total number of accumulated co-occurrences for the given
        offset. The elements of the resulting matrix sum to 1. The
        default is False.

    Returns
    -------
    P : 4-D ndarray
        The grey-level co-occurrence histogram. The value
        `P[i,j,d,theta]` is the number of times that grey-level `j`
        occurs at a distance `d` and at an angle `theta` from
        grey-level `i`. If `normed` is `False`, the output is of
        type uint32, otherwise it is float64. The dimensions are:
        levels x levels x number of distances x number of angles.

    References
    ----------
    .. [1] The GLCM Tutorial Home Page,
           http://www.fp.ucalgary.ca/mhallbey/tutorial.htm
    .. [2] Haralick, RM.; Shanmugam, K.,
           "Textural features for image classification"
           IEEE Transactions on systems, man, and cybernetics 6 (1973): 610-621.
           :DOI:`10.1109/TSMC.1973.4309314`
    .. [3] Pattern Recognition Engineering, Morton Nadler & Eric P.
           Smith
    .. [4] Wikipedia, https://en.wikipedia.org/wiki/Co-occurrence_matrix


    Examples
    --------
    Compute 2 GLCMs: One for a 1-pixel offset to the right, and one
    for a 1-pixel offset upwards.

    >>> image = np.array([[0, 0, 1, 1],
    ...                   [0, 0, 1, 1],
    ...                   [0, 2, 2, 2],
    ...                   [2, 2, 3, 3]], dtype=np.uint8)
    >>> result = greycomatrix(image, [1], [0, np.pi/4, np.pi/2, 3*np.pi/4],
    ...                       levels=4)
    >>> result[:, :, 0, 0]
    array([[2, 2, 1, 0],
           [0, 2, 0, 0],
           [0, 0, 3, 1],
           [0, 0, 0, 1]], dtype=uint32)
    >>> result[:, :, 0, 1]
    array([[1, 1, 3, 0],
           [0, 1, 1, 0],
           [0, 0, 0, 2],
           [0, 0, 0, 0]], dtype=uint32)
    >>> result[:, :, 0, 2]
    array([[3, 0, 2, 0],
           [0, 2, 2, 0],
           [0, 0, 1, 2],
           [0, 0, 0, 0]], dtype=uint32)
    >>> result[:, :, 0, 3]
    array([[2, 0, 0, 0],
           [1, 1, 2, 0],
           [0, 0, 2, 1],
           [0, 0, 0, 0]], dtype=uint32)

    """
    check_nD(image, 2)
    check_nD(distances, 1, 'distances')
    check_nD(angles, 1, 'angles')

    image = np.ascontiguousarray(image)

    image_max = image.max()

    if np.issubdtype(image.dtype, np.floating):
        raise ValueError("Float images are not supported by greycomatrix. "
                         "Convert the image to an unsigned integer type.")

    # for image type > 8bit, levels must be set.
    if image.dtype not in (np.uint8, np.int8) and levels is None:
        raise ValueError("The levels argument is required for data types "
                         "other than uint8. The resulting matrix will be at "
                         "least levels ** 2 in size.")

    if np.issubdtype(image.dtype, np.signedinteger) and np.any(image < 0):
        raise ValueError("Negative-valued images are not supported.")

    if levels is None:
        levels = 256

    if image_max >= levels:
        raise ValueError("The maximum grayscale value in the image should be "
                         "smaller than the number of levels.")

    distances = np.ascontiguousarray(distances, dtype=np.float64)
    angles = np.ascontiguousarray(angles, dtype=np.float64)

    P = np.zeros((levels, levels, len(distances), len(angles)),
                 dtype=np.uint32, order='C')

    # count co-occurences
    _glcm_loop(image, distances, angles, levels, P)

    # make each GLMC symmetric
    if symmetric:
        Pt = np.transpose(P, (1, 0, 2, 3))
        P = P + Pt

    # normalize each GLCM
    if normed:
        P = P.astype(np.float64)
        glcm_sums = np.apply_over_axes(np.sum, P, axes=(0, 1))
        glcm_sums[glcm_sums == 0] = 1
        P /= glcm_sums

    return P


def greycoprops(P, prop='contrast'):
    """Calculate texture properties of a GLCM.

    Compute a feature of a grey level co-occurrence matrix to serve as
    a compact summary of the matrix. The properties are computed as
    follows:

    - 'contrast': :math:`\\sum_{i,j=0}^{levels-1} P_{i,j}(i-j)^2`
    - 'dissimilarity': :math:`\\sum_{i,j=0}^{levels-1}P_{i,j}|i-j|`
    - 'homogeneity': :math:`\\sum_{i,j=0}^{levels-1}\\frac{P_{i,j}}{1+(i-j)^2}`
    - 'ASM': :math:`\\sum_{i,j=0}^{levels-1} P_{i,j}^2`
    - 'energy': :math:`\\sqrt{ASM}`
    - 'correlation':
        .. math:: \\sum_{i,j=0}^{levels-1} P_{i,j}\\left[\\frac{(i-\\mu_i) \\
                  (j-\\mu_j)}{\\sqrt{(\\sigma_i^2)(\\sigma_j^2)}}\\right]

    Each GLCM is normalized to have a sum of 1 before the computation of texture
    properties.

    Parameters
    ----------
    P : ndarray
        Input array. `P` is the grey-level co-occurrence histogram
        for which to compute the specified property. The value
        `P[i,j,d,theta]` is the number of times that grey-level j
        occurs at a distance d and at an angle theta from
        grey-level i.
    prop : {'contrast', 'dissimilarity', 'homogeneity', 'energy', \
            'correlation', 'ASM'}, optional
        The property of the GLCM to compute. The default is 'contrast'.

    Returns
    -------
    results : 2-D ndarray
        2-dimensional array. `results[d, a]` is the property 'prop' for
        the d'th distance and the a'th angle.

    References
    ----------
    .. [1] The GLCM Tutorial Home Page,
           http://www.fp.ucalgary.ca/mhallbey/tutorial.htm

    Examples
    --------
    Compute the contrast for GLCMs with distances [1, 2] and angles
    [0 degrees, 90 degrees]

    >>> image = np.array([[0, 0, 1, 1],
    ...                   [0, 0, 1, 1],
    ...                   [0, 2, 2, 2],
    ...                   [2, 2, 3, 3]], dtype=np.uint8)
    >>> g = greycomatrix(image, [1, 2], [0, np.pi/2], levels=4,
    ...                  normed=True, symmetric=True)
    >>> contrast = greycoprops(g, 'contrast')
    >>> contrast
    array([[0.58333333, 1.        ],
           [1.25      , 2.75      ]])

    """
    check_nD(P, 4, 'P')

    (num_level, num_level2, num_dist, num_angle) = P.shape
    if num_level != num_level2:
        raise ValueError('num_level and num_level2 must be equal.')
    if num_dist <= 0:
        raise ValueError('num_dist must be positive.')
    if num_angle <= 0:
        raise ValueError('num_angle must be positive.')

    # normalize each GLCM
    P = P.astype(np.float64)
    glcm_sums = np.apply_over_axes(np.sum, P, axes=(0, 1))
    glcm_sums[glcm_sums == 0] = 1
    P /= glcm_sums

    # create weights for specified property
    I, J = np.ogrid[0:num_level, 0:num_level]
    if prop == 'contrast':
        weights = (I - J) ** 2
    elif prop == 'dissimilarity':
        weights = np.abs(I - J)
    elif prop == 'homogeneity':
        weights = 1. / (1. + (I - J) ** 2)
    elif prop in ['ASM', 'energy', 'correlation']:
        pass
    else:
        raise ValueError('%s is an invalid property' % (prop))

    # compute property for each GLCM
    if prop == 'energy':
        asm = np.apply_over_axes(np.sum, (P ** 2), axes=(0, 1))[0, 0]
        results = np.sqrt(asm)
    elif prop == 'ASM':
        results = np.apply_over_axes(np.sum, (P ** 2), axes=(0, 1))[0, 0]
    elif prop == 'correlation':
        results = np.zeros((num_dist, num_angle), dtype=np.float64)
        I = np.array(range(num_level)).reshape((num_level, 1, 1, 1))
        J = np.array(range(num_level)).reshape((1, num_level, 1, 1))
        diff_i = I - np.apply_over_axes(np.sum, (I * P), axes=(0, 1))[0, 0]
        diff_j = J - np.apply_over_axes(np.sum, (J * P), axes=(0, 1))[0, 0]

        std_i = np.sqrt(np.apply_over_axes(np.sum, (P * (diff_i) ** 2),
                                           axes=(0, 1))[0, 0])
        std_j = np.sqrt(np.apply_over_axes(np.sum, (P * (diff_j) ** 2),
                                           axes=(0, 1))[0, 0])
        cov = np.apply_over_axes(np.sum, (P * (diff_i * diff_j)),
                                 axes=(0, 1))[0, 0]

        # handle the special case of standard deviations near zero
        mask_0 = std_i < 1e-15
        mask_0[std_j < 1e-15] = True
        results[mask_0] = 1

        # handle the standard case
        mask_1 = mask_0 == False
        results[mask_1] = cov[mask_1] / (std_i[mask_1] * std_j[mask_1])
    elif prop in ['contrast', 'dissimilarity', 'homogeneity']:
        weights = weights.reshape((num_level, num_level, 1, 1))
        results = np.apply_over_axes(np.sum, (P * weights), axes=(0, 1))[0, 0]

    return results


def local_binary_pattern(image, P, R, method='default'):
    """Gray scale and rotation invariant LBP (Local Binary Patterns).

    LBP is an invariant descriptor that can be used for texture classification.

    Parameters
    ----------
    image : (N, M) array
        Graylevel image.
    P : int
        Number of circularly symmetric neighbour set points (quantization of
        the angular space).
    R : float
        Radius of circle (spatial resolution of the operator).
    method : {'default', 'ror', 'uniform', 'var'}
        Method to determine the pattern.

        * 'default': original local binary pattern which is gray scale but not
            rotation invariant.
        * 'ror': extension of default implementation which is gray scale and
            rotation invariant.
        * 'uniform': improved rotation invariance with uniform patterns and
            finer quantization of the angular space which is gray scale and
            rotation invariant.
        * 'nri_uniform': non rotation-invariant uniform patterns variant
            which is only gray scale invariant [2]_.
        * 'var': rotation invariant variance measures of the contrast of local
            image texture which is rotation but not gray scale invariant.

    Returns
    -------
    output : (N, M) array
        LBP image.

    References
    ----------
    .. [1] Multiresolution Gray-Scale and Rotation Invariant Texture
           Classification with Local Binary Patterns.
           Timo Ojala, Matti Pietikainen, Topi Maenpaa.
           http://www.ee.oulu.fi/research/mvmp/mvg/files/pdf/pdf_94.pdf, 2002.
    .. [2] Face recognition with local binary patterns.
           Timo Ahonen, Abdenour Hadid, Matti Pietikainen,
           http://citeseerx.ist.psu.edu/viewdoc/summary?doi=10.1.1.214.6851,
           2004.
    """
<<<<<<< HEAD

    if image.dtype.kind not in ('i', 'u'):
        warn('Image data type incorrect. Convert the image to integer type for'
             ' local_binary_pattern')

    assert_nD(image, 2)
=======
    check_nD(image, 2)
>>>>>>> 3a4dc584

    methods = {
        'default': ord('D'),
        'ror': ord('R'),
        'uniform': ord('U'),
        'nri_uniform': ord('N'),
        'var': ord('V')
    }
    image = np.ascontiguousarray(image, dtype=np.double)
    output = _local_binary_pattern(image, P, R, methods[method.lower()])
    return output


def multiblock_lbp(int_image, r, c, width, height):
    """Multi-block local binary pattern (MB-LBP).

    The features are calculated similarly to local binary patterns (LBPs),
    (See :py:meth:`local_binary_pattern`) except that summed blocks are
    used instead of individual pixel values.

    MB-LBP is an extension of LBP that can be computed on multiple scales
    in constant time using the integral image. Nine equally-sized rectangles
    are used to compute a feature. For each rectangle, the sum of the pixel
    intensities is computed. Comparisons of these sums to that of the central
    rectangle determine the feature, similarly to LBP.

    Parameters
    ----------
    int_image : (N, M) array
        Integral image.
    r : int
        Row-coordinate of top left corner of a rectangle containing feature.
    c : int
        Column-coordinate of top left corner of a rectangle containing feature.
    width : int
        Width of one of the 9 equal rectangles that will be used to compute
        a feature.
    height : int
        Height of one of the 9 equal rectangles that will be used to compute
        a feature.

    Returns
    -------
    output : int
        8-bit MB-LBP feature descriptor.

    References
    ----------
    .. [1] Face Detection Based on Multi-Block LBP
           Representation. Lun Zhang, Rufeng Chu, Shiming Xiang, Shengcai Liao,
           Stan Z. Li
           http://www.cbsr.ia.ac.cn/users/scliao/papers/Zhang-ICB07-MBLBP.pdf
    """

    int_image = np.ascontiguousarray(int_image, dtype=np.float32)
    lbp_code = _multiblock_lbp(int_image, r, c, width, height)
    return lbp_code


def draw_multiblock_lbp(image, r, c, width, height,
                        lbp_code=0,
                        color_greater_block=(1, 1, 1),
                        color_less_block=(0, 0.69, 0.96),
                        alpha=0.5
                        ):
    """Multi-block local binary pattern visualization.

    Blocks with higher sums are colored with alpha-blended white rectangles,
    whereas blocks with lower sums are colored alpha-blended cyan. Colors
    and the `alpha` parameter can be changed.

    Parameters
    ----------
    image : ndarray of float or uint
        Image on which to visualize the pattern.
    r : int
        Row-coordinate of top left corner of a rectangle containing feature.
    c : int
        Column-coordinate of top left corner of a rectangle containing feature.
    width : int
        Width of one of 9 equal rectangles that will be used to compute
        a feature.
    height : int
        Height of one of 9 equal rectangles that will be used to compute
        a feature.
    lbp_code : int
        The descriptor of feature to visualize. If not provided, the
        descriptor with 0 value will be used.
    color_greater_block : tuple of 3 floats
        Floats specifying the color for the block that has greater
        intensity value. They should be in the range [0, 1].
        Corresponding values define (R, G, B) values. Default value
        is white (1, 1, 1).
    color_greater_block : tuple of 3 floats
        Floats specifying the color for the block that has greater intensity
        value. They should be in the range [0, 1]. Corresponding values define
        (R, G, B) values. Default value is cyan (0, 0.69, 0.96).
    alpha : float
        Value in the range [0, 1] that specifies opacity of visualization.
        1 - fully transparent, 0 - opaque.

    Returns
    -------
    output : ndarray of float
        Image with MB-LBP visualization.

    References
    ----------
    .. [1] Face Detection Based on Multi-Block LBP
           Representation. Lun Zhang, Rufeng Chu, Shiming Xiang, Shengcai Liao,
           Stan Z. Li
           http://www.cbsr.ia.ac.cn/users/scliao/papers/Zhang-ICB07-MBLBP.pdf
    """

    # Default colors for regions.
    # White is for the blocks that are brighter.
    # Cyan is for the blocks that has less intensity.
    color_greater_block = np.asarray(color_greater_block, dtype=np.float64)
    color_less_block = np.asarray(color_less_block, dtype=np.float64)

    # Copy array to avoid the changes to the original one.
    output = np.copy(image)

    # As the visualization uses RGB color we need 3 bands.
    if len(image.shape) < 3:
        output = gray2rgb(image)

    # Colors are specified in floats.
    output = img_as_float(output)

    # Offsets of neighbour rectangles relative to central one.
    # It has order starting from top left and going clockwise.
    neighbour_rect_offsets = ((-1, -1), (-1, 0), (-1, 1),
                              (0, 1), (1, 1), (1, 0),
                              (1, -1), (0, -1))

    # Pre-multiply the offsets with width and height.
    neighbour_rect_offsets = np.array(neighbour_rect_offsets)
    neighbour_rect_offsets[:, 0] *= height
    neighbour_rect_offsets[:, 1] *= width

    # Top-left coordinates of central rectangle.
    central_rect_r = r + height
    central_rect_c = c + width

    for element_num, offset in enumerate(neighbour_rect_offsets):

        offset_r, offset_c = offset

        curr_r = central_rect_r + offset_r
        curr_c = central_rect_c + offset_c

        has_greater_value = lbp_code & (1 << (7-element_num))

        # Mix-in the visualization colors.
        if has_greater_value:
            new_value = ((1-alpha) *
                         output[curr_r:curr_r+height, curr_c:curr_c+width] +
                         alpha * color_greater_block)
            output[curr_r:curr_r+height, curr_c:curr_c+width] = new_value
        else:
            new_value = ((1-alpha) *
                         output[curr_r:curr_r+height, curr_c:curr_c+width] +
                         alpha * color_less_block)
            output[curr_r:curr_r+height, curr_c:curr_c+width] = new_value

    return output<|MERGE_RESOLUTION|>--- conflicted
+++ resolved
@@ -324,16 +324,12 @@
            http://citeseerx.ist.psu.edu/viewdoc/summary?doi=10.1.1.214.6851,
            2004.
     """
-<<<<<<< HEAD
-
     if image.dtype.kind not in ('i', 'u'):
         warn('Image data type incorrect. Convert the image to integer type for'
              ' local_binary_pattern')
 
-    assert_nD(image, 2)
-=======
     check_nD(image, 2)
->>>>>>> 3a4dc584
+
 
     methods = {
         'default': ord('D'),
