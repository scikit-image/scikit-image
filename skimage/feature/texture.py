--- conflicted
+++ resolved
@@ -344,17 +344,13 @@
         'nri_uniform': ord('N'),
         'var': ord('V')
     }
-<<<<<<< HEAD
     if np.issubdtype(image.dtype, np.floating):
         warnings.warn(
             "Applying `local_binary_pattern` to floating-point images may "
             "give unexpected results when small numerical differences between "
             "adjacent pixels are present. It is recommended to use this "
             "function with images of integer dtype.")
-    image = np.ascontiguousarray(image, dtype=np.double)
-=======
     image = np.ascontiguousarray(image, dtype=np.float64)
->>>>>>> 2663efb5
     output = _local_binary_pattern(image, P, R, methods[method.lower()])
     return output
 
