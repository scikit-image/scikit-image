--- conflicted
+++ resolved
@@ -1372,15 +1372,9 @@
 
         Parameters
         ----------
-<<<<<<< HEAD
         src : (N, 2) array_like
             Source coordinates.
         dst : (N, 2) array_like
-=======
-        src : (N, ndim) array
-            Source coordinates.
-        dst : (N, ndim) array
->>>>>>> 6795aacb
             Destination coordinates.
 
         Returns
