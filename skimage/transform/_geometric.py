--- conflicted
+++ resolved
@@ -1030,13 +1030,8 @@
             Transformed coordinates.
 
         """
-<<<<<<< HEAD
         coords = np.asarray(coords)
-        out = np.empty_like(coords, np.double)
-=======
-
         out = np.empty_like(coords, np.float64)
->>>>>>> 30a426cc
 
         # determine triangle index for each coordinate
         simplex = self._tesselation.find_simplex(coords)
@@ -1070,13 +1065,8 @@
             Transformed coordinates.
 
         """
-<<<<<<< HEAD
         coords = np.asarray(coords)
-        out = np.empty_like(coords, np.double)
-=======
-
         out = np.empty_like(coords, np.float64)
->>>>>>> 30a426cc
 
         # determine triangle index for each coordinate
         simplex = self._inverse_tesselation.find_simplex(coords)
