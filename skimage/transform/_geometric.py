--- conflicted
+++ resolved
@@ -779,74 +779,6 @@
         return "[EucTf[t:%03.3f,%03.3f r:%03.3f]" % (self.translation[0], self.translation[1], self.rotation)
 
 
-class TranslationalTransform(ProjectiveTransform):
-    """2D transformation of the form
-
-        X = x + tx
-        Y = y + ty
-
-    where (tx, ty) is a 2d translation and the
-    homogeneous transformation matrix is::
-
-        [[1  0  tx]
-         [0  1  ty]
-         [0  0   1]]
-
-    Parameters
-    ----------
-    translation : (tx, ty) as array, list or tuple, optional
-        x, y translation parameters."""
-    def __init__(self, translation=None):
-        self._matrix = np.eye(3)
-        if translation is not None:
-            try:
-                x, y = translation
-            except ValueError:
-                raise ValueError("couldn't 2 elements from translation: %s" % translation)
-            self._matrix[0:2, 2] = [x, y]
-
-    def estimate(self, src, dst):
-        """Set the transformation matrix with the explicit parameters.
-
-        You can determine the over-, well- and under-determined parameters
-        with the total least-squares method.
-
-        Number of source and destination coordinates must match.
-
-        The transformation is defined as::
-
-            X = x + tx
-            Y = y + ty
-
-        This is much simpler than the other transforms as the x and y are
-        independent - the best value for tx is simply the average
-        of the difference between source and destination points
-
-        Parameters
-        ----------
-        src : (N, 2) array
-            Source coordinates.
-        dst : (N, 2) array
-            Destination coordinates."""
-        if src.shape != dst.shape:
-            raise ValueError('src and dst must be same shape')
-        xs = src[:, 0]
-        ys = src[:, 1]
-        xd = dst[:, 0]
-        yd = dst[:, 1]
-
-        tx = (xd - xs).mean()
-        ty = (yd - ys).mean()
-
-        self._matrix = np.array([[1, 0, tx],
-                                 [0, 1, ty],
-                                 [0, 0,  1]])
-
-    @property
-    def translation(self):
-        return self._matrix[0:2, 2]
-
-
 class PolynomialTransform(GeometricTransform):
     """2D transformation of the form::
 
@@ -983,20 +915,14 @@
 TRANSFORMS = {
     'similarity': SimilarityTransform,
     'affine': AffineTransform,
-<<<<<<< HEAD
     'euclid': EuclideanTransform,
-=======
->>>>>>> 5140a1bc
     'translation': TranslationalTransform,
     'piecewise-affine': PiecewiseAffineTransform,
     'projective': ProjectiveTransform,
     'polynomial': PolynomialTransform,
 }
 HOMOGRAPHY_TRANSFORMS = (
-<<<<<<< HEAD
     EuclideanTransform,
-=======
->>>>>>> 5140a1bc
     TranslationalTransform,
     SimilarityTransform,
     AffineTransform,
