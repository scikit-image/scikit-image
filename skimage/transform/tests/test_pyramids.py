--- conflicted
+++ resolved
@@ -18,15 +18,9 @@
 def test_pyramid_reduce_rgb(channel_axis):
     image = data.astronaut()
     rows, cols, dim = image.shape
-<<<<<<< HEAD
-    image_ = np.moveaxis(image, -1, channel_axis)
-    out_ = transform.pyramid_reduce(image_, downscale=2,
-                                    channel_axis=channel_axis)
-=======
-    image = np.moveaxis(image, source=-1, destination=channel_axis)
-    out_ = pyramids.pyramid_reduce(image, downscale=2,
+    image = np.moveaxis(image, source=-1, destination=channel_axis)
+    out_ = transform.pyramid_reduce(image, downscale=2,
                                    channel_axis=channel_axis)
->>>>>>> 84df56fa
     out = np.moveaxis(out_, channel_axis, -1)
     assert_array_equal(out.shape, (rows / 2, cols / 2, dim))
 
@@ -43,10 +37,10 @@
 
 def test_pyramid_reduce_gray_defaults():
     rows, cols = image_gray.shape
-    out1 = pyramids.pyramid_reduce(image_gray)
+    out1 = transform.pyramid_reduce(image_gray)
     assert_array_equal(out1.shape, (rows / 2, cols / 2))
     assert_almost_equal(out1.ptp(), 1.0, decimal=2)
-    out2 = pyramids.pyramid_reduce(image_gray, preserve_range=True)
+    out2 = transform.pyramid_reduce(image_gray, preserve_range=True)
     assert_almost_equal(out2.ptp() / image_gray.ptp(), 1.0, decimal=2)
 
 
@@ -62,37 +56,17 @@
 def test_pyramid_expand_rgb(channel_axis):
     image = data.astronaut()
     rows, cols, dim = image.shape
-<<<<<<< HEAD
-    out = transform.pyramid_expand(image, upscale=2, channel_axis=-1)
-=======
-    image = np.moveaxis(image, source=-1, destination=channel_axis)
-    out = pyramids.pyramid_expand(image, upscale=2,
+    image = np.moveaxis(image, source=-1, destination=channel_axis)
+    out = transform.pyramid_expand(image, upscale=2,
                                   channel_axis=channel_axis)
     expected_shape = [rows * 2, cols * 2]
     expected_shape.insert(channel_axis % image.ndim, dim)
     assert_array_equal(out.shape, expected_shape)
 
 
-def test_pyramid_expand_rgb_deprecated_multichannel():
-    rows, cols, dim = image.shape
-    with expected_warnings(["`multichannel` is a deprecated argument"]):
-        out = pyramids.pyramid_expand(image, upscale=2, multichannel=True)
-    assert_array_equal(out.shape, (rows * 2, cols * 2, dim))
-
-    # repeat prior test, but check for positional multichannel warning
-    with expected_warnings(["Providing the `multichannel` argument"]):
-        out = pyramids.pyramid_expand(image, 2, None, 1, 'reflect', 0, True)
->>>>>>> 84df56fa
-    assert_array_equal(out.shape, (rows * 2, cols * 2, dim))
-
-
 def test_pyramid_expand_gray():
     rows, cols = image_gray.shape
-<<<<<<< HEAD
     out = transform.pyramid_expand(image_gray, upscale=2, channel_axis=None)
-=======
-    out = pyramids.pyramid_expand(image_gray, upscale=2)
->>>>>>> 84df56fa
     assert_array_equal(out.shape, (rows * 2, cols * 2))
 
 
@@ -108,37 +82,15 @@
 def test_build_gaussian_pyramid_rgb(channel_axis):
     image = data.astronaut()
     rows, cols, dim = image.shape
-<<<<<<< HEAD
-    pyramid = transform.pyramid_gaussian(image, downscale=2, channel_axis=-1)
-=======
-    image = np.moveaxis(image, source=-1, destination=channel_axis)
-    pyramid = pyramids.pyramid_gaussian(image, downscale=2,
-                                        channel_axis=channel_axis)
+    image = np.moveaxis(image, source=-1, destination=channel_axis)
+    pyramid = transform.pyramid_gaussian(image, downscale=2,
+                                         channel_axis=channel_axis)
     for layer, out in enumerate(pyramid):
         layer_shape = [rows / 2 ** layer, cols / 2 ** layer]
         layer_shape.insert(channel_axis % image.ndim, dim)
         assert out.shape == tuple(layer_shape)
 
 
-def test_build_gaussian_pyramid_rgb_deprecated_multichannel():
-    rows, cols, dim = image.shape
-    with expected_warnings(["`multichannel` is a deprecated argument"]):
-        pyramid = pyramids.pyramid_gaussian(image, downscale=2,
-                                            multichannel=True)
-    for layer, out in enumerate(pyramid):
-        layer_shape = (rows / 2 ** layer, cols / 2 ** layer, dim)
-        assert_array_equal(out.shape, layer_shape)
-
-    # repeat prior test, but check for positional multichannel warning
-    with expected_warnings(["Providing the `multichannel` argument"]):
-        pyramid = pyramids.pyramid_gaussian(image, -1, 2, None, 1, 'reflect',
-                                            0, True)
->>>>>>> 84df56fa
-    for layer, out in enumerate(pyramid):
-        layer_shape = (rows / 2 ** layer, cols / 2 ** layer, dim)
-        assert_array_equal(out.shape, layer_shape)
-
-
 def test_build_gaussian_pyramid_gray():
     rows, cols = image_gray.shape
     pyramid = transform.pyramid_gaussian(image_gray, downscale=2,
@@ -150,7 +102,7 @@
 
 def test_build_gaussian_pyramid_gray_defaults():
     rows, cols = image_gray.shape
-    pyramid = pyramids.pyramid_gaussian(image_gray)
+    pyramid = transform.pyramid_gaussian(image_gray)
     for layer, out in enumerate(pyramid):
         layer_shape = (rows / 2 ** layer, cols / 2 ** layer)
         assert_array_equal(out.shape, layer_shape)
@@ -171,41 +123,18 @@
 def test_build_laplacian_pyramid_rgb(channel_axis):
     image = data.astronaut()
     rows, cols, dim = image.shape
-<<<<<<< HEAD
+    image = np.moveaxis(image, source=-1, destination=channel_axis)
     pyramid = transform.pyramid_laplacian(image, downscale=2,
-                                          channel_axis=-1)
-=======
-    image = np.moveaxis(image, source=-1, destination=channel_axis)
-    pyramid = pyramids.pyramid_laplacian(image, downscale=2,
-                                         channel_axis=channel_axis)
+                                          channel_axis=channel_axis)
     for layer, out in enumerate(pyramid):
         layer_shape = [rows / 2 ** layer, cols / 2 ** layer]
         layer_shape.insert(channel_axis % image.ndim, dim)
         assert out.shape == tuple(layer_shape)
 
 
-def test_build_laplacian_pyramid_rgb_deprecated_multichannel():
-    rows, cols, dim = image.shape
-    with expected_warnings(["`multichannel` is a deprecated argument"]):
-        pyramid = pyramids.pyramid_laplacian(image, downscale=2,
-                                             multichannel=True)
-    for layer, out in enumerate(pyramid):
-        layer_shape = (rows / 2 ** layer, cols / 2 ** layer, dim)
-        assert_array_equal(out.shape, layer_shape)
-
-    # repeat prior test, but check for positional multichannel warning
-    with expected_warnings(["Providing the `multichannel` argument"]):
-        pyramid = pyramids.pyramid_laplacian(image, -1, 2, None, 1, 'reflect',
-                                             0, True)
->>>>>>> 84df56fa
-    for layer, out in enumerate(pyramid):
-        layer_shape = (rows / 2 ** layer, cols / 2 ** layer, dim)
-        assert_array_equal(out.shape, layer_shape)
-
-
 def test_build_laplacian_pyramid_defaults():
     rows, cols = image_gray.shape
-    pyramid = pyramids.pyramid_laplacian(image_gray)
+    pyramid = transform.pyramid_laplacian(image_gray)
     for layer, out in enumerate(pyramid):
         layer_shape = (rows / 2 ** layer, cols / 2 ** layer)
         assert_array_equal(out.shape, layer_shape)
@@ -225,12 +154,6 @@
 @pytest.mark.parametrize('channel_axis', [0, 1, 2, -1, -2, -3])
 def test_laplacian_pyramid_max_layers(channel_axis):
     for downscale in [2, 3, 5, 7]:
-<<<<<<< HEAD
-        img = np.random.randn(32, 8)
-        pyramid = transform.pyramid_laplacian(img, downscale=downscale,
-                                              channel_axis=None)
-        max_layer = int(np.ceil(math.log(np.max(img.shape), downscale)))
-=======
         if channel_axis is None:
             shape = (32, 8)
             shape_without_channels = shape
@@ -242,10 +165,9 @@
             shape.insert(channel_axis % ndim, n_channels)
             shape = tuple(shape)
         img = np.ones(shape)
-        pyramid = pyramids.pyramid_laplacian(img, downscale=downscale,
-                                             channel_axis=channel_axis)
+        pyramid = transform.pyramid_laplacian(img, downscale=downscale,
+                                              channel_axis=channel_axis)
         max_layer = math.ceil(math.log(max(shape_without_channels), downscale))
->>>>>>> 84df56fa
         for layer, out in enumerate(pyramid):
 
             if channel_axis is None:
