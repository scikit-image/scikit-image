--- conflicted
+++ resolved
@@ -1,10 +1,7 @@
 import numpy as np
 import pytest
-<<<<<<< HEAD
-=======
 from numpy.testing import (assert_allclose, assert_array_almost_equal,
                            assert_array_equal)
->>>>>>> 5bae2acf
 from scipy.ndimage import map_coordinates
 
 from skimage._shared.testing import expected_warnings, test_parallel
@@ -13,14 +10,6 @@
 from skimage.data import checkerboard, astronaut
 from skimage.draw.draw import circle_perimeter_aa
 from skimage.feature.peak import peak_local_max
-<<<<<<< HEAD
-from skimage._shared import testing
-from skimage._shared.testing import (assert_almost_equal, assert_equal,
-                                     test_parallel, assert_array_equal)
-from skimage._shared._warnings import expected_warnings
-
-=======
->>>>>>> 5bae2acf
 from skimage.transform._warps import (_stackcopy,
                                       _linear_polar_mapping,
                                       _log_polar_mapping, warp,
@@ -758,7 +747,24 @@
     assert swirl(img, order=0).dtype == dtype
 
 
-<<<<<<< HEAD
+@pytest.mark.parametrize(
+    'dtype',
+    [np.uint8, np.float16, np.float32, np.float64]
+)
+@pytest.mark.parametrize('order', [1, 3, 5])
+def test_nonzero_order_warp_dtype(dtype, order):
+
+    img = _convert(astronaut()[:10, :10, 0], dtype)
+
+    float_dtype = _supported_float_type(dtype)
+
+    assert resize(img, (12, 12), order=order).dtype == float_dtype
+    assert rescale(img, 0.5, order=order).dtype == float_dtype
+    assert rotate(img, 45, order=order).dtype == float_dtype
+    assert warp_polar(img, order=order).dtype == float_dtype
+    assert swirl(img, order=order).dtype == float_dtype
+
+
 def test_resize_local_mean2d():
     x = np.zeros((5, 5), dtype=np.double)
     x[1, 1] = 1
@@ -881,22 +887,4 @@
     assert resize_local_mean(x_f32, (10, 10),
                              preserve_range=False).dtype == x_f32.dtype
     assert resize_local_mean(x_f32, (10, 10),
-                             preserve_range=True).dtype == x_f32.dtype
-=======
-@pytest.mark.parametrize(
-    'dtype',
-    [np.uint8, np.float16, np.float32, np.float64]
-)
-@pytest.mark.parametrize('order', [1, 3, 5])
-def test_nonzero_order_warp_dtype(dtype, order):
-
-    img = _convert(astronaut()[:10, :10, 0], dtype)
-
-    float_dtype = _supported_float_type(dtype)
-
-    assert resize(img, (12, 12), order=order).dtype == float_dtype
-    assert rescale(img, 0.5, order=order).dtype == float_dtype
-    assert rotate(img, 45, order=order).dtype == float_dtype
-    assert warp_polar(img, order=order).dtype == float_dtype
-    assert swirl(img, order=order).dtype == float_dtype
->>>>>>> 5bae2acf
+                             preserve_range=True).dtype == x_f32.dtype