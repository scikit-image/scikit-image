--- conflicted
+++ resolved
@@ -1,26 +1,11 @@
 import numpy as np
 from scipy.ndimage import map_coordinates
 
-<<<<<<< HEAD
-from skimage.transform._warps import (_stackcopy, _linear_polar_mapping,
-                                      _log_polar_mapping)
-from skimage.transform import (warp, warp_coords, rotate, resize, rescale,
-                               AffineTransform,
-                               ProjectiveTransform,
-                               SimilarityTransform,
-                               downscale_local_mean,
-                               warp_polar)
-from skimage import transform, data, img_as_float
-from skimage.color import rgb2gray
-from skimage.draw import circle_perimeter_aa
-from skimage.feature import peak_local_max
-=======
 from skimage.data import checkerboard, astronaut
 from skimage.util.dtype import img_as_float
 from skimage.color.colorconv import rgb2gray
 from skimage.draw.draw import circle_perimeter_aa
 from skimage.feature.peak import peak_local_max
->>>>>>> 77b3e844
 from skimage._shared import testing
 from skimage._shared.testing import (assert_almost_equal, assert_equal,
                                      test_parallel)
@@ -376,26 +361,16 @@
     swirl_params = {'radius': 80, 'rotation': 0, 'order': 2, 'mode': 'reflect'}
 
     with expected_warnings(['Bi-quadratic.*bug']):
-<<<<<<< HEAD
-        swirled = transform.swirl(image, strength=10, **swirl_params)
-        unswirled = transform.swirl(swirled, strength=-10, **swirl_params)
-=======
         swirled = swirl(image, strength=10, **swirl_params)
         unswirled = swirl(swirled, strength=-10, **swirl_params)
->>>>>>> 77b3e844
 
     assert np.mean(np.abs(image - unswirled)) < 0.01
 
     swirl_params.pop('mode')
 
     with expected_warnings(['Bi-quadratic.*bug']):
-<<<<<<< HEAD
-        swirled = transform.swirl(image, strength=10, **swirl_params)
-        unswirled = transform.swirl(swirled, strength=-10, **swirl_params)
-=======
         swirled = swirl(image, strength=10, **swirl_params)
         unswirled = swirl(swirled, strength=-10, **swirl_params)
->>>>>>> 77b3e844
 
     assert np.mean(np.abs(image[1:-1, 1:-1] - unswirled[1:-1, 1:-1])) < 0.01
 
