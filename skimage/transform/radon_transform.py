import numpy as np

from scipy.interpolate import interp1d
from scipy.constants import golden_ratio
from ._warps import warp
from ._radon_transform import sart_projection_update
from .._shared.fft import fftmodule
from .._shared.utils import convert_to_float
from warnings import warn
from functools import partial

if fftmodule is np.fft:
    # fallback from scipy.fft to scipy.fftpack instead of numpy.fft
    # (fftpack preserves single precision while numpy.fft does not)
    from scipy.fftpack import fft, ifft
else:
    fft = fftmodule.fft
    ifft = fftmodule.ifft


__all__ = ['radon', 'order_angles_golden_ratio', 'iradon', 'iradon_sart']


<<<<<<< HEAD
def radon(image, theta=None, circle=True, *, preserve_range=None):
    """
    Calculates the radon transform of an image given specified
=======
def radon(image, theta=None, circle=True):
    """Calculates the radon transform of an image given specified
>>>>>>> e31e30d6
    projection angles.

    Parameters
    ----------
    image : array_like
        Input image. The rotation axis will be located in the pixel with
        indices ``(image.shape[0] // 2, image.shape[1] // 2)``.
    theta : array_like, optional
        Projection angles (in degrees). If `None`, the value is set to
        np.arange(180).
    circle : boolean, optional
        Assume image is zero outside the inscribed circle, making the
        width of each projection (the first dimension of the sinogram)
        equal to ``min(image.shape)``.
    preserve_range : bool, optional
        Whether to keep the original range of values. Otherwise, the input
        image is converted according to the conventions of `img_as_float`.
        Also see https://scikit-image.org/docs/dev/user_guide/data_types.html

    Returns
    -------
    radon_image : ndarray
        Radon transform (sinogram).  The tomography rotation axis will lie
        at the pixel index ``radon_image.shape[0] // 2`` along the 0th
        dimension of ``radon_image``.

    References
    ----------
    .. [1] AC Kak, M Slaney, "Principles of Computerized Tomographic
           Imaging", IEEE Press 1988.
    .. [2] B.R. Ramesh, N. Srinivasa, K. Rajgopal, "An Algorithm for Computing
           the Discrete Radon Transform With Some Applications", Proceedings of
           the Fourth IEEE Region 10 International Conference, TENCON '89, 1989

    Notes
    -----
    Based on code of Justin K. Romberg
    (https://www.clear.rice.edu/elec431/projects96/DSP/bpanalysis.html)

    """
    if image.ndim != 2:
        raise ValueError('The input image must be 2-D')
    if theta is None:
        theta = np.arange(180)

    if preserve_range is None and np.issubdtype(image.dtype, np.integer):
        warn('Image dtype is not float. By default radon will assume '
             'you want to preserve the range of your image '
             '(preserve_range=True). In scikit-image 0.18 this behavior will '
             'change to preserve_range=False. To avoid this warning, '
             'explictiely specify the preserve_range parameter.',
             stacklevel=2)
        preserve_range = True

    image = convert_to_float(image, preserve_range)

    if circle:
        shape_min = min(image.shape)
        radius = shape_min // 2
        img_shape = np.array(image.shape)
        coords = np.array(np.ogrid[:image.shape[0], :image.shape[1]])
        dist = ((coords - img_shape // 2) ** 2).sum(0)
        outside_reconstruction_circle = dist > radius ** 2
        if np.any(image[outside_reconstruction_circle]):
            warn('Radon transform: image must be zero outside the '
                 'reconstruction circle')
        # Crop image to make it square
        slices = tuple(slice(int(np.ceil(excess / 2)),
                             int(np.ceil(excess / 2) + shape_min))
                       if excess > 0 else slice(None)
                       for excess in (img_shape - shape_min))
        padded_image = image[slices]
    else:
        diagonal = np.sqrt(2) * max(image.shape)
        pad = [int(np.ceil(diagonal - s)) for s in image.shape]
        new_center = [(s + p) // 2 for s, p in zip(image.shape, pad)]
        old_center = [s // 2 for s in image.shape]
        pad_before = [nc - oc for oc, nc in zip(old_center, new_center)]
        pad_width = [(pb, p - pb) for pb, p in zip(pad_before, pad)]
        padded_image = np.pad(image, pad_width, mode='constant',
                              constant_values=0)

    # padded_image is always square
    if padded_image.shape[0] != padded_image.shape[1]:
        raise ValueError('padded_image must be a square')
    center = padded_image.shape[0] // 2
    radon_image = np.zeros((padded_image.shape[0], len(theta)))

<<<<<<< HEAD
    shift0 = np.array([[1, 0, -center],
                       [0, 1, -center],
                       [0, 0, 1]])
    shift1 = np.array([[1, 0, center],
                       [0, 1, center],
                       [0, 0, 1]])

    def build_rotation(theta):
        T = np.deg2rad(theta)
        cos_T, sin_T = np.cos(T), np.sin(T)
        R = np.array([[cos_T, sin_T, 0],
                      [-sin_T, cos_T, 0],
                      [0, 0, 1]])
        return shift1.dot(R).dot(shift0)

    for i, t in enumerate(theta):
        rotated = _warp_fast(padded_image, build_rotation(t))
=======
    for i, angle in enumerate(np.deg2rad(theta)):
        cos_a, sin_a = np.cos(angle), np.sin(angle)
        R = np.array([[cos_a, sin_a, -center * (cos_a + sin_a - 1)],
                      [-sin_a, cos_a, -center * (cos_a - sin_a - 1)],
                      [0, 0, 1]])
        rotated = warp(padded_image, R, clip=False)
>>>>>>> e31e30d6
        radon_image[:, i] = rotated.sum(0)
    return radon_image


def _sinogram_circle_to_square(sinogram):
    diagonal = int(np.ceil(np.sqrt(2) * sinogram.shape[0]))
    pad = diagonal - sinogram.shape[0]
    old_center = sinogram.shape[0] // 2
    new_center = diagonal // 2
    pad_before = new_center - old_center
    pad_width = ((pad_before, pad - pad_before), (0, 0))
    return np.pad(sinogram, pad_width, mode='constant', constant_values=0)


def _get_fourier_filter(size, filter_name):
    """Construct the Fourier filter.

    This computation lessens artifacts and removes a small bias as
    explained in [1], Chap 3. Equation 61.

    Parameters
    ----------
    size: int
        filter size. Must be even.
    filter_name: str
        Filter used in frequency domain filtering. Filters available:
        ramp, shepp-logan, cosine, hamming, hann. Assign None to use
        no filter.

    Returns
    -------
    fourier_filter: ndarray
        The computed Fourier filter.

    References
    ----------
    .. [1] AC Kak, M Slaney, "Principles of Computerized Tomographic
           Imaging", IEEE Press 1988.

    """
    n = np.concatenate((np.arange(1, size / 2 + 1, 2, dtype=np.int),
                        np.arange(size / 2 - 1, 0, -2, dtype=np.int)))
    f = np.zeros(size)
    f[0] = 0.25
    f[1::2] = -1 / (np.pi * n) ** 2

    # Computing the ramp filter from the fourier transform of its
    # frequency domain representation lessens artifacts and removes a
    # small bias as explained in [1], Chap 3. Equation 61
    fourier_filter = 2 * np.real(fft(f))         # ramp filter
    if filter_name == "ramp":
        pass
    elif filter_name == "shepp-logan":
        # Start from first element to avoid divide by zero
        omega = np.pi * fftmodule.fftfreq(size)[1:]
        fourier_filter[1:] *= np.sin(omega) / omega
    elif filter_name == "cosine":
        freq = np.linspace(0, np.pi, size, endpoint=False)
        cosine_filter = fftmodule.fftshift(np.sin(freq))
        fourier_filter *= cosine_filter
    elif filter_name == "hamming":
        fourier_filter *= fftmodule.fftshift(np.hamming(size))
    elif filter_name == "hann":
        fourier_filter *= fftmodule.fftshift(np.hanning(size))
    elif filter_name is None:
        fourier_filter[:] = 1

    return fourier_filter[:, np.newaxis]


def iradon(radon_image, theta=None, output_size=None,
           filter="ramp", interpolation="linear", circle=True):
    """Inverse radon transform.

    Reconstruct an image from the radon transform, using the filtered
    back projection algorithm.

    Parameters
    ----------
    radon_image : array_like, dtype=float
        Image containing radon transform (sinogram). Each column of
        the image corresponds to a projection along a different
        angle. The tomography rotation axis should lie at the pixel
        index ``radon_image.shape[0] // 2`` along the 0th dimension of
        ``radon_image``.
    theta : array_like, dtype=float, optional
        Reconstruction angles (in degrees). Default: m angles evenly spaced
        between 0 and 180 (if the shape of `radon_image` is (N, M)).
    output_size : int, optional
        Number of rows and columns in the reconstruction.
    filter : str, optional
        Filter used in frequency domain filtering. Ramp filter used by default.
        Filters available: ramp, shepp-logan, cosine, hamming, hann.
        Assign None to use no filter.
    interpolation : str, optional
        Interpolation method used in reconstruction. Methods available:
        'linear', 'nearest', and 'cubic' ('cubic' is slow).
    circle : boolean, optional
        Assume the reconstructed image is zero outside the inscribed circle.
        Also changes the default output_size to match the behaviour of
        ``radon`` called with ``circle=True``.

    Returns
    -------
    reconstructed : ndarray
        Reconstructed image. The rotation axis will be located in the pixel
        with indices
        ``(reconstructed.shape[0] // 2, reconstructed.shape[1] // 2)``.

    References
    ----------
    .. [1] AC Kak, M Slaney, "Principles of Computerized Tomographic
           Imaging", IEEE Press 1988.
    .. [2] B.R. Ramesh, N. Srinivasa, K. Rajgopal, "An Algorithm for Computing
           the Discrete Radon Transform With Some Applications", Proceedings of
           the Fourth IEEE Region 10 International Conference, TENCON '89, 1989

    Notes
    -----
    It applies the Fourier slice theorem to reconstruct an image by
    multiplying the frequency domain of the filter with the FFT of the
    projection data. This algorithm is called filtered back projection.

    """
    if radon_image.ndim != 2:
        raise ValueError('The input image must be 2-D')

    if theta is None:
        theta = np.linspace(0, 180, radon_image.shape[1], endpoint=False)

    angles_count = len(theta)
    if angles_count != radon_image.shape[1]:
        raise ValueError("The given ``theta`` does not match the number of "
                         "projections in ``radon_image``.")

    interpolation_types = ('linear', 'nearest', 'cubic')
    if interpolation not in interpolation_types:
        raise ValueError("Unknown interpolation: %s" % interpolation)

    filter_types = ('ramp', 'shepp-logan', 'cosine', 'hamming', 'hann', None)
    if filter not in filter_types:
        raise ValueError("Unknown filter: %s" % filter)

    img_shape = radon_image.shape[0]
    if output_size is None:
        # If output size not specified, estimate from input radon image
        if circle:
            output_size = img_shape
        else:
            output_size = int(np.floor(np.sqrt((img_shape) ** 2 / 2.0)))

    if circle:
        radon_image = _sinogram_circle_to_square(radon_image)
        img_shape = radon_image.shape[0]

    # Resize image to next power of two (but no less than 64) for
    # Fourier analysis; speeds up Fourier and lessens artifacts
    projection_size_padded = max(64, int(2 ** np.ceil(np.log2(2 * img_shape))))
    pad_width = ((0, projection_size_padded - img_shape), (0, 0))
    img = np.pad(radon_image, pad_width, mode='constant', constant_values=0)

    # Apply filter in Fourier domain
    fourier_filter = _get_fourier_filter(projection_size_padded, filter)
    projection = fft(img, axis=0) * fourier_filter
    radon_filtered = np.real(ifft(projection, axis=0)[:img_shape, :])

    # Reconstruct image by interpolation
    reconstructed = np.zeros((output_size, output_size))
    radius = output_size // 2
    xpr, ypr = np.mgrid[:output_size, :output_size] - radius
    x = np.arange(img_shape) - img_shape // 2

    for col, angle in zip(radon_filtered.T, np.deg2rad(theta)):
        t = ypr * np.cos(angle) - xpr * np.sin(angle)
        if interpolation == 'linear':
            interpolant = partial(np.interp, xp=x, fp=col, left=0, right=0)
        else:
            interpolant = interp1d(x, col, kind=interpolation,
                                   bounds_error=False, fill_value=0)
        reconstructed += interpolant(t)

    if circle:
        out_reconstruction_circle = (xpr ** 2 + ypr ** 2) > radius ** 2
        reconstructed[out_reconstruction_circle] = 0.

    return reconstructed * np.pi / (2 * angles_count)


def order_angles_golden_ratio(theta):
    """Order angles to reduce the amount of correlated information in
    subsequent projections.

    Parameters
    ----------
    theta : 1D array of floats
        Projection angles in degrees. Duplicate angles are not allowed.

    Returns
    -------
    indices_generator : generator yielding unsigned integers
        The returned generator yields indices into ``theta`` such that
        ``theta[indices]`` gives the approximate golden ratio ordering
        of the projections. In total, ``len(theta)`` indices are yielded.
        All non-negative integers < ``len(theta)`` are yielded exactly once.

    Notes
    -----
    The method used here is that of the golden ratio introduced
    by T. Kohler.

    References
    ----------
    .. [1] Kohler, T. "A projection access scheme for iterative
           reconstruction based on the golden section." Nuclear Science
           Symposium Conference Record, 2004 IEEE. Vol. 6. IEEE, 2004.
    .. [2] Winkelmann, Stefanie, et al. "An optimal radial profile order
           based on the Golden Ratio for time-resolved MRI."
           Medical Imaging, IEEE Transactions on 26.1 (2007): 68-76.

    """
    interval = 180

    remaining_indices = list(np.argsort(theta))   # indices into theta
    # yield an arbitrary angle to start things off
    angle = theta[remaining_indices[0]]
    yield remaining_indices.pop(0)
    # determine subsequent angles using the golden ratio method
    angle_increment = interval / golden_ratio ** 2
    while remaining_indices:
        remaining_angles = theta[remaining_indices]
        angle = (angle + angle_increment) % interval
        index_above = np.searchsorted(remaining_angles, angle)
        index_below = index_above - 1
        index_above %= len(remaining_indices)

        diff_below = abs(angle - remaining_angles[index_below])
        distance_below = min(diff_below % interval, diff_below % -interval)

        diff_above = abs(angle - remaining_angles[index_above])
        distance_above = min(diff_above % interval, diff_above % -interval)

        if distance_below < distance_above:
            yield remaining_indices.pop(index_below)
        else:
            yield remaining_indices.pop(index_above)


def iradon_sart(radon_image, theta=None, image=None, projection_shifts=None,
                clip=None, relaxation=0.15):
    """Inverse radon transform.

    Reconstruct an image from the radon transform, using a single iteration of
    the Simultaneous Algebraic Reconstruction Technique (SART) algorithm.

    Parameters
    ----------
    radon_image : 2D array, dtype=float
        Image containing radon transform (sinogram). Each column of
        the image corresponds to a projection along a different angle. The
        tomography rotation axis should lie at the pixel index
        ``radon_image.shape[0] // 2`` along the 0th dimension of
        ``radon_image``.
    theta : 1D array, dtype=float, optional
        Reconstruction angles (in degrees). Default: m angles evenly spaced
        between 0 and 180 (if the shape of `radon_image` is (N, M)).
    image : 2D array, dtype=float, optional
        Image containing an initial reconstruction estimate. Shape of this
        array should be ``(radon_image.shape[0], radon_image.shape[0])``. The
        default is an array of zeros.
    projection_shifts : 1D array, dtype=float, optional
        Shift the projections contained in ``radon_image`` (the sinogram) by
        this many pixels before reconstructing the image. The i'th value
        defines the shift of the i'th column of ``radon_image``.
    clip : length-2 sequence of floats, optional
        Force all values in the reconstructed tomogram to lie in the range
        ``[clip[0], clip[1]]``
    relaxation : float, optional
        Relaxation parameter for the update step. A higher value can
        improve the convergence rate, but one runs the risk of instabilities.
        Values close to or higher than 1 are not recommended.

    Returns
    -------
    reconstructed : ndarray
        Reconstructed image. The rotation axis will be located in the pixel
        with indices
        ``(reconstructed.shape[0] // 2, reconstructed.shape[1] // 2)``.

    Notes
    -----
    Algebraic Reconstruction Techniques are based on formulating the tomography
    reconstruction problem as a set of linear equations. Along each ray,
    the projected value is the sum of all the values of the cross section along
    the ray. A typical feature of SART (and a few other variants of algebraic
    techniques) is that it samples the cross section at equidistant points
    along the ray, using linear interpolation between the pixel values of the
    cross section. The resulting set of linear equations are then solved using
    a slightly modified Kaczmarz method.

    When using SART, a single iteration is usually sufficient to obtain a good
    reconstruction. Further iterations will tend to enhance high-frequency
    information, but will also often increase the noise.

    References
    ----------
    .. [1] AC Kak, M Slaney, "Principles of Computerized Tomographic
           Imaging", IEEE Press 1988.
    .. [2] AH Andersen, AC Kak, "Simultaneous algebraic reconstruction
           technique (SART): a superior implementation of the ART algorithm",
           Ultrasonic Imaging 6 pp 81--94 (1984)
    .. [3] S Kaczmarz, "Angenäherte auflösung von systemen linearer
           gleichungen", Bulletin International de l’Academie Polonaise des
           Sciences et des Lettres 35 pp 355--357 (1937)
    .. [4] Kohler, T. "A projection access scheme for iterative
           reconstruction based on the golden section." Nuclear Science
           Symposium Conference Record, 2004 IEEE. Vol. 6. IEEE, 2004.
    .. [5] Kaczmarz' method, Wikipedia,
           https://en.wikipedia.org/wiki/Kaczmarz_method

    """
    if radon_image.ndim != 2:
        raise ValueError('radon_image must be two dimensional')
    reconstructed_shape = (radon_image.shape[0], radon_image.shape[0])
    if theta is None:
        theta = np.linspace(0, 180, radon_image.shape[1], endpoint=False)
    elif theta.shape != (radon_image.shape[1],):
        raise ValueError('Shape of theta (%s) does not match the '
                         'number of projections (%d)'
                         % (projection_shifts.shape, radon_image.shape[1]))
    if image is None:
        image = np.zeros(reconstructed_shape, dtype=np.float)
    elif image.shape != reconstructed_shape:
        raise ValueError('Shape of image (%s) does not match first dimension '
                         'of radon_image (%s)'
                         % (image.shape, reconstructed_shape))
    if projection_shifts is None:
        projection_shifts = np.zeros((radon_image.shape[1],), dtype=np.float)
    elif projection_shifts.shape != (radon_image.shape[1],):
        raise ValueError('Shape of projection_shifts (%s) does not match the '
                         'number of projections (%d)'
                         % (projection_shifts.shape, radon_image.shape[1]))
    if clip is not None:
        if len(clip) != 2:
            raise ValueError('clip must be a length-2 sequence')
        clip = (float(clip[0]), float(clip[1]))
    relaxation = float(relaxation)

    for angle_index in order_angles_golden_ratio(theta):
        image_update = sart_projection_update(image, theta[angle_index],
                                              radon_image[:, angle_index],
                                              projection_shifts[angle_index])
        image += relaxation * image_update
        if clip is not None:
            image = np.clip(image, clip[0], clip[1])
    return image<|MERGE_RESOLUTION|>--- conflicted
+++ resolved
@@ -21,14 +21,9 @@
 __all__ = ['radon', 'order_angles_golden_ratio', 'iradon', 'iradon_sart']
 
 
-<<<<<<< HEAD
 def radon(image, theta=None, circle=True, *, preserve_range=None):
     """
     Calculates the radon transform of an image given specified
-=======
-def radon(image, theta=None, circle=True):
-    """Calculates the radon transform of an image given specified
->>>>>>> e31e30d6
     projection angles.
 
     Parameters
@@ -117,32 +112,12 @@
     center = padded_image.shape[0] // 2
     radon_image = np.zeros((padded_image.shape[0], len(theta)))
 
-<<<<<<< HEAD
-    shift0 = np.array([[1, 0, -center],
-                       [0, 1, -center],
-                       [0, 0, 1]])
-    shift1 = np.array([[1, 0, center],
-                       [0, 1, center],
-                       [0, 0, 1]])
-
-    def build_rotation(theta):
-        T = np.deg2rad(theta)
-        cos_T, sin_T = np.cos(T), np.sin(T)
-        R = np.array([[cos_T, sin_T, 0],
-                      [-sin_T, cos_T, 0],
-                      [0, 0, 1]])
-        return shift1.dot(R).dot(shift0)
-
-    for i, t in enumerate(theta):
-        rotated = _warp_fast(padded_image, build_rotation(t))
-=======
     for i, angle in enumerate(np.deg2rad(theta)):
         cos_a, sin_a = np.cos(angle), np.sin(angle)
         R = np.array([[cos_a, sin_a, -center * (cos_a + sin_a - 1)],
                       [-sin_a, cos_a, -center * (cos_a - sin_a - 1)],
                       [0, 0, 1]])
         rotated = warp(padded_image, R, clip=False)
->>>>>>> e31e30d6
         radon_image[:, i] = rotated.sum(0)
     return radon_image
 
