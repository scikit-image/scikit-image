import numpy as np

from scipy.interpolate import interp1d
from scipy.constants import golden_ratio
from ._warps import warp
from ._radon_transform import sart_projection_update
from .._shared.fft import fftmodule
from .._shared.utils import deprecate_kwarg, convert_to_float
from warnings import warn
from functools import partial

if fftmodule is np.fft:
    # fallback from scipy.fft to scipy.fftpack instead of numpy.fft
    # (fftpack preserves single precision while numpy.fft does not)
    from scipy.fftpack import fft, ifft
else:
    fft = fftmodule.fft
    ifft = fftmodule.ifft


__all__ = ['radon', 'order_angles_golden_ratio', 'iradon', 'iradon_sart']


def radon(image, theta=None, circle=True, *, preserve_range=False):
    """
    Calculates the radon transform of an image given specified
    projection angles.

    Parameters
    ----------
    image : array_like
        Input image. The rotation axis will be located in the pixel with
        indices ``(image.shape[0] // 2, image.shape[1] // 2)``.
    theta : array_like, optional
        Projection angles (in degrees). If `None`, the value is set to
        np.arange(180).
    circle : boolean, optional
        Assume image is zero outside the inscribed circle, making the
        width of each projection (the first dimension of the sinogram)
        equal to ``min(image.shape)``.
    preserve_range : bool, optional
        Whether to keep the original range of values. Otherwise, the input
        image is converted according to the conventions of `img_as_float`.
        Also see https://scikit-image.org/docs/dev/user_guide/data_types.html

    Returns
    -------
    radon_image : ndarray
        Radon transform (sinogram).  The tomography rotation axis will lie
        at the pixel index ``radon_image.shape[0] // 2`` along the 0th
        dimension of ``radon_image``.

    References
    ----------
    .. [1] AC Kak, M Slaney, "Principles of Computerized Tomographic
           Imaging", IEEE Press 1988.
    .. [2] B.R. Ramesh, N. Srinivasa, K. Rajgopal, "An Algorithm for Computing
           the Discrete Radon Transform With Some Applications", Proceedings of
           the Fourth IEEE Region 10 International Conference, TENCON '89, 1989

    Notes
    -----
    Based on code of Justin K. Romberg
    (https://www.clear.rice.edu/elec431/projects96/DSP/bpanalysis.html)

    """
    if image.ndim != 2:
        raise ValueError('The input image must be 2-D')
    if theta is None:
        theta = np.arange(180)

    image = convert_to_float(image, preserve_range)

    if circle:
        shape_min = min(image.shape)
        radius = shape_min // 2
        img_shape = np.array(image.shape)
        coords = np.array(np.ogrid[:image.shape[0], :image.shape[1]],
                          dtype=object)
        dist = ((coords - img_shape // 2) ** 2).sum(0)
        outside_reconstruction_circle = dist > radius ** 2
        if np.any(image[outside_reconstruction_circle]):
            warn('Radon transform: image must be zero outside the '
                 'reconstruction circle')
        # Crop image to make it square
        slices = tuple(slice(int(np.ceil(excess / 2)),
                             int(np.ceil(excess / 2) + shape_min))
                       if excess > 0 else slice(None)
                       for excess in (img_shape - shape_min))
        padded_image = image[slices]
    else:
        diagonal = np.sqrt(2) * max(image.shape)
        pad = [int(np.ceil(diagonal - s)) for s in image.shape]
        new_center = [(s + p) // 2 for s, p in zip(image.shape, pad)]
        old_center = [s // 2 for s in image.shape]
        pad_before = [nc - oc for oc, nc in zip(old_center, new_center)]
        pad_width = [(pb, p - pb) for pb, p in zip(pad_before, pad)]
        padded_image = np.pad(image, pad_width, mode='constant',
                              constant_values=0)

    # padded_image is always square
    if padded_image.shape[0] != padded_image.shape[1]:
        raise ValueError('padded_image must be a square')
    center = padded_image.shape[0] // 2
    radon_image = np.zeros((padded_image.shape[0], len(theta)),
                           dtype=image.dtype)

    for i, angle in enumerate(np.deg2rad(theta)):
        cos_a, sin_a = np.cos(angle), np.sin(angle)
        R = np.array([[cos_a, sin_a, -center * (cos_a + sin_a - 1)],
                      [-sin_a, cos_a, -center * (cos_a - sin_a - 1)],
                      [0, 0, 1]])
        rotated = warp(padded_image, R, clip=False)
        radon_image[:, i] = rotated.sum(0)
    return radon_image


def _sinogram_circle_to_square(sinogram):
    diagonal = int(np.ceil(np.sqrt(2) * sinogram.shape[0]))
    pad = diagonal - sinogram.shape[0]
    old_center = sinogram.shape[0] // 2
    new_center = diagonal // 2
    pad_before = new_center - old_center
    pad_width = ((pad_before, pad - pad_before), (0, 0))
    return np.pad(sinogram, pad_width, mode='constant', constant_values=0)


<<<<<<< HEAD
def iradon_filter(filter_name, size):
    """
    Create iradon filter.

    Generate a reconstruction kernel to be used in iradon during
    the filtered back-projection algorithm.

    Parameters
    ----------
    filter_name : str
        Name of the filter.
    size : int
        Length of the filter array.

    Returns
    -------
    kernel : array_like, dtype=float
        Reconstruction filter to be used in iradon.
=======
def _get_fourier_filter(size, filter_name):
    """Construct the Fourier filter.

    This computation lessens artifacts and removes a small bias as
    explained in [1], Chap 3. Equation 61.

    Parameters
    ----------
    size: int
        filter size. Must be even.
    filter_name: str
        Filter used in frequency domain filtering. Filters available:
        ramp, shepp-logan, cosine, hamming, hann. Assign None to use
        no filter.

    Returns
    -------
    fourier_filter: ndarray
        The computed Fourier filter.
>>>>>>> ae6b042c

    References
    ----------
    .. [1] AC Kak, M Slaney, "Principles of Computerized Tomographic
           Imaging", IEEE Press 1988.
<<<<<<< HEAD
    """
    # Construct the Fourier filter

    # The ramp filter is implemented based on eq. 61 on  p.72 of Kak and Slaney
    # https://engineering.purdue.edu/~malcolm/pct/CTI_Ch03.pdf
    n1 = np.arange(0, size / 2 + 1, dtype=np.int)
    n2 = np.arange(size / 2 - 1, 0, -1, dtype=np.int)
    n = np.concatenate((n1, n2))
    f = np.zeros(size)
    f[0] = 0.25
    f[1::2] = -1 / (np.pi * n[1::2])**2

    omega = 2 * np.pi * fftfreq(size)
    kernel = 2 * np.real(fft(f))         # ramp filter
    if filter_name == "ramp":
        pass
    elif filter_name == "shepp-logan":
        # Start from first element to avoid divide by zero
        kernel[1:] *= np.sin(omega[1:] / 2) / (omega[1:] / 2)
    elif filter_name == "cosine":
        freq = (0.5 * np.arange(0, size)
                / size)
        cosine_filter = np.fft.fftshift(np.sin(2 * np.pi * np.abs(freq)))
        kernel *= cosine_filter
    elif filter_name == "hamming":
        hamming_filter = np.fft.fftshift(np.hamming(size))
        kernel *= hamming_filter
    elif filter_name == "hann":
        hanning_filter = np.fft.fftshift(np.hanning(size))
        kernel *= hanning_filter
    elif filter_name is None:
        kernel[:] = 1
    else:
        raise ValueError("Unknown filter: %s" % filter_name)

    return kernel[:, np.newaxis]
 

def iradon(radon_image, theta=None, output_size=None,
           filter="ramp", interpolation="linear", circle=True):
=======

>>>>>>> ae6b042c
    """
    n = np.concatenate((np.arange(1, size / 2 + 1, 2, dtype=np.int),
                        np.arange(size / 2 - 1, 0, -2, dtype=np.int)))
    f = np.zeros(size)
    f[0] = 0.25
    f[1::2] = -1 / (np.pi * n) ** 2

    # Computing the ramp filter from the fourier transform of its
    # frequency domain representation lessens artifacts and removes a
    # small bias as explained in [1], Chap 3. Equation 61
    fourier_filter = 2 * np.real(fft(f))         # ramp filter
    if filter_name == "ramp":
        pass
    elif filter_name == "shepp-logan":
        # Start from first element to avoid divide by zero
        omega = np.pi * fftmodule.fftfreq(size)[1:]
        fourier_filter[1:] *= np.sin(omega) / omega
    elif filter_name == "cosine":
        freq = np.linspace(0, np.pi, size, endpoint=False)
        cosine_filter = fftmodule.fftshift(np.sin(freq))
        fourier_filter *= cosine_filter
    elif filter_name == "hamming":
        fourier_filter *= fftmodule.fftshift(np.hamming(size))
    elif filter_name == "hann":
        fourier_filter *= fftmodule.fftshift(np.hanning(size))
    elif filter_name is None:
        fourier_filter[:] = 1

    return fourier_filter[:, np.newaxis]


@deprecate_kwarg(kwarg_mapping={'filter': 'filter_name'},
                 removed_version="0.19")
def iradon(radon_image, theta=None, output_size=None,
           filter_name="ramp", interpolation="linear", circle=True):
    """Inverse radon transform.

    Reconstruct an image from the radon transform, using the filtered
    back projection algorithm.

    Parameters
    ----------
    radon_image : array_like, dtype=float
        Image containing radon transform (sinogram). Each column of
        the image corresponds to a projection along a different
        angle. The tomography rotation axis should lie at the pixel
        index ``radon_image.shape[0] // 2`` along the 0th dimension of
        ``radon_image``.
    theta : array_like, dtype=float, optional
        Reconstruction angles (in degrees). Default: m angles evenly spaced
        between 0 and 180 (if the shape of `radon_image` is (N, M)).
    output_size : int, optional
        Number of rows and columns in the reconstruction.
    filter_name : str, optional
        Filter used in frequency domain filtering. Ramp filter used by default.
        Filters available: ramp, shepp-logan, cosine, hamming, hann.
        Assign None to use no filter.
    interpolation : str, optional
        Interpolation method used in reconstruction. Methods available:
        'linear', 'nearest', and 'cubic' ('cubic' is slow).
    circle : boolean, optional
        Assume the reconstructed image is zero outside the inscribed circle.
        Also changes the default output_size to match the behaviour of
        ``radon`` called with ``circle=True``.

    Returns
    -------
    reconstructed : ndarray
        Reconstructed image. The rotation axis will be located in the pixel
        with indices
        ``(reconstructed.shape[0] // 2, reconstructed.shape[1] // 2)``.

    .. versionchanged :: 0.19
        In ``iradon``, ``filter`` argument is deprecated in favor of
        ``filter_name``.

    References
    ----------
    .. [1] AC Kak, M Slaney, "Principles of Computerized Tomographic
           Imaging", IEEE Press 1988.
    .. [2] B.R. Ramesh, N. Srinivasa, K. Rajgopal, "An Algorithm for Computing
           the Discrete Radon Transform With Some Applications", Proceedings of
           the Fourth IEEE Region 10 International Conference, TENCON '89, 1989

    Notes
    -----
    It applies the Fourier slice theorem to reconstruct an image by
    multiplying the frequency domain of the filter with the FFT of the
    projection data. This algorithm is called filtered back projection.

    """
    if radon_image.ndim != 2:
        raise ValueError('The input image must be 2-D')

    if theta is None:
        theta = np.linspace(0, 180, radon_image.shape[1], endpoint=False)

    angles_count = len(theta)
    if angles_count != radon_image.shape[1]:
        raise ValueError("The given ``theta`` does not match the number of "
                         "projections in ``radon_image``.")

    interpolation_types = ('linear', 'nearest', 'cubic')
    if interpolation not in interpolation_types:
        raise ValueError("Unknown interpolation: %s" % interpolation)

    filter_types = ('ramp', 'shepp-logan', 'cosine', 'hamming', 'hann', None)
    if filter_name not in filter_types:
        raise ValueError("Unknown filter: %s" % filter_name)

    img_shape = radon_image.shape[0]
    if output_size is None:
        # If output size not specified, estimate from input radon image
        if circle:
            output_size = img_shape
        else:
            output_size = int(np.floor(np.sqrt((img_shape) ** 2 / 2.0)))

    if circle:
        radon_image = _sinogram_circle_to_square(radon_image)
        img_shape = radon_image.shape[0]

    # Resize image to next power of two (but no less than 64) for
    # Fourier analysis; speeds up Fourier and lessens artifacts
    projection_size_padded = max(64, int(2 ** np.ceil(np.log2(2 * img_shape))))
    pad_width = ((0, projection_size_padded - img_shape), (0, 0))
    img = np.pad(radon_image, pad_width, mode='constant', constant_values=0)

<<<<<<< HEAD
    fourier_filter = iradon_filter(filter, projection_size_padded)

=======
>>>>>>> ae6b042c
    # Apply filter in Fourier domain
    fourier_filter = _get_fourier_filter(projection_size_padded, filter_name)
    projection = fft(img, axis=0) * fourier_filter
    radon_filtered = np.real(ifft(projection, axis=0)[:img_shape, :])

    # Reconstruct image by interpolation
    reconstructed = np.zeros((output_size, output_size))
    radius = output_size // 2
    xpr, ypr = np.mgrid[:output_size, :output_size] - radius
    x = np.arange(img_shape) - img_shape // 2

    for col, angle in zip(radon_filtered.T, np.deg2rad(theta)):
        t = ypr * np.cos(angle) - xpr * np.sin(angle)
        if interpolation == 'linear':
            interpolant = partial(np.interp, xp=x, fp=col, left=0, right=0)
        else:
            interpolant = interp1d(x, col, kind=interpolation,
                                   bounds_error=False, fill_value=0)
        reconstructed += interpolant(t)

    if circle:
        out_reconstruction_circle = (xpr ** 2 + ypr ** 2) > radius ** 2
        reconstructed[out_reconstruction_circle] = 0.

    return reconstructed * np.pi / (2 * angles_count)


def order_angles_golden_ratio(theta):
    """Order angles to reduce the amount of correlated information in
    subsequent projections.

    Parameters
    ----------
    theta : 1D array of floats
        Projection angles in degrees. Duplicate angles are not allowed.

    Returns
    -------
    indices_generator : generator yielding unsigned integers
        The returned generator yields indices into ``theta`` such that
        ``theta[indices]`` gives the approximate golden ratio ordering
        of the projections. In total, ``len(theta)`` indices are yielded.
        All non-negative integers < ``len(theta)`` are yielded exactly once.

    Notes
    -----
    The method used here is that of the golden ratio introduced
    by T. Kohler.

    References
    ----------
    .. [1] Kohler, T. "A projection access scheme for iterative
           reconstruction based on the golden section." Nuclear Science
           Symposium Conference Record, 2004 IEEE. Vol. 6. IEEE, 2004.
    .. [2] Winkelmann, Stefanie, et al. "An optimal radial profile order
           based on the Golden Ratio for time-resolved MRI."
           Medical Imaging, IEEE Transactions on 26.1 (2007): 68-76.

    """
    interval = 180

    remaining_indices = list(np.argsort(theta))   # indices into theta
    # yield an arbitrary angle to start things off
    angle = theta[remaining_indices[0]]
    yield remaining_indices.pop(0)
    # determine subsequent angles using the golden ratio method
    angle_increment = interval / golden_ratio ** 2
    while remaining_indices:
        remaining_angles = theta[remaining_indices]
        angle = (angle + angle_increment) % interval
        index_above = np.searchsorted(remaining_angles, angle)
        index_below = index_above - 1
        index_above %= len(remaining_indices)

        diff_below = abs(angle - remaining_angles[index_below])
        distance_below = min(diff_below % interval, diff_below % -interval)

        diff_above = abs(angle - remaining_angles[index_above])
        distance_above = min(diff_above % interval, diff_above % -interval)

        if distance_below < distance_above:
            yield remaining_indices.pop(index_below)
        else:
            yield remaining_indices.pop(index_above)


def iradon_sart(radon_image, theta=None, image=None, projection_shifts=None,
                clip=None, relaxation=0.15, dtype=None):
    """Inverse radon transform.

    Reconstruct an image from the radon transform, using a single iteration of
    the Simultaneous Algebraic Reconstruction Technique (SART) algorithm.

    Parameters
    ----------
    radon_image : 2D array
        Image containing radon transform (sinogram). Each column of
        the image corresponds to a projection along a different angle. The
        tomography rotation axis should lie at the pixel index
        ``radon_image.shape[0] // 2`` along the 0th dimension of
        ``radon_image``.
    theta : 1D array, optional
        Reconstruction angles (in degrees). Default: m angles evenly spaced
        between 0 and 180 (if the shape of `radon_image` is (N, M)).
    image : 2D array, optional
        Image containing an initial reconstruction estimate. Shape of this
        array should be ``(radon_image.shape[0], radon_image.shape[0])``. The
        default is an array of zeros.
    projection_shifts : 1D array, optional
        Shift the projections contained in ``radon_image`` (the sinogram) by
        this many pixels before reconstructing the image. The i'th value
        defines the shift of the i'th column of ``radon_image``.
    clip : length-2 sequence of floats, optional
        Force all values in the reconstructed tomogram to lie in the range
        ``[clip[0], clip[1]]``
    relaxation : float, optional
        Relaxation parameter for the update step. A higher value can
        improve the convergence rate, but one runs the risk of instabilities.
        Values close to or higher than 1 are not recommended.
    dtype : dtype, optional
        Output data type, must be floating point. By default, if input
        data type is not float, input is cast to double, otherwise
        dtype is set to input data type.

    Returns
    -------
    reconstructed : ndarray
        Reconstructed image. The rotation axis will be located in the pixel
        with indices
        ``(reconstructed.shape[0] // 2, reconstructed.shape[1] // 2)``.

    Notes
    -----
    Algebraic Reconstruction Techniques are based on formulating the tomography
    reconstruction problem as a set of linear equations. Along each ray,
    the projected value is the sum of all the values of the cross section along
    the ray. A typical feature of SART (and a few other variants of algebraic
    techniques) is that it samples the cross section at equidistant points
    along the ray, using linear interpolation between the pixel values of the
    cross section. The resulting set of linear equations are then solved using
    a slightly modified Kaczmarz method.

    When using SART, a single iteration is usually sufficient to obtain a good
    reconstruction. Further iterations will tend to enhance high-frequency
    information, but will also often increase the noise.

    References
    ----------
    .. [1] AC Kak, M Slaney, "Principles of Computerized Tomographic
           Imaging", IEEE Press 1988.
    .. [2] AH Andersen, AC Kak, "Simultaneous algebraic reconstruction
           technique (SART): a superior implementation of the ART algorithm",
           Ultrasonic Imaging 6 pp 81--94 (1984)
    .. [3] S Kaczmarz, "Angenäherte auflösung von systemen linearer
           gleichungen", Bulletin International de l’Academie Polonaise des
           Sciences et des Lettres 35 pp 355--357 (1937)
    .. [4] Kohler, T. "A projection access scheme for iterative
           reconstruction based on the golden section." Nuclear Science
           Symposium Conference Record, 2004 IEEE. Vol. 6. IEEE, 2004.
    .. [5] Kaczmarz' method, Wikipedia,
           https://en.wikipedia.org/wiki/Kaczmarz_method

    """
    if radon_image.ndim != 2:
        raise ValueError('radon_image must be two dimensional')

    if dtype is None:
        if radon_image.dtype.char in 'fd':
            dtype = radon_image.dtype
        else:
            warn("Only floating point data type are valid for SART inverse "
                 "radon transform. Input data is cast to float. To disable "
                 "this warning, please cast image_radon to float.")
            dtype = np.dtype(float)
    elif np.dtype(dtype).char not in 'fd':
        raise ValueError("Only floating point data type are valid for inverse "
                         "radon transform.")

    dtype = np.dtype(dtype)
    radon_image = radon_image.astype(dtype, copy=False)

    reconstructed_shape = (radon_image.shape[0], radon_image.shape[0])

    if theta is None:
        theta = np.linspace(0, 180, radon_image.shape[1],
                            endpoint=False, dtype=dtype)
    elif len(theta) != radon_image.shape[1]:
        raise ValueError('Shape of theta (%s) does not match the '
                         'number of projections (%d)'
                         % (len(theta), radon_image.shape[1]))
    else:
        theta = np.asarray(theta, dtype=dtype)

    if image is None:
        image = np.zeros(reconstructed_shape, dtype=dtype)
    elif image.shape != reconstructed_shape:
        raise ValueError('Shape of image (%s) does not match first dimension '
                         'of radon_image (%s)'
                         % (image.shape, reconstructed_shape))
    elif image.dtype != dtype:
        warn("image dtype does not match output dtype: "
             "image is cast to {}".format(dtype))

    image = np.asarray(image, dtype=dtype)

    if projection_shifts is None:
        projection_shifts = np.zeros((radon_image.shape[1],), dtype=dtype)
    elif len(projection_shifts) != radon_image.shape[1]:
        raise ValueError('Shape of projection_shifts (%s) does not match the '
                         'number of projections (%d)'
                         % (len(projection_shifts), radon_image.shape[1]))
    else:
        projection_shifts = np.asarray(projection_shifts, dtype=dtype)
    if clip is not None:
        if len(clip) != 2:
            raise ValueError('clip must be a length-2 sequence')
        clip = np.asarray(clip, dtype=dtype)

    for angle_index in order_angles_golden_ratio(theta):
        image_update = sart_projection_update(image, theta[angle_index],
                                              radon_image[:, angle_index],
                                              projection_shifts[angle_index])
        image += relaxation * image_update
        if clip is not None:
            image = np.clip(image, clip[0], clip[1])
    return image<|MERGE_RESOLUTION|>--- conflicted
+++ resolved
@@ -125,26 +125,6 @@
     return np.pad(sinogram, pad_width, mode='constant', constant_values=0)
 
 
-<<<<<<< HEAD
-def iradon_filter(filter_name, size):
-    """
-    Create iradon filter.
-
-    Generate a reconstruction kernel to be used in iradon during
-    the filtered back-projection algorithm.
-
-    Parameters
-    ----------
-    filter_name : str
-        Name of the filter.
-    size : int
-        Length of the filter array.
-
-    Returns
-    -------
-    kernel : array_like, dtype=float
-        Reconstruction filter to be used in iradon.
-=======
 def _get_fourier_filter(size, filter_name):
     """Construct the Fourier filter.
 
@@ -164,13 +144,11 @@
     -------
     fourier_filter: ndarray
         The computed Fourier filter.
->>>>>>> ae6b042c
 
     References
     ----------
     .. [1] AC Kak, M Slaney, "Principles of Computerized Tomographic
            Imaging", IEEE Press 1988.
-<<<<<<< HEAD
     """
     # Construct the Fourier filter
 
@@ -207,42 +185,6 @@
         raise ValueError("Unknown filter: %s" % filter_name)
 
     return kernel[:, np.newaxis]
- 
-
-def iradon(radon_image, theta=None, output_size=None,
-           filter="ramp", interpolation="linear", circle=True):
-=======
-
->>>>>>> ae6b042c
-    """
-    n = np.concatenate((np.arange(1, size / 2 + 1, 2, dtype=np.int),
-                        np.arange(size / 2 - 1, 0, -2, dtype=np.int)))
-    f = np.zeros(size)
-    f[0] = 0.25
-    f[1::2] = -1 / (np.pi * n) ** 2
-
-    # Computing the ramp filter from the fourier transform of its
-    # frequency domain representation lessens artifacts and removes a
-    # small bias as explained in [1], Chap 3. Equation 61
-    fourier_filter = 2 * np.real(fft(f))         # ramp filter
-    if filter_name == "ramp":
-        pass
-    elif filter_name == "shepp-logan":
-        # Start from first element to avoid divide by zero
-        omega = np.pi * fftmodule.fftfreq(size)[1:]
-        fourier_filter[1:] *= np.sin(omega) / omega
-    elif filter_name == "cosine":
-        freq = np.linspace(0, np.pi, size, endpoint=False)
-        cosine_filter = fftmodule.fftshift(np.sin(freq))
-        fourier_filter *= cosine_filter
-    elif filter_name == "hamming":
-        fourier_filter *= fftmodule.fftshift(np.hamming(size))
-    elif filter_name == "hann":
-        fourier_filter *= fftmodule.fftshift(np.hanning(size))
-    elif filter_name is None:
-        fourier_filter[:] = 1
-
-    return fourier_filter[:, np.newaxis]
 
 
 @deprecate_kwarg(kwarg_mapping={'filter': 'filter_name'},
@@ -342,11 +284,6 @@
     pad_width = ((0, projection_size_padded - img_shape), (0, 0))
     img = np.pad(radon_image, pad_width, mode='constant', constant_values=0)
 
-<<<<<<< HEAD
-    fourier_filter = iradon_filter(filter, projection_size_padded)
-
-=======
->>>>>>> ae6b042c
     # Apply filter in Fourier domain
     fourier_filter = _get_fourier_filter(projection_size_padded, filter_name)
     projection = fft(img, axis=0) * fourier_filter
