import numpy as np
from scipy import ndimage as ndi

from ._geometric import (SimilarityTransform, AffineTransform,
                         ProjectiveTransform, _to_ndimage_mode)
from ._warps_cy import _warp_fast
from ..measure import block_reduce

from .._shared.utils import (get_bound_method_class, safe_as_int, warn,
                             convert_to_float, _validate_interpolation_order)

HOMOGRAPHY_TRANSFORMS = (
    SimilarityTransform,
    AffineTransform,
    ProjectiveTransform
)


<<<<<<< HEAD
def _preprocess_resize_output_shape(image, output_shape):
    """Validate resize output shape according to input image.

    Parameters
    ----------
    image: ndarray
        Image to be resized.
    output_shape: tuple or ndarray
        Size of the generated output image `(rows, cols[, ...][, dim])`. If
        `dim` is not provided, the number of channels is preserved.

    Returns
    -------
    image: ndarray
        The input image reshaped if its number of dimensions is not
        equal to output_shape_length.
    output_shape: tuple
        The output image converted to tuple.

    Raises
    ------
    ValueError:
        If output_shape length is smaller than the image number of
        dimensions

    Notes
    -----
    The input image is reshaped if its number of dimensions is not
    equal to output_shape_length.

    """
    output_shape = tuple(np.ravel(output_shape))
    output_ndim = len(output_shape)
    input_shape = image.shape
    if output_ndim > image.ndim:
        # append dimensions to input_shape
        input_shape += (1, ) * (output_ndim - image.ndim)
        image = np.reshape(image, input_shape)
    elif output_ndim == image.ndim - 1:
        # multichannel case: append shape of last axis
        output_shape = output_shape + (image.shape[-1], )
    elif output_ndim < image.ndim:
        raise ValueError("output_shape length cannot be smaller than the "
                         "image number of dimensions")

    return image, output_shape


def resize(image, output_shape, order=1, mode='reflect', cval=0, clip=True,
           preserve_range=False, anti_aliasing=True, anti_aliasing_sigma=None):
=======
def resize(image, output_shape, order=None, mode='reflect', cval=0, clip=True,
           preserve_range=False, anti_aliasing=None, anti_aliasing_sigma=None):
>>>>>>> f9739bfa
    """Resize image to match a certain size.

    Performs interpolation to up-size or down-size N-dimensional images. Note
    that anti-aliasing should be enabled when down-sizing images to avoid
    aliasing artifacts. For down-sampling with an integer factor also see
    `skimage.transform.downscale_local_mean`.

    Parameters
    ----------
    image : ndarray
        Input image.
    output_shape : tuple or ndarray
        Size of the generated output image `(rows, cols[, ...][, dim])`. If
        `dim` is not provided, the number of channels is preserved. In case the
        number of input channels does not equal the number of output channels a
        n-dimensional interpolation is applied.

    Returns
    -------
    resized : ndarray
        Resized version of the input.

    Other parameters
    ----------------
    order : int, optional
        The order of the spline interpolation, default is 0 if
        image.dtype is bool and 1 otherwise. The order has to be in
        the range 0-5. See `skimage.transform.warp` for detail.
    mode : {'constant', 'edge', 'symmetric', 'reflect', 'wrap'}, optional
        Points outside the boundaries of the input are filled according
        to the given mode.  Modes match the behaviour of `numpy.pad`.
    cval : float, optional
        Used in conjunction with mode 'constant', the value outside
        the image boundaries.
    clip : bool, optional
        Whether to clip the output to the range of values of the input image.
        This is enabled by default, since higher order interpolation may
        produce values outside the given input range.
    preserve_range : bool, optional
        Whether to keep the original range of values. Otherwise, the input
        image is converted according to the conventions of `img_as_float`.
        Also see https://scikit-image.org/docs/dev/user_guide/data_types.html
    anti_aliasing : bool, optional
        Whether to apply a Gaussian filter to smooth the image prior
        to down-scaling. It is crucial to filter when down-sampling
        the image to avoid aliasing artifacts. If input image data
        type is bool, no anti-aliasing is applied.
    anti_aliasing_sigma : {float, tuple of floats}, optional
        Standard deviation for Gaussian filtering to avoid aliasing artifacts.
        By default, this value is chosen as (s - 1) / 2 where s is the
        down-scaling factor, where s > 1. For the up-size case, s < 1, no
        anti-aliasing is performed prior to rescaling.

    Notes
    -----
    Modes 'reflect' and 'symmetric' are similar, but differ in whether the edge
    pixels are duplicated during the reflection.  As an example, if an array
    has values [0, 1, 2] and was padded to the right by four values using
    symmetric, the result would be [0, 1, 2, 2, 1, 0, 0], while for reflect it
    would be [0, 1, 2, 1, 0, 1, 2].

    Examples
    --------
    >>> from skimage import data
    >>> from skimage.transform import resize
    >>> image = data.camera()
    >>> resize(image, (100, 100)).shape
    (100, 100)

    """

    image, output_shape = _preprocess_resize_output_shape(image, output_shape)
    input_shape = image.shape

    if anti_aliasing is None:
        anti_aliasing = not image.dtype == bool

    if image.dtype == bool and anti_aliasing:
        warn("Input image dtype is bool. Gaussian convolution is not defined "
             "with bool data type. Please set anti_aliasing to False or "
             "explicitely cast input image to another data type. Starting "
             "from version 0.19 a ValueError will be raised instead of this "
             "warning.", FutureWarning, stacklevel=2)

    factors = (np.asarray(input_shape, dtype=float) /
               np.asarray(output_shape, dtype=float))

    if anti_aliasing:
        if anti_aliasing_sigma is None:
            anti_aliasing_sigma = np.maximum(0, (factors - 1) / 2)
        else:
            anti_aliasing_sigma = \
                np.atleast_1d(anti_aliasing_sigma) * np.ones_like(factors)
            if np.any(anti_aliasing_sigma < 0):
                raise ValueError("Anti-aliasing standard deviation must be "
                                 "greater than or equal to zero")
            elif np.any((anti_aliasing_sigma > 0) & (factors <= 1)):
                warn("Anti-aliasing standard deviation greater than zero but "
                     "not down-sampling along all axes")

        # Translate modes used by np.pad to those used by ndi.gaussian_filter
        np_pad_to_ndimage = {
            'constant': 'constant',
            'edge': 'nearest',
            'symmetric': 'reflect',
            'reflect': 'mirror',
            'wrap': 'wrap'
        }
        try:
            ndi_mode = np_pad_to_ndimage[mode]
        except KeyError:
            raise ValueError("Unknown mode, or cannot translate mode. The "
                             "mode should be one of 'constant', 'edge', "
                             "'symmetric', 'reflect', or 'wrap'. See the "
                             "documentation of numpy.pad for more info.")

        image = ndi.gaussian_filter(image, anti_aliasing_sigma,
                                    cval=cval, mode=ndi_mode)

    # 2-dimensional interpolation
    if len(output_shape) == 2 or (len(output_shape) == 3 and
                                  output_shape[2] == input_shape[2]):
        rows = output_shape[0]
        cols = output_shape[1]
        input_rows = input_shape[0]
        input_cols = input_shape[1]
        if rows == 1 and cols == 1:
            tform = AffineTransform(translation=(input_cols / 2.0 - 0.5,
                                                 input_rows / 2.0 - 0.5))
        else:
            # 3 control points necessary to estimate exact AffineTransform
            src_corners = np.array([[1, 1], [1, rows], [cols, rows]]) - 1
            dst_corners = np.zeros(src_corners.shape, dtype=np.double)
            # take into account that 0th pixel is at position (0.5, 0.5)
            dst_corners[:, 0] = factors[1] * (src_corners[:, 0] + 0.5) - 0.5
            dst_corners[:, 1] = factors[0] * (src_corners[:, 1] + 0.5) - 0.5

            tform = AffineTransform()
            tform.estimate(src_corners, dst_corners)

        # Make sure the transform is exactly metric, to ensure fast warping.
        tform.params[2] = (0, 0, 1)
        tform.params[0, 1] = 0
        tform.params[1, 0] = 0

        out = warp(image, tform, output_shape=output_shape, order=order,
                   mode=mode, cval=cval, clip=clip,
                   preserve_range=preserve_range)

    else:  # n-dimensional interpolation
        order = _validate_interpolation_order(image.dtype, order)

        coord_arrays = [factors[i] * (np.arange(d) + 0.5) - 0.5
                        for i, d in enumerate(output_shape)]

        coord_map = np.array(np.meshgrid(*coord_arrays,
                                         sparse=False,
                                         indexing='ij'))

        image = convert_to_float(image, preserve_range)

        ndi_mode = _to_ndimage_mode(mode)
        out = ndi.map_coordinates(image, coord_map, order=order,
                                  mode=ndi_mode, cval=cval)

        _clip_warp_output(image, out, order, mode, cval, clip)

    return out


def rescale(image, scale, order=None, mode='reflect', cval=0, clip=True,
            preserve_range=False, multichannel=False,
            anti_aliasing=None, anti_aliasing_sigma=None):
    """Scale image by a certain factor.

    Performs interpolation to up-scale or down-scale N-dimensional images.
    Note that anti-aliasing should be enabled when down-sizing images to avoid
    aliasing artifacts. For down-sampling with an integer factor also see
    `skimage.transform.downscale_local_mean`.

    Parameters
    ----------
    image : ndarray
        Input image.
    scale : {float, tuple of floats}
        Scale factors. Separate scale factors can be defined as
        `(rows, cols[, ...][, dim])`.

    Returns
    -------
    scaled : ndarray
        Scaled version of the input.

    Other parameters
    ----------------
    order : int, optional
        The order of the spline interpolation, default is 0 if
        image.dtype is bool and 1 otherwise. The order has to be in
        the range 0-5. See `skimage.transform.warp` for detail.
    mode : {'constant', 'edge', 'symmetric', 'reflect', 'wrap'}, optional
        Points outside the boundaries of the input are filled according
        to the given mode.  Modes match the behaviour of `numpy.pad`.
    cval : float, optional
        Used in conjunction with mode 'constant', the value outside
        the image boundaries.
    clip : bool, optional
        Whether to clip the output to the range of values of the input image.
        This is enabled by default, since higher order interpolation may
        produce values outside the given input range.
    preserve_range : bool, optional
        Whether to keep the original range of values. Otherwise, the input
        image is converted according to the conventions of `img_as_float`.
        Also see
        https://scikit-image.org/docs/dev/user_guide/data_types.html
    multichannel : bool, optional
        Whether the last axis of the image is to be interpreted as multiple
        channels or another spatial dimension.
    anti_aliasing : bool, optional
        Whether to apply a Gaussian filter to smooth the image prior
        to down-scaling. It is crucial to filter when down-sampling
        the image to avoid aliasing artifacts. If input image data
        type is bool, no anti-aliasing is applied.
    anti_aliasing_sigma : {float, tuple of floats}, optional
        Standard deviation for Gaussian filtering to avoid aliasing artifacts.
        By default, this value is chosen as (s - 1) / 2 where s is the
        down-scaling factor.

    Notes
    -----
    Modes 'reflect' and 'symmetric' are similar, but differ in whether the edge
    pixels are duplicated during the reflection.  As an example, if an array
    has values [0, 1, 2] and was padded to the right by four values using
    symmetric, the result would be [0, 1, 2, 2, 1, 0, 0], while for reflect it
    would be [0, 1, 2, 1, 0, 1, 2].

    Examples
    --------
    >>> from skimage import data
    >>> from skimage.transform import rescale
    >>> image = data.camera()
    >>> rescale(image, 0.1).shape
    (51, 51)
    >>> rescale(image, 0.5).shape
    (256, 256)

    """
    scale = np.atleast_1d(scale)
    if len(scale) > 1:
        if ((not multichannel and len(scale) != image.ndim) or
                (multichannel and len(scale) != image.ndim - 1)):
            raise ValueError("Supply a single scale, or one value per spatial "
                             "axis")
        if multichannel:
            scale = np.concatenate((scale, [1]))
    orig_shape = np.asarray(image.shape)
    output_shape = np.round(scale * orig_shape)
    if multichannel:  # don't scale channel dimension
        output_shape[-1] = orig_shape[-1]

    return resize(image, output_shape, order=order, mode=mode, cval=cval,
                  clip=clip, preserve_range=preserve_range,
                  anti_aliasing=anti_aliasing,
                  anti_aliasing_sigma=anti_aliasing_sigma)


def rotate(image, angle, resize=False, center=None, order=None,
           mode='constant', cval=0, clip=True, preserve_range=False):
    """Rotate image by a certain angle around its center.

    Parameters
    ----------
    image : ndarray
        Input image.
    angle : float
        Rotation angle in degrees in counter-clockwise direction.
    resize : bool, optional
        Determine whether the shape of the output image will be automatically
        calculated, so the complete rotated image exactly fits. Default is
        False.
    center : iterable of length 2
        The rotation center. If ``center=None``, the image is rotated around
        its center, i.e. ``center=(cols / 2 - 0.5, rows / 2 - 0.5)``.  Please
        note that this parameter is (cols, rows), contrary to normal skimage
        ordering.

    Returns
    -------
    rotated : ndarray
        Rotated version of the input.

    Other parameters
    ----------------
    order : int, optional
        The order of the spline interpolation, default is 0 if
        image.dtype is bool and 1 otherwise. The order has to be in
        the range 0-5. See `skimage.transform.warp` for detail.
    mode : {'constant', 'edge', 'symmetric', 'reflect', 'wrap'}, optional
        Points outside the boundaries of the input are filled according
        to the given mode.  Modes match the behaviour of `numpy.pad`.
    cval : float, optional
        Used in conjunction with mode 'constant', the value outside
        the image boundaries.
    clip : bool, optional
        Whether to clip the output to the range of values of the input image.
        This is enabled by default, since higher order interpolation may
        produce values outside the given input range.
    preserve_range : bool, optional
        Whether to keep the original range of values. Otherwise, the input
        image is converted according to the conventions of `img_as_float`.
        Also see
        https://scikit-image.org/docs/dev/user_guide/data_types.html

    Notes
    -----
    Modes 'reflect' and 'symmetric' are similar, but differ in whether the edge
    pixels are duplicated during the reflection.  As an example, if an array
    has values [0, 1, 2] and was padded to the right by four values using
    symmetric, the result would be [0, 1, 2, 2, 1, 0, 0], while for reflect it
    would be [0, 1, 2, 1, 0, 1, 2].

    Examples
    --------
    >>> from skimage import data
    >>> from skimage.transform import rotate
    >>> image = data.camera()
    >>> rotate(image, 2).shape
    (512, 512)
    >>> rotate(image, 2, resize=True).shape
    (530, 530)
    >>> rotate(image, 90, resize=True).shape
    (512, 512)

    """

    rows, cols = image.shape[0], image.shape[1]

    # rotation around center
    if center is None:
        center = np.array((cols, rows)) / 2. - 0.5
    else:
        center = np.asarray(center)
    tform1 = SimilarityTransform(translation=center)
    tform2 = SimilarityTransform(rotation=np.deg2rad(angle))
    tform3 = SimilarityTransform(translation=-center)
    tform = tform3 + tform2 + tform1

    output_shape = None
    if resize:
        # determine shape of output image
        corners = np.array([
            [0, 0],
            [0, rows - 1],
            [cols - 1, rows - 1],
            [cols - 1, 0]
        ])
        corners = tform.inverse(corners)
        minc = corners[:, 0].min()
        minr = corners[:, 1].min()
        maxc = corners[:, 0].max()
        maxr = corners[:, 1].max()
        out_rows = maxr - minr + 1
        out_cols = maxc - minc + 1
        output_shape = np.around((out_rows, out_cols))

        # fit output image in new shape
        translation = (minc, minr)
        tform4 = SimilarityTransform(translation=translation)
        tform = tform4 + tform

    # Make sure the transform is exactly affine, to ensure fast warping.
    tform.params[2] = (0, 0, 1)

    return warp(image, tform, output_shape=output_shape, order=order,
                mode=mode, cval=cval, clip=clip, preserve_range=preserve_range)


def downscale_local_mean(image, factors, cval=0, clip=True):
    """Down-sample N-dimensional image by local averaging.

    The image is padded with `cval` if it is not perfectly divisible by the
    integer factors.

    In contrast to interpolation in `skimage.transform.resize` and
    `skimage.transform.rescale` this function calculates the local mean of
    elements in each block of size `factors` in the input image.

    Parameters
    ----------
    image : ndarray
        N-dimensional input image.
    factors : array_like
        Array containing down-sampling integer factor along each axis.
    cval : float, optional
        Constant padding value if image is not perfectly divisible by the
        integer factors.
    clip : bool, optional
        Unused, but kept here for API consistency with the other transforms
        in this module. (The local mean will never fall outside the range
        of values in the input image, assuming the provided `cval` also
        falls within that range.)

    Returns
    -------
    image : ndarray
        Down-sampled image with same number of dimensions as input image.
        For integer inputs, the output dtype will be ``float64``.
        See :func:`numpy.mean` for details.

    Examples
    --------
    >>> a = np.arange(15).reshape(3, 5)
    >>> a
    array([[ 0,  1,  2,  3,  4],
           [ 5,  6,  7,  8,  9],
           [10, 11, 12, 13, 14]])
    >>> downscale_local_mean(a, (2, 3))
    array([[3.5, 4. ],
           [5.5, 4.5]])

    """
    return block_reduce(image, factors, np.mean, cval)


def _swirl_mapping(xy, center, rotation, strength, radius):
    x, y = xy.T
    x0, y0 = center
    rho = np.sqrt((x - x0) ** 2 + (y - y0) ** 2)

    # Ensure that the transformation decays to approximately 1/1000-th
    # within the specified radius.
    radius = radius / 5 * np.log(2)

    theta = rotation + strength * \
        np.exp(-rho / radius) + \
        np.arctan2(y - y0, x - x0)

    xy[..., 0] = x0 + rho * np.cos(theta)
    xy[..., 1] = y0 + rho * np.sin(theta)

    return xy


def swirl(image, center=None, strength=1, radius=100, rotation=0,
          output_shape=None, order=None, mode='reflect', cval=0, clip=True,
          preserve_range=False):
    """Perform a swirl transformation.

    Parameters
    ----------
    image : ndarray
        Input image.
    center : (column, row) tuple or (2,) ndarray, optional
        Center coordinate of transformation.
    strength : float, optional
        The amount of swirling applied.
    radius : float, optional
        The extent of the swirl in pixels.  The effect dies out
        rapidly beyond `radius`.
    rotation : float, optional
        Additional rotation applied to the image.

    Returns
    -------
    swirled : ndarray
        Swirled version of the input.

    Other parameters
    ----------------
    output_shape : tuple (rows, cols), optional
        Shape of the output image generated. By default the shape of the input
        image is preserved.
    order : int, optional
        The order of the spline interpolation, default is 0 if
        image.dtype is bool and 1 otherwise. The order has to be in
        the range 0-5. See `skimage.transform.warp` for detail.
    mode : {'constant', 'edge', 'symmetric', 'reflect', 'wrap'}, optional
        Points outside the boundaries of the input are filled according
        to the given mode, with 'constant' used as the default. Modes match
        the behaviour of `numpy.pad`.
    cval : float, optional
        Used in conjunction with mode 'constant', the value outside
        the image boundaries.
    clip : bool, optional
        Whether to clip the output to the range of values of the input image.
        This is enabled by default, since higher order interpolation may
        produce values outside the given input range.
    preserve_range : bool, optional
        Whether to keep the original range of values. Otherwise, the input
        image is converted according to the conventions of `img_as_float`.
        Also see
        https://scikit-image.org/docs/dev/user_guide/data_types.html

    """
    if center is None:
        center = np.array(image.shape)[:2][::-1] / 2

    warp_args = {'center': center,
                 'rotation': rotation,
                 'strength': strength,
                 'radius': radius}

    return warp(image, _swirl_mapping, map_args=warp_args,
                output_shape=output_shape, order=order, mode=mode, cval=cval,
                clip=clip, preserve_range=preserve_range)


def _stackcopy(a, b):
    """Copy b into each color layer of a, such that::

      a[:,:,0] = a[:,:,1] = ... = b

    Parameters
    ----------
    a : (M, N) or (M, N, P) ndarray
        Target array.
    b : (M, N)
        Source array.

    Notes
    -----
    Color images are stored as an ``(M, N, 3)`` or ``(M, N, 4)`` arrays.

    """
    if a.ndim == 3:
        a[:] = b[:, :, np.newaxis]
    else:
        a[:] = b


def warp_coords(coord_map, shape, dtype=np.float64):
    """Build the source coordinates for the output of a 2-D image warp.

    Parameters
    ----------
    coord_map : callable like GeometricTransform.inverse
        Return input coordinates for given output coordinates.
        Coordinates are in the shape (P, 2), where P is the number
        of coordinates and each element is a ``(row, col)`` pair.
    shape : tuple
        Shape of output image ``(rows, cols[, bands])``.
    dtype : np.dtype or string
        dtype for return value (sane choices: float32 or float64).

    Returns
    -------
    coords : (ndim, rows, cols[, bands]) array of dtype `dtype`
            Coordinates for `scipy.ndimage.map_coordinates`, that will yield
            an image of shape (orows, ocols, bands) by drawing from source
            points according to the `coord_transform_fn`.

    Notes
    -----

    This is a lower-level routine that produces the source coordinates for 2-D
    images used by `warp()`.

    It is provided separately from `warp` to give additional flexibility to
    users who would like, for example, to re-use a particular coordinate
    mapping, to use specific dtypes at various points along the the
    image-warping process, or to implement different post-processing logic
    than `warp` performs after the call to `ndi.map_coordinates`.


    Examples
    --------
    Produce a coordinate map that shifts an image up and to the right:

    >>> from skimage import data
    >>> from scipy.ndimage import map_coordinates
    >>>
    >>> def shift_up10_left20(xy):
    ...     return xy - np.array([-20, 10])[None, :]
    >>>
    >>> image = data.astronaut().astype(np.float32)
    >>> coords = warp_coords(shift_up10_left20, image.shape)
    >>> warped_image = map_coordinates(image, coords)

    """
    shape = safe_as_int(shape)
    rows, cols = shape[0], shape[1]
    coords_shape = [len(shape), rows, cols]
    if len(shape) == 3:
        coords_shape.append(shape[2])
    coords = np.empty(coords_shape, dtype=dtype)

    # Reshape grid coordinates into a (P, 2) array of (row, col) pairs
    tf_coords = np.indices((cols, rows), dtype=dtype).reshape(2, -1).T

    # Map each (row, col) pair to the source image according to
    # the user-provided mapping
    tf_coords = coord_map(tf_coords)

    # Reshape back to a (2, M, N) coordinate grid
    tf_coords = tf_coords.T.reshape((-1, cols, rows)).swapaxes(1, 2)

    # Place the y-coordinate mapping
    _stackcopy(coords[1, ...], tf_coords[0, ...])

    # Place the x-coordinate mapping
    _stackcopy(coords[0, ...], tf_coords[1, ...])

    if len(shape) == 3:
        coords[2, ...] = range(shape[2])

    return coords


def _clip_warp_output(input_image, output_image, order, mode, cval, clip):
    """Clip output image to range of values of input image.

    Note that this function modifies the values of `output_image` in-place
    and it is only modified if ``clip=True``.

    Parameters
    ----------
    input_image : ndarray
        Input image.
    output_image : ndarray
        Output image, which is modified in-place.

    Other parameters
    ----------------
    order : int, optional
        The order of the spline interpolation, default is 1. The order has to
        be in the range 0-5. See `skimage.transform.warp` for detail.
    mode : {'constant', 'edge', 'symmetric', 'reflect', 'wrap'}, optional
        Points outside the boundaries of the input are filled according
        to the given mode.  Modes match the behaviour of `numpy.pad`.
    cval : float, optional
        Used in conjunction with mode 'constant', the value outside
        the image boundaries.
    clip : bool, optional
        Whether to clip the output to the range of values of the input image.
        This is enabled by default, since higher order interpolation may
        produce values outside the given input range.

    """
    if clip and order != 0:
        min_val = input_image.min()
        max_val = input_image.max()

        preserve_cval = (mode == 'constant' and not
                         (min_val <= cval <= max_val))

        if preserve_cval:
            cval_mask = output_image == cval

        np.clip(output_image, min_val, max_val, out=output_image)

        if preserve_cval:
            output_image[cval_mask] = cval


def warp(image, inverse_map, map_args={}, output_shape=None, order=None,
         mode='constant', cval=0., clip=True, preserve_range=False):
    """Warp an image according to a given coordinate transformation.

    Parameters
    ----------
    image : ndarray
        Input image.
    inverse_map : transformation object, callable ``cr = f(cr, **kwargs)``, or ndarray
        Inverse coordinate map, which transforms coordinates in the output
        images into their corresponding coordinates in the input image.

        There are a number of different options to define this map, depending
        on the dimensionality of the input image. A 2-D image can have 2
        dimensions for gray-scale images, or 3 dimensions with color
        information.

         - For 2-D images, you can directly pass a transformation object,
           e.g. `skimage.transform.SimilarityTransform`, or its inverse.
         - For 2-D images, you can pass a ``(3, 3)`` homogeneous
           transformation matrix, e.g.
           `skimage.transform.SimilarityTransform.params`.
         - For 2-D images, a function that transforms a ``(M, 2)`` array of
           ``(col, row)`` coordinates in the output image to their
           corresponding coordinates in the input image. Extra parameters to
           the function can be specified through `map_args`.
         - For N-D images, you can directly pass an array of coordinates.
           The first dimension specifies the coordinates in the input image,
           while the subsequent dimensions determine the position in the
           output image. E.g. in case of 2-D images, you need to pass an array
           of shape ``(2, rows, cols)``, where `rows` and `cols` determine the
           shape of the output image, and the first dimension contains the
           ``(row, col)`` coordinate in the input image.
           See `scipy.ndimage.map_coordinates` for further documentation.

        Note, that a ``(3, 3)`` matrix is interpreted as a homogeneous
        transformation matrix, so you cannot interpolate values from a 3-D
        input, if the output is of shape ``(3,)``.

        See example section for usage.
    map_args : dict, optional
        Keyword arguments passed to `inverse_map`.
    output_shape : tuple (rows, cols), optional
        Shape of the output image generated. By default the shape of the input
        image is preserved.  Note that, even for multi-band images, only rows
        and columns need to be specified.
    order : int, optional
        The order of interpolation. The order has to be in the range 0-5:
         - 0: Nearest-neighbor
         - 1: Bi-linear (default)
         - 2: Bi-quadratic
         - 3: Bi-cubic
         - 4: Bi-quartic
         - 5: Bi-quintic

         Default is 0 if image.dtype is bool and 1 otherwise.
    mode : {'constant', 'edge', 'symmetric', 'reflect', 'wrap'}, optional
        Points outside the boundaries of the input are filled according
        to the given mode.  Modes match the behaviour of `numpy.pad`.
    cval : float, optional
        Used in conjunction with mode 'constant', the value outside
        the image boundaries.
    clip : bool, optional
        Whether to clip the output to the range of values of the input image.
        This is enabled by default, since higher order interpolation may
        produce values outside the given input range.
    preserve_range : bool, optional
        Whether to keep the original range of values. Otherwise, the input
        image is converted according to the conventions of `img_as_float`.
        Also see
        https://scikit-image.org/docs/dev/user_guide/data_types.html

    Returns
    -------
    warped : double ndarray
        The warped input image.

    Notes
    -----
    - The input image is converted to a `double` image.
    - In case of a `SimilarityTransform`, `AffineTransform` and
      `ProjectiveTransform` and `order` in [0, 3] this function uses the
      underlying transformation matrix to warp the image with a much faster
      routine.

    Examples
    --------
    >>> from skimage.transform import warp
    >>> from skimage import data
    >>> image = data.camera()

    The following image warps are all equal but differ substantially in
    execution time. The image is shifted to the bottom.

    Use a geometric transform to warp an image (fast):

    >>> from skimage.transform import SimilarityTransform
    >>> tform = SimilarityTransform(translation=(0, -10))
    >>> warped = warp(image, tform)

    Use a callable (slow):

    >>> def shift_down(xy):
    ...     xy[:, 1] -= 10
    ...     return xy
    >>> warped = warp(image, shift_down)

    Use a transformation matrix to warp an image (fast):

    >>> matrix = np.array([[1, 0, 0], [0, 1, -10], [0, 0, 1]])
    >>> warped = warp(image, matrix)
    >>> from skimage.transform import ProjectiveTransform
    >>> warped = warp(image, ProjectiveTransform(matrix=matrix))

    You can also use the inverse of a geometric transformation (fast):

    >>> warped = warp(image, tform.inverse)

    For N-D images you can pass a coordinate array, that specifies the
    coordinates in the input image for every element in the output image. E.g.
    if you want to rescale a 3-D cube, you can do:

    >>> cube_shape = np.array([30, 30, 30])
    >>> cube = np.random.rand(*cube_shape)

    Setup the coordinate array, that defines the scaling:

    >>> scale = 0.1
    >>> output_shape = (scale * cube_shape).astype(int)
    >>> coords0, coords1, coords2 = np.mgrid[:output_shape[0],
    ...                    :output_shape[1], :output_shape[2]]
    >>> coords = np.array([coords0, coords1, coords2])

    Assume that the cube contains spatial data, where the first array element
    center is at coordinate (0.5, 0.5, 0.5) in real space, i.e. we have to
    account for this extra offset when scaling the image:

    >>> coords = (coords + 0.5) / scale - 0.5
    >>> warped = warp(cube, coords)

    """

    if image.size == 0:
        raise ValueError("Cannot warp empty image with dimensions",
                         image.shape)

    order = _validate_interpolation_order(image.dtype, order)

    image = convert_to_float(image, preserve_range)

    input_shape = np.array(image.shape)

    if output_shape is None:
        output_shape = input_shape
    else:
        output_shape = safe_as_int(output_shape)

    warped = None

    if order == 2:
        # When fixing this issue, make sure to fix the branches further
        # below in this function
        warn("Bi-quadratic interpolation behavior has changed due "
             "to a bug in the implementation of scikit-image. "
             "The new version now serves as a wrapper "
             "around SciPy's interpolation functions, which itself "
             "is not verified to be a correct implementation. Until "
             "skimage's implementation is fixed, we recommend "
             "to use bi-linear or bi-cubic interpolation instead.")

    if order in (0, 1, 3) and not map_args:
        # use fast Cython version for specific interpolation orders and input

        matrix = None

        if isinstance(inverse_map, np.ndarray) and inverse_map.shape == (3, 3):
            # inverse_map is a transformation matrix as numpy array
            matrix = inverse_map

        elif isinstance(inverse_map, HOMOGRAPHY_TRANSFORMS):
            # inverse_map is a homography
            matrix = inverse_map.params

        elif (hasattr(inverse_map, '__name__') and
              inverse_map.__name__ == 'inverse' and
              get_bound_method_class(inverse_map) in HOMOGRAPHY_TRANSFORMS):
            # inverse_map is the inverse of a homography
            matrix = np.linalg.inv(inverse_map.__self__.params)

        if matrix is not None:
            matrix = matrix.astype(image.dtype)
            ctype = 'float32_t' if image.dtype == np.float32 else 'float64_t'
            if image.ndim == 2:
                warped = _warp_fast[ctype](image, matrix,
                                           output_shape=output_shape,
                                           order=order, mode=mode, cval=cval)
            elif image.ndim == 3:
                dims = []
                for dim in range(image.shape[2]):
                    dims.append(_warp_fast[ctype](image[..., dim], matrix,
                                                  output_shape=output_shape,
                                                  order=order, mode=mode,
                                                  cval=cval))
                warped = np.dstack(dims)

    if warped is None:
        # use ndi.map_coordinates

        if (isinstance(inverse_map, np.ndarray) and
                inverse_map.shape == (3, 3)):
            # inverse_map is a transformation matrix as numpy array,
            # this is only used for order >= 4.
            inverse_map = ProjectiveTransform(matrix=inverse_map)

        if isinstance(inverse_map, np.ndarray):
            # inverse_map is directly given as coordinates
            coords = inverse_map
        else:
            # inverse_map is given as function, that transforms (N, 2)
            # destination coordinates to their corresponding source
            # coordinates. This is only supported for 2(+1)-D images.

            if image.ndim < 2 or image.ndim > 3:
                raise ValueError("Only 2-D images (grayscale or color) are "
                                 "supported, when providing a callable "
                                 "`inverse_map`.")

            def coord_map(*args):
                return inverse_map(*args, **map_args)

            if len(input_shape) == 3 and len(output_shape) == 2:
                # Input image is 2D and has color channel, but output_shape is
                # given for 2-D images. Automatically add the color channel
                # dimensionality.
                output_shape = (output_shape[0], output_shape[1],
                                input_shape[2])

            coords = warp_coords(coord_map, output_shape)

        # Pre-filtering not necessary for order 0, 1 interpolation
        prefilter = order > 1

        ndi_mode = _to_ndimage_mode(mode)
        warped = ndi.map_coordinates(image, coords, prefilter=prefilter,
                                     mode=ndi_mode, order=order, cval=cval)

    _clip_warp_output(image, warped, order, mode, cval, clip)

    return warped


def _linear_polar_mapping(output_coords, k_angle, k_radius, center):
    """Inverse mapping function to convert from cartesian to polar coordinates

    Parameters
    ----------
    output_coords : ndarray
        `(M, 2)` array of `(col, row)` coordinates in the output image
    k_angle : float
        Scaling factor that relates the intended number of rows in the output
        image to angle: ``k_angle = nrows / (2 * np.pi)``
    k_radius : float
        Scaling factor that relates the radius of the circle bounding the
        area to be transformed to the intended number of columns in the output
        image: ``k_radius = ncols / radius``
    center : tuple (row, col)
        Coordinates that represent the center of the circle that bounds the
        area to be transformed in an input image.

    Returns
    -------
    coords : ndarray
        `(M, 2)` array of `(col, row)` coordinates in the input image that
        correspond to the `output_coords` given as input.
    """
    angle = output_coords[:, 1] / k_angle
    rr = ((output_coords[:, 0] / k_radius) * np.sin(angle)) + center[0]
    cc = ((output_coords[:, 0] / k_radius) * np.cos(angle)) + center[1]
    coords = np.column_stack((cc, rr))
    return coords


def _log_polar_mapping(output_coords, k_angle, k_radius, center):
    """Inverse mapping function to convert from cartesian to polar coordinates

    Parameters
    ----------
    output_coords : ndarray
        `(M, 2)` array of `(col, row)` coordinates in the output image
    k_angle : float
        Scaling factor that relates the intended number of rows in the output
        image to angle: ``k_angle = nrows / (2 * np.pi)``
    k_radius : float
        Scaling factor that relates the radius of the circle bounding the
        area to be transformed to the intended number of columns in the output
        image: ``k_radius = width / np.log(radius)``
    center : tuple (row, col)
        Coordinates that represent the center of the circle that bounds the
        area to be transformed in an input image.

    Returns
    -------
    coords : ndarray
        `(M, 2)` array of `(col, row)` coordinates in the input image that
        correspond to the `output_coords` given as input.
    """
    angle = output_coords[:, 1] / k_angle
    rr = ((np.exp(output_coords[:, 0] / k_radius)) * np.sin(angle)) + center[0]
    cc = ((np.exp(output_coords[:, 0] / k_radius)) * np.cos(angle)) + center[1]
    coords = np.column_stack((cc, rr))
    return coords


def warp_polar(image, center=None, *, radius=None, output_shape=None,
               scaling='linear', multichannel=False, **kwargs):
    """Remap image to polar or log-polar coordinates space.

    Parameters
    ----------
    image : ndarray
        Input image. Only 2-D arrays are accepted by default. If
        `multichannel=True`, 3-D arrays are accepted and the last axis is
        interpreted as multiple channels.
    center : tuple (row, col), optional
        Point in image that represents the center of the transformation (i.e.,
        the origin in cartesian space). Values can be of type `float`.
        If no value is given, the center is assumed to be the center point
        of the image.
    radius : float, optional
        Radius of the circle that bounds the area to be transformed.
    output_shape : tuple (row, col), optional
    scaling : {'linear', 'log'}, optional
        Specify whether the image warp is polar or log-polar. Defaults to
        'linear'.
    multichannel : bool, optional
        Whether the image is a 3-D array in which the third axis is to be
        interpreted as multiple channels. If set to `False` (default), only 2-D
        arrays are accepted.
    **kwargs : keyword arguments
        Passed to `transform.warp`.

    Returns
    -------
    warped : ndarray
        The polar or log-polar warped image.

    Examples
    --------
    Perform a basic polar warp on a grayscale image:

    >>> from skimage import data
    >>> from skimage.transform import warp_polar
    >>> image = data.checkerboard()
    >>> warped = warp_polar(image)

    Perform a log-polar warp on a grayscale image:

    >>> warped = warp_polar(image, scaling='log')

    Perform a log-polar warp on a grayscale image while specifying center,
    radius, and output shape:

    >>> warped = warp_polar(image, (100,100), radius=100,
    ...                     output_shape=image.shape, scaling='log')

    Perform a log-polar warp on a color image:

    >>> image = data.astronaut()
    >>> warped = warp_polar(image, scaling='log', multichannel=True)
    """
    if image.ndim != 2 and not multichannel:
        raise ValueError("Input array must be 2 dimensions "
                         "when `multichannel=False`,"
                         " got {}".format(image.ndim))

    if image.ndim != 3 and multichannel:
        raise ValueError("Input array must be 3 dimensions "
                         "when `multichannel=True`,"
                         " got {}".format(image.ndim))

    if center is None:
        center = (np.array(image.shape)[:2] / 2) - 0.5

    if radius is None:
        w, h = np.array(image.shape)[:2] / 2
        radius = np.sqrt(w ** 2 + h ** 2)

    if output_shape is None:
        height = 360
        width = int(np.ceil(radius))
        output_shape = (height, width)
    else:
        output_shape = safe_as_int(output_shape)
        height = output_shape[0]
        width = output_shape[1]

    if scaling == 'linear':
        k_radius = width / radius
        map_func = _linear_polar_mapping
    elif scaling == 'log':
        k_radius = width / np.log(radius)
        map_func = _log_polar_mapping
    else:
        raise ValueError("Scaling value must be in {'linear', 'log'}")

    k_angle = height / (2 * np.pi)
    warp_args = {'k_angle': k_angle, 'k_radius': k_radius, 'center': center}

    warped = warp(image, map_func, map_args=warp_args,
                  output_shape=output_shape, **kwargs)

    return warped


def _local_mean_weights(old_size, new_size, grid_mode, dtype):
    """Create a 2D weight matrix for resizing with the local mean.

    Parameters
    ----------
    old_size: int
        Old size.
    new_size: int
        New size.
    grid_mode : bool
        Whether to use grid data model of pixel/voxel model for
        average weights computation.
    dtype: dtype
        Output array data type.

    Returns
    -------
    weights: (new_size, old_size) array
        Rows sum to 1.

    """
    if grid_mode:
        old_breaks = np.linspace(0, old_size, num=old_size + 1, dtype=dtype)
        new_breaks = np.linspace(0, old_size, num=new_size + 1, dtype=dtype)
    else:
        old, new = old_size - 1, new_size - 1
        old_breaks = np.pad(np.linspace(0.5, old - 0.5, old, dtype=dtype),
                            1, 'constant', constant_values=(0, old))
        if new == 0:
            val = np.inf
        else:
            val = 0.5 * old / new
        new_breaks = np.pad(np.linspace(val, old - val, new, dtype=dtype),
                            1, 'constant', constant_values=(0, old))

    upper = np.minimum(new_breaks[1:, np.newaxis], old_breaks[np.newaxis, 1:])
    lower = np.maximum(new_breaks[:-1, np.newaxis],
                       old_breaks[np.newaxis, :-1])

    weights = np.maximum(upper - lower, 0)
    weights /= weights.sum(axis=1, keepdims=True)

    return weights


def resize_local_mean(image, output_shape, grid_mode=True,
                      preserve_range=False):
    """Resize an array with the local mean / bilinear scaling.

    Parameters
    ----------
    image : ndarray
        Input image.
    output_shape : tuple or ndarray
        Size of the generated output image `(rows, cols[, ...][, dim])`. If
        `dim` is not provided, the number of channels is preserved. In case the
        number of input channels does not equal the number of output channels a
        n-dimensional interpolation is applied.
    grid_mode : bool, optional
        Whether to use grid data model of pixel/voxel model for
        average weights computation.
    preserve_range : bool, optional
        Whether to keep the original range of values. Otherwise, the input
        image is converted according to the conventions of `img_as_float`.
        Also see
        https://scikit-image.org/docs/dev/user_guide/data_types.html

    Returns
    -------
    resized : ndarray
        Resized version of the input.

    Examples
    --------
    >>> from skimage import data
    >>> from skimage.transform import resize_local_mean
    >>> image = data.camera()
    >>> resize_local_mean(image, (100, 100)).shape
    (100, 100)

    """
    resized, output_shape = _preprocess_resize_output_shape(image,
                                                            output_shape)

    resized = convert_to_float(resized, preserve_range)
    dtype = resized.dtype

    for axis, (old_size, new_size) in enumerate(zip(image.shape,
                                                    output_shape)):
        if old_size == new_size:
            continue
        weights = _local_mean_weights(old_size, new_size, grid_mode, dtype)
        product = np.tensordot(resized, weights, [[axis], [-1]])
        resized = np.moveaxis(product, -1, axis)

    return resized<|MERGE_RESOLUTION|>--- conflicted
+++ resolved
@@ -16,7 +16,6 @@
 )
 
 
-<<<<<<< HEAD
 def _preprocess_resize_output_shape(image, output_shape):
     """Validate resize output shape according to input image.
 
@@ -65,12 +64,8 @@
     return image, output_shape
 
 
-def resize(image, output_shape, order=1, mode='reflect', cval=0, clip=True,
-           preserve_range=False, anti_aliasing=True, anti_aliasing_sigma=None):
-=======
 def resize(image, output_shape, order=None, mode='reflect', cval=0, clip=True,
            preserve_range=False, anti_aliasing=None, anti_aliasing_sigma=None):
->>>>>>> f9739bfa
     """Resize image to match a certain size.
 
     Performs interpolation to up-size or down-size N-dimensional images. Note
