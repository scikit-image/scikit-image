import numpy as np
from numpy.lib import NumpyVersion
import scipy
from scipy import ndimage as ndi

from ._geometric import (SimilarityTransform, AffineTransform,
                         ProjectiveTransform)
from ._warps_cy import _warp_fast
from ..measure import block_reduce

from .._shared.utils import (get_bound_method_class, safe_as_int, warn,
                             convert_to_float, _to_ndimage_mode,
                             _validate_interpolation_order)

HOMOGRAPHY_TRANSFORMS = (
    SimilarityTransform,
    AffineTransform,
    ProjectiveTransform
)


def resize(image, output_shape, order=None, mode='reflect', cval=0, clip=True,
           preserve_range=False, anti_aliasing=None, anti_aliasing_sigma=None):
    """Resize image to match a certain size.

    Performs interpolation to up-size or down-size N-dimensional images. Note
    that anti-aliasing should be enabled when down-sizing images to avoid
    aliasing artifacts. For down-sampling with an integer factor also see
    `skimage.transform.downscale_local_mean`.

    Parameters
    ----------
    image : ndarray
        Input image.
    output_shape : tuple or ndarray
        Size of the generated output image `(rows, cols[, ...][, dim])`. If
        `dim` is not provided, the number of channels is preserved. In case the
        number of input channels does not equal the number of output channels a
        n-dimensional interpolation is applied.

    Returns
    -------
    resized : ndarray
        Resized version of the input.

    Other parameters
    ----------------
    order : int, optional
        The order of the spline interpolation, default is 0 if
        image.dtype is bool and 1 otherwise. The order has to be in
        the range 0-5. See `skimage.transform.warp` for detail.
    mode : {'constant', 'edge', 'symmetric', 'reflect', 'wrap'}, optional
        Points outside the boundaries of the input are filled according
        to the given mode.  Modes match the behaviour of `numpy.pad`.
    cval : float, optional
        Used in conjunction with mode 'constant', the value outside
        the image boundaries.
    clip : bool, optional
        Whether to clip the output to the range of values of the input image.
        This is enabled by default, since higher order interpolation may
        produce values outside the given input range.
    preserve_range : bool, optional
        Whether to keep the original range of values. Otherwise, the input
        image is converted according to the conventions of `img_as_float`.
        Also see https://scikit-image.org/docs/dev/user_guide/data_types.html
    anti_aliasing : bool, optional
        Whether to apply a Gaussian filter to smooth the image prior
        to down-scaling. It is crucial to filter when down-sampling
        the image to avoid aliasing artifacts. If input image data
        type is bool, no anti-aliasing is applied.
    anti_aliasing_sigma : {float, tuple of floats}, optional
        Standard deviation for Gaussian filtering to avoid aliasing artifacts.
        By default, this value is chosen as (s - 1) / 2 where s is the
        down-scaling factor, where s > 1. For the up-size case, s < 1, no
        anti-aliasing is performed prior to rescaling.

    Notes
    -----
    Modes 'reflect' and 'symmetric' are similar, but differ in whether the edge
    pixels are duplicated during the reflection.  As an example, if an array
    has values [0, 1, 2] and was padded to the right by four values using
    symmetric, the result would be [0, 1, 2, 2, 1, 0, 0], while for reflect it
    would be [0, 1, 2, 1, 0, 1, 2].

    Examples
    --------
    >>> from skimage import data
    >>> from skimage.transform import resize
    >>> image = data.camera()
    >>> resize(image, (100, 100)).shape
    (100, 100)

    """
    output_shape = tuple(output_shape)
    output_ndim = len(output_shape)
    input_shape = image.shape
    if output_ndim > image.ndim:
        # append dimensions to input_shape
        input_shape = input_shape + (1, ) * (output_ndim - image.ndim)
        image = np.reshape(image, input_shape)
    elif output_ndim == image.ndim - 1:
        # multichannel case: append shape of last axis
        output_shape = output_shape + (image.shape[-1], )
    elif output_ndim < image.ndim - 1:
        raise ValueError("len(output_shape) cannot be smaller than the image "
                         "dimensions")

    if anti_aliasing is None:
        anti_aliasing = not image.dtype == bool

    if image.dtype == bool and anti_aliasing:
        warn("Input image dtype is bool. Gaussian convolution is not defined "
             "with bool data type. Please set anti_aliasing to False or "
             "explicitely cast input image to another data type. Starting "
             "from version 0.19 a ValueError will be raised instead of this "
             "warning.", FutureWarning, stacklevel=2)

    factors = (np.asarray(input_shape, dtype=float) /
               np.asarray(output_shape, dtype=float))

    # Translate modes used by np.pad to those used by scipy.ndimage
    ndi_mode = _to_ndimage_mode(mode)
    if anti_aliasing:
        if anti_aliasing_sigma is None:
            anti_aliasing_sigma = np.maximum(0, (factors - 1) / 2)
        else:
            anti_aliasing_sigma = \
                np.atleast_1d(anti_aliasing_sigma) * np.ones_like(factors)
            if np.any(anti_aliasing_sigma < 0):
                raise ValueError("Anti-aliasing standard deviation must be "
                                 "greater than or equal to zero")
            elif np.any((anti_aliasing_sigma > 0) & (factors <= 1)):
                warn("Anti-aliasing standard deviation greater than zero but "
                     "not down-sampling along all axes")
        image = ndi.gaussian_filter(image, anti_aliasing_sigma,
                                    cval=cval, mode=ndi_mode)

    if NumpyVersion(scipy.__version__) >= '1.6.0':
        # The grid_mode kwarg was introduced in SciPy 1.6.0
        order = _validate_interpolation_order(image.dtype, order)
        zoom_factors = [1 / f for f in factors]
        image = convert_to_float(image, preserve_range)
        out = ndi.zoom(image, zoom_factors, order=order, mode=ndi_mode,
                       cval=cval, grid_mode=True)
        _clip_warp_output(image, out, order, mode, cval, clip)
<<<<<<< HEAD
        return out
=======
>>>>>>> ddb9c223

    # TODO: Remove the fallback code below once SciPy >= 1.6.0 is required.

    # 2-dimensional interpolation
    elif len(output_shape) == 2 or (len(output_shape) == 3 and
                                  output_shape[2] == input_shape[2]):
        rows = output_shape[0]
        cols = output_shape[1]
        input_rows = input_shape[0]
        input_cols = input_shape[1]
        if rows == 1 and cols == 1:
            tform = AffineTransform(translation=(input_cols / 2.0 - 0.5,
                                                 input_rows / 2.0 - 0.5))
        else:
            # 3 control points necessary to estimate exact AffineTransform
            src_corners = np.array([[1, 1], [1, rows], [cols, rows]]) - 1
            dst_corners = np.zeros(src_corners.shape, dtype=np.double)
            # take into account that 0th pixel is at position (0.5, 0.5)
            dst_corners[:, 0] = factors[1] * (src_corners[:, 0] + 0.5) - 0.5
            dst_corners[:, 1] = factors[0] * (src_corners[:, 1] + 0.5) - 0.5

            tform = AffineTransform()
            tform.estimate(src_corners, dst_corners)

        # Make sure the transform is exactly metric, to ensure fast warping.
        tform.params[2] = (0, 0, 1)
        tform.params[0, 1] = 0
        tform.params[1, 0] = 0

        out = warp(image, tform, output_shape=output_shape, order=order,
                   mode=mode, cval=cval, clip=clip,
                   preserve_range=preserve_range)

    else:  # n-dimensional interpolation
        order = _validate_interpolation_order(image.dtype, order)

        coord_arrays = [factors[i] * (np.arange(d) + 0.5) - 0.5
                        for i, d in enumerate(output_shape)]

        coord_map = np.array(np.meshgrid(*coord_arrays,
                                         sparse=False,
                                         indexing='ij'))

        image = convert_to_float(image, preserve_range)

        out = ndi.map_coordinates(image, coord_map, order=order,
                                  mode=ndi_mode, cval=cval)

        _clip_warp_output(image, out, order, mode, cval, clip)

    return out


def rescale(image, scale, order=None, mode='reflect', cval=0, clip=True,
            preserve_range=False, multichannel=False,
            anti_aliasing=None, anti_aliasing_sigma=None):
    """Scale image by a certain factor.

    Performs interpolation to up-scale or down-scale N-dimensional images.
    Note that anti-aliasing should be enabled when down-sizing images to avoid
    aliasing artifacts. For down-sampling with an integer factor also see
    `skimage.transform.downscale_local_mean`.

    Parameters
    ----------
    image : ndarray
        Input image.
    scale : {float, tuple of floats}
        Scale factors. Separate scale factors can be defined as
        `(rows, cols[, ...][, dim])`.

    Returns
    -------
    scaled : ndarray
        Scaled version of the input.

    Other parameters
    ----------------
    order : int, optional
        The order of the spline interpolation, default is 0 if
        image.dtype is bool and 1 otherwise. The order has to be in
        the range 0-5. See `skimage.transform.warp` for detail.
    mode : {'constant', 'edge', 'symmetric', 'reflect', 'wrap'}, optional
        Points outside the boundaries of the input are filled according
        to the given mode.  Modes match the behaviour of `numpy.pad`.
    cval : float, optional
        Used in conjunction with mode 'constant', the value outside
        the image boundaries.
    clip : bool, optional
        Whether to clip the output to the range of values of the input image.
        This is enabled by default, since higher order interpolation may
        produce values outside the given input range.
    preserve_range : bool, optional
        Whether to keep the original range of values. Otherwise, the input
        image is converted according to the conventions of `img_as_float`.
        Also see
        https://scikit-image.org/docs/dev/user_guide/data_types.html
    multichannel : bool, optional
        Whether the last axis of the image is to be interpreted as multiple
        channels or another spatial dimension.
    anti_aliasing : bool, optional
        Whether to apply a Gaussian filter to smooth the image prior
        to down-scaling. It is crucial to filter when down-sampling
        the image to avoid aliasing artifacts. If input image data
        type is bool, no anti-aliasing is applied.
    anti_aliasing_sigma : {float, tuple of floats}, optional
        Standard deviation for Gaussian filtering to avoid aliasing artifacts.
        By default, this value is chosen as (s - 1) / 2 where s is the
        down-scaling factor.

    Notes
    -----
    Modes 'reflect' and 'symmetric' are similar, but differ in whether the edge
    pixels are duplicated during the reflection.  As an example, if an array
    has values [0, 1, 2] and was padded to the right by four values using
    symmetric, the result would be [0, 1, 2, 2, 1, 0, 0], while for reflect it
    would be [0, 1, 2, 1, 0, 1, 2].

    Examples
    --------
    >>> from skimage import data
    >>> from skimage.transform import rescale
    >>> image = data.camera()
    >>> rescale(image, 0.1).shape
    (51, 51)
    >>> rescale(image, 0.5).shape
    (256, 256)

    """
    scale = np.atleast_1d(scale)
    if len(scale) > 1:
        if ((not multichannel and len(scale) != image.ndim) or
                (multichannel and len(scale) != image.ndim - 1)):
            raise ValueError("Supply a single scale, or one value per spatial "
                             "axis")
        if multichannel:
            scale = np.concatenate((scale, [1]))
    orig_shape = np.asarray(image.shape)
    output_shape = np.round(scale * orig_shape)
    if multichannel:  # don't scale channel dimension
        output_shape[-1] = orig_shape[-1]

    return resize(image, output_shape, order=order, mode=mode, cval=cval,
                  clip=clip, preserve_range=preserve_range,
                  anti_aliasing=anti_aliasing,
                  anti_aliasing_sigma=anti_aliasing_sigma)


def rotate(image, angle, resize=False, center=None, order=None,
           mode='constant', cval=0, clip=True, preserve_range=False):
    """Rotate image by a certain angle around its center.

    Parameters
    ----------
    image : ndarray
        Input image.
    angle : float
        Rotation angle in degrees in counter-clockwise direction.
    resize : bool, optional
        Determine whether the shape of the output image will be automatically
        calculated, so the complete rotated image exactly fits. Default is
        False.
    center : iterable of length 2
        The rotation center. If ``center=None``, the image is rotated around
        its center, i.e. ``center=(cols / 2 - 0.5, rows / 2 - 0.5)``.  Please
        note that this parameter is (cols, rows), contrary to normal skimage
        ordering.

    Returns
    -------
    rotated : ndarray
        Rotated version of the input.

    Other parameters
    ----------------
    order : int, optional
        The order of the spline interpolation, default is 0 if
        image.dtype is bool and 1 otherwise. The order has to be in
        the range 0-5. See `skimage.transform.warp` for detail.
    mode : {'constant', 'edge', 'symmetric', 'reflect', 'wrap'}, optional
        Points outside the boundaries of the input are filled according
        to the given mode.  Modes match the behaviour of `numpy.pad`.
    cval : float, optional
        Used in conjunction with mode 'constant', the value outside
        the image boundaries.
    clip : bool, optional
        Whether to clip the output to the range of values of the input image.
        This is enabled by default, since higher order interpolation may
        produce values outside the given input range.
    preserve_range : bool, optional
        Whether to keep the original range of values. Otherwise, the input
        image is converted according to the conventions of `img_as_float`.
        Also see
        https://scikit-image.org/docs/dev/user_guide/data_types.html

    Notes
    -----
    Modes 'reflect' and 'symmetric' are similar, but differ in whether the edge
    pixels are duplicated during the reflection.  As an example, if an array
    has values [0, 1, 2] and was padded to the right by four values using
    symmetric, the result would be [0, 1, 2, 2, 1, 0, 0], while for reflect it
    would be [0, 1, 2, 1, 0, 1, 2].

    Examples
    --------
    >>> from skimage import data
    >>> from skimage.transform import rotate
    >>> image = data.camera()
    >>> rotate(image, 2).shape
    (512, 512)
    >>> rotate(image, 2, resize=True).shape
    (530, 530)
    >>> rotate(image, 90, resize=True).shape
    (512, 512)

    """

    rows, cols = image.shape[0], image.shape[1]

    # rotation around center
    if center is None:
        center = np.array((cols, rows)) / 2. - 0.5
    else:
        center = np.asarray(center)
    tform1 = SimilarityTransform(translation=center)
    tform2 = SimilarityTransform(rotation=np.deg2rad(angle))
    tform3 = SimilarityTransform(translation=-center)
    tform = tform3 + tform2 + tform1

    output_shape = None
    if resize:
        # determine shape of output image
        corners = np.array([
            [0, 0],
            [0, rows - 1],
            [cols - 1, rows - 1],
            [cols - 1, 0]
        ])
        corners = tform.inverse(corners)
        minc = corners[:, 0].min()
        minr = corners[:, 1].min()
        maxc = corners[:, 0].max()
        maxr = corners[:, 1].max()
        out_rows = maxr - minr + 1
        out_cols = maxc - minc + 1
        output_shape = np.around((out_rows, out_cols))

        # fit output image in new shape
        translation = (minc, minr)
        tform4 = SimilarityTransform(translation=translation)
        tform = tform4 + tform

    # Make sure the transform is exactly affine, to ensure fast warping.
    tform.params[2] = (0, 0, 1)

    return warp(image, tform, output_shape=output_shape, order=order,
                mode=mode, cval=cval, clip=clip, preserve_range=preserve_range)


def downscale_local_mean(image, factors, cval=0, clip=True):
    """Down-sample N-dimensional image by local averaging.

    The image is padded with `cval` if it is not perfectly divisible by the
    integer factors.

    In contrast to interpolation in `skimage.transform.resize` and
    `skimage.transform.rescale` this function calculates the local mean of
    elements in each block of size `factors` in the input image.

    Parameters
    ----------
    image : ndarray
        N-dimensional input image.
    factors : array_like
        Array containing down-sampling integer factor along each axis.
    cval : float, optional
        Constant padding value if image is not perfectly divisible by the
        integer factors.
    clip : bool, optional
        Unused, but kept here for API consistency with the other transforms
        in this module. (The local mean will never fall outside the range
        of values in the input image, assuming the provided `cval` also
        falls within that range.)

    Returns
    -------
    image : ndarray
        Down-sampled image with same number of dimensions as input image.
        For integer inputs, the output dtype will be ``float64``.
        See :func:`numpy.mean` for details.

    Examples
    --------
    >>> a = np.arange(15).reshape(3, 5)
    >>> a
    array([[ 0,  1,  2,  3,  4],
           [ 5,  6,  7,  8,  9],
           [10, 11, 12, 13, 14]])
    >>> downscale_local_mean(a, (2, 3))
    array([[3.5, 4. ],
           [5.5, 4.5]])

    """
    return block_reduce(image, factors, np.mean, cval)


def _swirl_mapping(xy, center, rotation, strength, radius):
    x, y = xy.T
    x0, y0 = center
    rho = np.sqrt((x - x0) ** 2 + (y - y0) ** 2)

    # Ensure that the transformation decays to approximately 1/1000-th
    # within the specified radius.
    radius = radius / 5 * np.log(2)

    theta = rotation + strength * \
        np.exp(-rho / radius) + \
        np.arctan2(y - y0, x - x0)

    xy[..., 0] = x0 + rho * np.cos(theta)
    xy[..., 1] = y0 + rho * np.sin(theta)

    return xy


def swirl(image, center=None, strength=1, radius=100, rotation=0,
          output_shape=None, order=None, mode='reflect', cval=0, clip=True,
          preserve_range=False):
    """Perform a swirl transformation.

    Parameters
    ----------
    image : ndarray
        Input image.
    center : (column, row) tuple or (2,) ndarray, optional
        Center coordinate of transformation.
    strength : float, optional
        The amount of swirling applied.
    radius : float, optional
        The extent of the swirl in pixels.  The effect dies out
        rapidly beyond `radius`.
    rotation : float, optional
        Additional rotation applied to the image.

    Returns
    -------
    swirled : ndarray
        Swirled version of the input.

    Other parameters
    ----------------
    output_shape : tuple (rows, cols), optional
        Shape of the output image generated. By default the shape of the input
        image is preserved.
    order : int, optional
        The order of the spline interpolation, default is 0 if
        image.dtype is bool and 1 otherwise. The order has to be in
        the range 0-5. See `skimage.transform.warp` for detail.
    mode : {'constant', 'edge', 'symmetric', 'reflect', 'wrap'}, optional
        Points outside the boundaries of the input are filled according
        to the given mode, with 'constant' used as the default. Modes match
        the behaviour of `numpy.pad`.
    cval : float, optional
        Used in conjunction with mode 'constant', the value outside
        the image boundaries.
    clip : bool, optional
        Whether to clip the output to the range of values of the input image.
        This is enabled by default, since higher order interpolation may
        produce values outside the given input range.
    preserve_range : bool, optional
        Whether to keep the original range of values. Otherwise, the input
        image is converted according to the conventions of `img_as_float`.
        Also see
        https://scikit-image.org/docs/dev/user_guide/data_types.html

    """
    if center is None:
        center = np.array(image.shape)[:2][::-1] / 2

    warp_args = {'center': center,
                 'rotation': rotation,
                 'strength': strength,
                 'radius': radius}

    return warp(image, _swirl_mapping, map_args=warp_args,
                output_shape=output_shape, order=order, mode=mode, cval=cval,
                clip=clip, preserve_range=preserve_range)


def _stackcopy(a, b):
    """Copy b into each color layer of a, such that::

      a[:,:,0] = a[:,:,1] = ... = b

    Parameters
    ----------
    a : (M, N) or (M, N, P) ndarray
        Target array.
    b : (M, N)
        Source array.

    Notes
    -----
    Color images are stored as an ``(M, N, 3)`` or ``(M, N, 4)`` arrays.

    """
    if a.ndim == 3:
        a[:] = b[:, :, np.newaxis]
    else:
        a[:] = b


def warp_coords(coord_map, shape, dtype=np.float64):
    """Build the source coordinates for the output of a 2-D image warp.

    Parameters
    ----------
    coord_map : callable like GeometricTransform.inverse
        Return input coordinates for given output coordinates.
        Coordinates are in the shape (P, 2), where P is the number
        of coordinates and each element is a ``(row, col)`` pair.
    shape : tuple
        Shape of output image ``(rows, cols[, bands])``.
    dtype : np.dtype or string
        dtype for return value (sane choices: float32 or float64).

    Returns
    -------
    coords : (ndim, rows, cols[, bands]) array of dtype `dtype`
            Coordinates for `scipy.ndimage.map_coordinates`, that will yield
            an image of shape (orows, ocols, bands) by drawing from source
            points according to the `coord_transform_fn`.

    Notes
    -----

    This is a lower-level routine that produces the source coordinates for 2-D
    images used by `warp()`.

    It is provided separately from `warp` to give additional flexibility to
    users who would like, for example, to re-use a particular coordinate
    mapping, to use specific dtypes at various points along the the
    image-warping process, or to implement different post-processing logic
    than `warp` performs after the call to `ndi.map_coordinates`.


    Examples
    --------
    Produce a coordinate map that shifts an image up and to the right:

    >>> from skimage import data
    >>> from scipy.ndimage import map_coordinates
    >>>
    >>> def shift_up10_left20(xy):
    ...     return xy - np.array([-20, 10])[None, :]
    >>>
    >>> image = data.astronaut().astype(np.float32)
    >>> coords = warp_coords(shift_up10_left20, image.shape)
    >>> warped_image = map_coordinates(image, coords)

    """
    shape = safe_as_int(shape)
    rows, cols = shape[0], shape[1]
    coords_shape = [len(shape), rows, cols]
    if len(shape) == 3:
        coords_shape.append(shape[2])
    coords = np.empty(coords_shape, dtype=dtype)

    # Reshape grid coordinates into a (P, 2) array of (row, col) pairs
    tf_coords = np.indices((cols, rows), dtype=dtype).reshape(2, -1).T

    # Map each (row, col) pair to the source image according to
    # the user-provided mapping
    tf_coords = coord_map(tf_coords)

    # Reshape back to a (2, M, N) coordinate grid
    tf_coords = tf_coords.T.reshape((-1, cols, rows)).swapaxes(1, 2)

    # Place the y-coordinate mapping
    _stackcopy(coords[1, ...], tf_coords[0, ...])

    # Place the x-coordinate mapping
    _stackcopy(coords[0, ...], tf_coords[1, ...])

    if len(shape) == 3:
        coords[2, ...] = range(shape[2])

    return coords


def _clip_warp_output(input_image, output_image, order, mode, cval, clip):
    """Clip output image to range of values of input image.

    Note that this function modifies the values of `output_image` in-place
    and it is only modified if ``clip=True``.

    Parameters
    ----------
    input_image : ndarray
        Input image.
    output_image : ndarray
        Output image, which is modified in-place.

    Other parameters
    ----------------
    order : int, optional
        The order of the spline interpolation, default is 1. The order has to
        be in the range 0-5. See `skimage.transform.warp` for detail.
    mode : {'constant', 'edge', 'symmetric', 'reflect', 'wrap'}, optional
        Points outside the boundaries of the input are filled according
        to the given mode.  Modes match the behaviour of `numpy.pad`.
    cval : float, optional
        Used in conjunction with mode 'constant', the value outside
        the image boundaries.
    clip : bool, optional
        Whether to clip the output to the range of values of the input image.
        This is enabled by default, since higher order interpolation may
        produce values outside the given input range.

    """
    if clip and order != 0:
        min_val = input_image.min()
        max_val = input_image.max()

        preserve_cval = (mode == 'constant' and not
                         (min_val <= cval <= max_val))

        if preserve_cval:
            cval_mask = output_image == cval

        np.clip(output_image, min_val, max_val, out=output_image)

        if preserve_cval:
            output_image[cval_mask] = cval


def warp(image, inverse_map, map_args={}, output_shape=None, order=None,
         mode='constant', cval=0., clip=True, preserve_range=False):
    """Warp an image according to a given coordinate transformation.

    Parameters
    ----------
    image : ndarray
        Input image.
    inverse_map : transformation object, callable ``cr = f(cr, **kwargs)``, or ndarray
        Inverse coordinate map, which transforms coordinates in the output
        images into their corresponding coordinates in the input image.

        There are a number of different options to define this map, depending
        on the dimensionality of the input image. A 2-D image can have 2
        dimensions for gray-scale images, or 3 dimensions with color
        information.

         - For 2-D images, you can directly pass a transformation object,
           e.g. `skimage.transform.SimilarityTransform`, or its inverse.
         - For 2-D images, you can pass a ``(3, 3)`` homogeneous
           transformation matrix, e.g.
           `skimage.transform.SimilarityTransform.params`.
         - For 2-D images, a function that transforms a ``(M, 2)`` array of
           ``(col, row)`` coordinates in the output image to their
           corresponding coordinates in the input image. Extra parameters to
           the function can be specified through `map_args`.
         - For N-D images, you can directly pass an array of coordinates.
           The first dimension specifies the coordinates in the input image,
           while the subsequent dimensions determine the position in the
           output image. E.g. in case of 2-D images, you need to pass an array
           of shape ``(2, rows, cols)``, where `rows` and `cols` determine the
           shape of the output image, and the first dimension contains the
           ``(row, col)`` coordinate in the input image.
           See `scipy.ndimage.map_coordinates` for further documentation.

        Note, that a ``(3, 3)`` matrix is interpreted as a homogeneous
        transformation matrix, so you cannot interpolate values from a 3-D
        input, if the output is of shape ``(3,)``.

        See example section for usage.
    map_args : dict, optional
        Keyword arguments passed to `inverse_map`.
    output_shape : tuple (rows, cols), optional
        Shape of the output image generated. By default the shape of the input
        image is preserved.  Note that, even for multi-band images, only rows
        and columns need to be specified.
    order : int, optional
        The order of interpolation. The order has to be in the range 0-5:
         - 0: Nearest-neighbor
         - 1: Bi-linear (default)
         - 2: Bi-quadratic
         - 3: Bi-cubic
         - 4: Bi-quartic
         - 5: Bi-quintic

         Default is 0 if image.dtype is bool and 1 otherwise.
    mode : {'constant', 'edge', 'symmetric', 'reflect', 'wrap'}, optional
        Points outside the boundaries of the input are filled according
        to the given mode.  Modes match the behaviour of `numpy.pad`.
    cval : float, optional
        Used in conjunction with mode 'constant', the value outside
        the image boundaries.
    clip : bool, optional
        Whether to clip the output to the range of values of the input image.
        This is enabled by default, since higher order interpolation may
        produce values outside the given input range.
    preserve_range : bool, optional
        Whether to keep the original range of values. Otherwise, the input
        image is converted according to the conventions of `img_as_float`.
        Also see
        https://scikit-image.org/docs/dev/user_guide/data_types.html

    Returns
    -------
    warped : double ndarray
        The warped input image.

    Notes
    -----
    - The input image is converted to a `double` image.
    - In case of a `SimilarityTransform`, `AffineTransform` and
      `ProjectiveTransform` and `order` in [0, 3] this function uses the
      underlying transformation matrix to warp the image with a much faster
      routine.

    Examples
    --------
    >>> from skimage.transform import warp
    >>> from skimage import data
    >>> image = data.camera()

    The following image warps are all equal but differ substantially in
    execution time. The image is shifted to the bottom.

    Use a geometric transform to warp an image (fast):

    >>> from skimage.transform import SimilarityTransform
    >>> tform = SimilarityTransform(translation=(0, -10))
    >>> warped = warp(image, tform)

    Use a callable (slow):

    >>> def shift_down(xy):
    ...     xy[:, 1] -= 10
    ...     return xy
    >>> warped = warp(image, shift_down)

    Use a transformation matrix to warp an image (fast):

    >>> matrix = np.array([[1, 0, 0], [0, 1, -10], [0, 0, 1]])
    >>> warped = warp(image, matrix)
    >>> from skimage.transform import ProjectiveTransform
    >>> warped = warp(image, ProjectiveTransform(matrix=matrix))

    You can also use the inverse of a geometric transformation (fast):

    >>> warped = warp(image, tform.inverse)

    For N-D images you can pass a coordinate array, that specifies the
    coordinates in the input image for every element in the output image. E.g.
    if you want to rescale a 3-D cube, you can do:

    >>> cube_shape = np.array([30, 30, 30])
    >>> cube = np.random.rand(*cube_shape)

    Setup the coordinate array, that defines the scaling:

    >>> scale = 0.1
    >>> output_shape = (scale * cube_shape).astype(int)
    >>> coords0, coords1, coords2 = np.mgrid[:output_shape[0],
    ...                    :output_shape[1], :output_shape[2]]
    >>> coords = np.array([coords0, coords1, coords2])

    Assume that the cube contains spatial data, where the first array element
    center is at coordinate (0.5, 0.5, 0.5) in real space, i.e. we have to
    account for this extra offset when scaling the image:

    >>> coords = (coords + 0.5) / scale - 0.5
    >>> warped = warp(cube, coords)

    """

    if image.size == 0:
        raise ValueError("Cannot warp empty image with dimensions",
                         image.shape)

    order = _validate_interpolation_order(image.dtype, order)

    image = convert_to_float(image, preserve_range)

    input_shape = np.array(image.shape)

    if output_shape is None:
        output_shape = input_shape
    else:
        output_shape = safe_as_int(output_shape)

    warped = None

    if order == 2:
        # When fixing this issue, make sure to fix the branches further
        # below in this function
        warn("Bi-quadratic interpolation behavior has changed due "
             "to a bug in the implementation of scikit-image. "
             "The new version now serves as a wrapper "
             "around SciPy's interpolation functions, which itself "
             "is not verified to be a correct implementation. Until "
             "skimage's implementation is fixed, we recommend "
             "to use bi-linear or bi-cubic interpolation instead.")

    if order in (0, 1, 3) and not map_args:
        # use fast Cython version for specific interpolation orders and input

        matrix = None

        if isinstance(inverse_map, np.ndarray) and inverse_map.shape == (3, 3):
            # inverse_map is a transformation matrix as numpy array
            matrix = inverse_map

        elif isinstance(inverse_map, HOMOGRAPHY_TRANSFORMS):
            # inverse_map is a homography
            matrix = inverse_map.params

        elif (hasattr(inverse_map, '__name__') and
              inverse_map.__name__ == 'inverse' and
              get_bound_method_class(inverse_map) in HOMOGRAPHY_TRANSFORMS):
            # inverse_map is the inverse of a homography
            matrix = np.linalg.inv(inverse_map.__self__.params)

        if matrix is not None:
            matrix = matrix.astype(image.dtype)
            ctype = 'float32_t' if image.dtype == np.float32 else 'float64_t'
            if image.ndim == 2:
                warped = _warp_fast[ctype](image, matrix,
                                           output_shape=output_shape,
                                           order=order, mode=mode, cval=cval)
            elif image.ndim == 3:
                dims = []
                for dim in range(image.shape[2]):
                    dims.append(_warp_fast[ctype](image[..., dim], matrix,
                                                  output_shape=output_shape,
                                                  order=order, mode=mode,
                                                  cval=cval))
                warped = np.dstack(dims)

    if warped is None:
        # use ndi.map_coordinates

        if (isinstance(inverse_map, np.ndarray) and
                inverse_map.shape == (3, 3)):
            # inverse_map is a transformation matrix as numpy array,
            # this is only used for order >= 4.
            inverse_map = ProjectiveTransform(matrix=inverse_map)

        if isinstance(inverse_map, np.ndarray):
            # inverse_map is directly given as coordinates
            coords = inverse_map
        else:
            # inverse_map is given as function, that transforms (N, 2)
            # destination coordinates to their corresponding source
            # coordinates. This is only supported for 2(+1)-D images.

            if image.ndim < 2 or image.ndim > 3:
                raise ValueError("Only 2-D images (grayscale or color) are "
                                 "supported, when providing a callable "
                                 "`inverse_map`.")

            def coord_map(*args):
                return inverse_map(*args, **map_args)

            if len(input_shape) == 3 and len(output_shape) == 2:
                # Input image is 2D and has color channel, but output_shape is
                # given for 2-D images. Automatically add the color channel
                # dimensionality.
                output_shape = (output_shape[0], output_shape[1],
                                input_shape[2])

            coords = warp_coords(coord_map, output_shape)

        # Pre-filtering not necessary for order 0, 1 interpolation
        prefilter = order > 1

        ndi_mode = _to_ndimage_mode(mode)
        warped = ndi.map_coordinates(image, coords, prefilter=prefilter,
                                     mode=ndi_mode, order=order, cval=cval)

    _clip_warp_output(image, warped, order, mode, cval, clip)

    return warped


def _linear_polar_mapping(output_coords, k_angle, k_radius, center):
    """Inverse mapping function to convert from cartesian to polar coordinates

    Parameters
    ----------
    output_coords : ndarray
        `(M, 2)` array of `(col, row)` coordinates in the output image
    k_angle : float
        Scaling factor that relates the intended number of rows in the output
        image to angle: ``k_angle = nrows / (2 * np.pi)``
    k_radius : float
        Scaling factor that relates the radius of the circle bounding the
        area to be transformed to the intended number of columns in the output
        image: ``k_radius = ncols / radius``
    center : tuple (row, col)
        Coordinates that represent the center of the circle that bounds the
        area to be transformed in an input image.

    Returns
    -------
    coords : ndarray
        `(M, 2)` array of `(col, row)` coordinates in the input image that
        correspond to the `output_coords` given as input.
    """
    angle = output_coords[:, 1] / k_angle
    rr = ((output_coords[:, 0] / k_radius) * np.sin(angle)) + center[0]
    cc = ((output_coords[:, 0] / k_radius) * np.cos(angle)) + center[1]
    coords = np.column_stack((cc, rr))
    return coords


def _log_polar_mapping(output_coords, k_angle, k_radius, center):
    """Inverse mapping function to convert from cartesian to polar coordinates

    Parameters
    ----------
    output_coords : ndarray
        `(M, 2)` array of `(col, row)` coordinates in the output image
    k_angle : float
        Scaling factor that relates the intended number of rows in the output
        image to angle: ``k_angle = nrows / (2 * np.pi)``
    k_radius : float
        Scaling factor that relates the radius of the circle bounding the
        area to be transformed to the intended number of columns in the output
        image: ``k_radius = width / np.log(radius)``
    center : tuple (row, col)
        Coordinates that represent the center of the circle that bounds the
        area to be transformed in an input image.

    Returns
    -------
    coords : ndarray
        `(M, 2)` array of `(col, row)` coordinates in the input image that
        correspond to the `output_coords` given as input.
    """
    angle = output_coords[:, 1] / k_angle
    rr = ((np.exp(output_coords[:, 0] / k_radius)) * np.sin(angle)) + center[0]
    cc = ((np.exp(output_coords[:, 0] / k_radius)) * np.cos(angle)) + center[1]
    coords = np.column_stack((cc, rr))
    return coords


def warp_polar(image, center=None, *, radius=None, output_shape=None,
               scaling='linear', multichannel=False, **kwargs):
    """Remap image to polar or log-polar coordinates space.

    Parameters
    ----------
    image : ndarray
        Input image. Only 2-D arrays are accepted by default. If
        `multichannel=True`, 3-D arrays are accepted and the last axis is
        interpreted as multiple channels.
    center : tuple (row, col), optional
        Point in image that represents the center of the transformation (i.e.,
        the origin in cartesian space). Values can be of type `float`.
        If no value is given, the center is assumed to be the center point
        of the image.
    radius : float, optional
        Radius of the circle that bounds the area to be transformed.
    output_shape : tuple (row, col), optional
    scaling : {'linear', 'log'}, optional
        Specify whether the image warp is polar or log-polar. Defaults to
        'linear'.
    multichannel : bool, optional
        Whether the image is a 3-D array in which the third axis is to be
        interpreted as multiple channels. If set to `False` (default), only 2-D
        arrays are accepted.
    **kwargs : keyword arguments
        Passed to `transform.warp`.

    Returns
    -------
    warped : ndarray
        The polar or log-polar warped image.

    Examples
    --------
    Perform a basic polar warp on a grayscale image:

    >>> from skimage import data
    >>> from skimage.transform import warp_polar
    >>> image = data.checkerboard()
    >>> warped = warp_polar(image)

    Perform a log-polar warp on a grayscale image:

    >>> warped = warp_polar(image, scaling='log')

    Perform a log-polar warp on a grayscale image while specifying center,
    radius, and output shape:

    >>> warped = warp_polar(image, (100,100), radius=100,
    ...                     output_shape=image.shape, scaling='log')

    Perform a log-polar warp on a color image:

    >>> image = data.astronaut()
    >>> warped = warp_polar(image, scaling='log', multichannel=True)
    """
    if image.ndim != 2 and not multichannel:
        raise ValueError("Input array must be 2 dimensions "
                         "when `multichannel=False`,"
                         " got {}".format(image.ndim))

    if image.ndim != 3 and multichannel:
        raise ValueError("Input array must be 3 dimensions "
                         "when `multichannel=True`,"
                         " got {}".format(image.ndim))

    if center is None:
        center = (np.array(image.shape)[:2] / 2) - 0.5

    if radius is None:
        w, h = np.array(image.shape)[:2] / 2
        radius = np.sqrt(w ** 2 + h ** 2)

    if output_shape is None:
        height = 360
        width = int(np.ceil(radius))
        output_shape = (height, width)
    else:
        output_shape = safe_as_int(output_shape)
        height = output_shape[0]
        width = output_shape[1]

    if scaling == 'linear':
        k_radius = width / radius
        map_func = _linear_polar_mapping
    elif scaling == 'log':
        k_radius = width / np.log(radius)
        map_func = _log_polar_mapping
    else:
        raise ValueError("Scaling value must be in {'linear', 'log'}")

    k_angle = height / (2 * np.pi)
    warp_args = {'k_angle': k_angle, 'k_radius': k_radius, 'center': center}

    warped = warp(image, map_func, map_args=warp_args,
                  output_shape=output_shape, **kwargs)

    return warped<|MERGE_RESOLUTION|>--- conflicted
+++ resolved
@@ -143,10 +143,6 @@
         out = ndi.zoom(image, zoom_factors, order=order, mode=ndi_mode,
                        cval=cval, grid_mode=True)
         _clip_warp_output(image, out, order, mode, cval, clip)
-<<<<<<< HEAD
-        return out
-=======
->>>>>>> ddb9c223
 
     # TODO: Remove the fallback code below once SciPy >= 1.6.0 is required.
 
