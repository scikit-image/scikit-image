--- conflicted
+++ resolved
@@ -15,13 +15,8 @@
 
     cython(['_hough_transform.pyx',
             '_warps_cy.pyx',
-<<<<<<< HEAD
             '_radon_transform.pyx',
-            '_seam_carving.pyx',
             '_distance_transform.pyx'], working_path=base_path)
-=======
-            '_radon_transform.pyx'], working_path=base_path)
->>>>>>> 4640b1a0
 
     config.add_extension('_hough_transform', sources=['_hough_transform.c'],
                          include_dirs=[get_numpy_include_dirs()])
@@ -33,13 +28,8 @@
                          sources=['_radon_transform.c'],
                          include_dirs=[get_numpy_include_dirs()])
 
-<<<<<<< HEAD
-    config.add_extension('_seam_carving', sources=['_seam_carving.c'],
-                         include_dirs=[get_numpy_include_dirs()])
     config.add_extension('_distance_transform', sources=['_distance_transform.c'],
                          include_dirs=[get_numpy_include_dirs()])
-=======
->>>>>>> 4640b1a0
     return config
 
 if __name__ == '__main__':
