import numpy as np
from scipy.special import elliprg


<<<<<<< HEAD
def _create_rotation_matrix(rotation):
=======
def _create_rotation_matrix(rotation: tuple[float, float, float]) -> np.ndarray:
>>>>>>> 64c065d5
    """
    An auxiallry function to create a standard rotation matrix for the given Euler angles in the Right handed (x, y, z) coordinate system.

    Parameters
    ----------
    rotation : tuple of float
        A tuple containing the Euler angles (phi, theta, psi) in radians.

    Returns
    -------
    np.ndarray
        A 3x3 rotation matrix.

    References
    ----------
    .. [1] Eq.2 and 6-14 in Weisstein, Eric W. "Euler Angles." From MathWorld--A Wolfram Web Resource.
            https://mathworld.wolfram.com/EulerAngles.html

    """
    phi, theta, psi = rotation

    cos_phi, sin_phi = np.cos(phi), np.sin(phi)
    cos_theta, sin_theta = np.cos(theta), np.sin(theta)
    cos_psi, sin_psi = np.cos(psi), np.sin(psi)

    rotation_matrix = np.array(
        [
            [
                cos_psi * cos_phi - cos_theta * sin_phi * sin_psi,
                cos_psi * sin_phi + cos_theta * cos_phi * sin_psi,
                sin_psi * sin_theta,
            ],
            [
                -sin_psi * cos_phi - cos_theta * sin_phi * cos_psi,
                -sin_psi * sin_phi + cos_theta * cos_phi * cos_psi,
                cos_psi * sin_theta,
            ],
            [
                sin_theta * sin_phi,
                -sin_theta * cos_phi,
                cos_theta,
            ],
        ]
    )

    return rotation_matrix


def ellipsoid(
<<<<<<< HEAD
    a, b, c, spacing=(1.0, 1.0, 1.0), rotation=(0.0, 0.0, 0.0), levelset=False
):
=======
    a: float,
    b: float,
    c: float,
    spacing: tuple[float, float, float] = (1.0, 1.0, 1.0),
    rotation: tuple[float, float, float] = (0.0, 0.0, 0.0),
    levelset: bool = False,
) -> np.ndarray:
>>>>>>> 64c065d5
    """
    Generates ellipsoid with semimajor axes aligned with grid dimensions
    on grid with specified `spacing`.

    Parameters
    ----------
    a : float
        Length of semimajor axis aligned with plane-axis, coming out of plane.
    b : float
        Length of semimajor axis aligned with row-axis, going vertically down.
    c : float
        Length of semimajor axis aligned with column-axis, going horizontally right.
    spacing : 3-tuple of floats
        Spacing in three spatial dimensions.
    rotation : 3-tuple of floats, optional (default (0.0, 0.0, 0.0))
        Set the ellipsoid rotation in Euler angles (in radians) in the order (phi, theta, psi),
        where rotation angles are defined in counter-clockwise direction using the right-hand rule.
        `phi` about plane-axis, `theta` about intermediate row-axis, and `psi` about the final plane-axis.
    levelset : bool
        If True, returns the level set for this ellipsoid (signed level
        set about zero, with positive denoting interior) as np.float64.
        False returns a binarized version of said level set.

    Returns
    -------
    ellipsoid : (M, N, P) array
        Ellipsoid centered in a correctly sized array for given `spacing`.
        Boolean dtype unless `levelset=True`, in which case a float array is
        returned with the level set above 0.0 representing the ellipsoid.

    Notes
    -----
    The returned ellipsoid satisfies the following equation::
        ((plane_rot / a) ** 2 + (row_rot / float(b)) ** 2 + (col_rot / float(c)) ** 2) = 1

    where plane_rot, row_rot, and col_rot are the passive rotated coordinates generated using the Rotation matrix `R`::
        [plane_rot, row_rot, col_rot].T = R[2,0,1].T @ [plane, row, col].T

    where R is the standard active rotation matrix for the given Euler angles (theta, phi, psi) and coordinates (x, y, z) [1]_::
        R = [[cos(psi)*cos(phi) - cos(theta)*sin(phi)*sin(psi), -sin(psi)*cos(phi) - cos(theta)*sin(phi)*cos(psi), sin(theta)*sin(phi)],
             [cos(psi)*sin(phi) + cos(theta)*cos(phi)*sin(psi), -sin(psi)*sin(phi) + cos(theta)*cos(phi)*cos(psi), -sin(theta)*cos(phi)],
             [sin(psi)*sin(theta), cos(psi)*sin(theta), cos(theta)]]

    References
    ----------
    .. [1] Weisstein, Eric W. "Euler Angles." From MathWorld--A Wolfram Web Resource.
            https://mathworld.wolfram.com/EulerAngles.html

    """
    if (a <= 0) or (b <= 0) or (c <= 0):
        raise ValueError('Parameters a, b, and c must all be > 0')

    offset = np.r_[1, 1, 1] * np.r_[spacing]

    # Get the standard rotation matrix for given Euler angles defined for the coordinate system (x,y,z)
    standard_rotation_matrix = _create_rotation_matrix(rotation)
    # Switch the elemets of the rotation matrix to match our convention of (plane, row, col)-axis <-> (z, x, y)-axis
    permutation = [2, 0, 1]
    rotation_matrix = standard_rotation_matrix[permutation, :][:, permutation]

    # Rotate the ellipsoid axes i.e. active rotation
    abc_rot = rotation_matrix @ np.r_[a, b, c]
    a_rot, b_rot, c_rot = np.abs(abc_rot)
    # Calculate limits, and ensure output volume is odd & symmetric
    low = np.ceil(-np.r_[a_rot, b_rot, c_rot] - offset)
    high = np.floor(np.r_[a_rot, b_rot, c_rot] + offset + 1)

    for dim in range(3):
        if (high[dim] - low[dim]) % 2 == 0:
            low[dim] -= 1
        num = np.arange(low[dim], high[dim], spacing[dim])
        if 0 not in num:
            low[dim] -= np.max(num[num < 0])

    # Generate (anisotropic) spatial grid
    plane_grid, row_grid, col_grid = np.mgrid[
        low[0] : high[0] : spacing[0],
        low[1] : high[1] : spacing[1],
        low[2] : high[2] : spacing[2],
    ]
    prc_grid = np.vstack((plane_grid.flatten(), row_grid.flatten(), col_grid.flatten()))
    # Rotate the grid i.e. passive rotation
    prc_grid_rot = rotation_matrix.T @ prc_grid

    # Extract the rotated coordinates
    plane_grid_rot = prc_grid_rot[0, :].reshape(plane_grid.shape)
    row_grid_rot = prc_grid_rot[1, :].reshape(row_grid.shape)
    col_grid_rot = prc_grid_rot[2, :].reshape(col_grid.shape)

    if not levelset:
        arr = (
            (plane_grid_rot / float(a)) ** 2
            + (row_grid_rot / float(b)) ** 2
            + (col_grid_rot / float(c)) ** 2
        ) <= 1
    else:
        arr = (
            (plane_grid_rot / float(a)) ** 2
            + (row_grid_rot / float(b)) ** 2
            + (col_grid_rot / float(c)) ** 2
        ) - 1

    return arr


def ellipsoid_stats(a: float, b: float, c: float) -> tuple[float, float]:
    """Calculate analytical volume and surface area of an ellipsoid.

    The surface area of an ellipsoid is given by

    .. math:: S=4\\pi b c R_G\\!\\left(1, \\frac{a^2}{b^2}, \\frac{a^2}{c^2}\\right)

    where :math:`R_G` is Carlson's completely symmetric elliptic integral of
    the second kind [1]_. The latter is implemented as
    :py:func:`scipy.special.elliprg`.

    Parameters
    ----------
    a : float
        Length of semi-axis along x-axis.
    b : float
        Length of semi-axis along y-axis.
    c : float
        Length of semi-axis along z-axis.

    Returns
    -------
    vol : float
        Calculated volume of ellipsoid.
    surf : float
        Calculated surface area of ellipsoid.

    References
    ----------
    .. [1] Paul Masson (2020). Surface Area of an Ellipsoid.
           https://analyticphysics.com/Mathematical%20Methods/Surface%20Area%20of%20an%20Ellipsoid.htm

    """
    if (a <= 0) or (b <= 0) or (c <= 0):
        raise ValueError('Parameters a, b, and c must all be > 0')

    # Volume
    vol = 4 / 3.0 * np.pi * a * b * c

    # Surface area
    surf = 3 * vol * elliprg(1 / a**2, 1 / b**2, 1 / c**2)

    return vol, surf<|MERGE_RESOLUTION|>--- conflicted
+++ resolved
@@ -2,11 +2,7 @@
 from scipy.special import elliprg
 
 
-<<<<<<< HEAD
 def _create_rotation_matrix(rotation):
-=======
-def _create_rotation_matrix(rotation: tuple[float, float, float]) -> np.ndarray:
->>>>>>> 64c065d5
     """
     An auxiallry function to create a standard rotation matrix for the given Euler angles in the Right handed (x, y, z) coordinate system.
 
@@ -56,18 +52,8 @@
 
 
 def ellipsoid(
-<<<<<<< HEAD
     a, b, c, spacing=(1.0, 1.0, 1.0), rotation=(0.0, 0.0, 0.0), levelset=False
 ):
-=======
-    a: float,
-    b: float,
-    c: float,
-    spacing: tuple[float, float, float] = (1.0, 1.0, 1.0),
-    rotation: tuple[float, float, float] = (0.0, 0.0, 0.0),
-    levelset: bool = False,
-) -> np.ndarray:
->>>>>>> 64c065d5
     """
     Generates ellipsoid with semimajor axes aligned with grid dimensions
     on grid with specified `spacing`.
@@ -75,12 +61,20 @@
     Parameters
     ----------
     a : float
+        Length of semimajor axis aligned with plane-axis, coming out of plane.
         Length of semimajor axis aligned with plane-axis, coming out of plane.
     b : float
         Length of semimajor axis aligned with row-axis, going vertically down.
+        Length of semimajor axis aligned with row-axis, going vertically down.
     c : float
         Length of semimajor axis aligned with column-axis, going horizontally right.
+        Length of semimajor axis aligned with column-axis, going horizontally right.
     spacing : 3-tuple of floats
+        Spacing in three spatial dimensions.
+    rotation : 3-tuple of floats, optional (default (0.0, 0.0, 0.0))
+        Set the ellipsoid rotation in Euler angles (in radians) in the order (phi, theta, psi),
+        where rotation angles are defined in counter-clockwise direction using the right-hand rule.
+        `phi` about plane-axis, `theta` about intermediate row-axis, and `psi` about the final plane-axis.
         Spacing in three spatial dimensions.
     rotation : 3-tuple of floats, optional (default (0.0, 0.0, 0.0))
         Set the ellipsoid rotation in Euler angles (in radians) in the order (phi, theta, psi),
@@ -116,12 +110,39 @@
     .. [1] Weisstein, Eric W. "Euler Angles." From MathWorld--A Wolfram Web Resource.
             https://mathworld.wolfram.com/EulerAngles.html
 
+    Notes
+    -----
+    The returned ellipsoid satisfies the following equation::
+        ((plane_rot / a) ** 2 + (row_rot / float(b)) ** 2 + (col_rot / float(c)) ** 2) = 1
+
+    where plane_rot, row_rot, and col_rot are the passive rotated coordinates generated using the Rotation matrix `R`::
+        [plane_rot, row_rot, col_rot].T = R[2,0,1].T @ [plane, row, col].T
+
+    where R is the standard active rotation matrix for the given Euler angles (theta, phi, psi) and coordinates (x, y, z) [1]_::
+        R = [[cos(psi)*cos(phi) - cos(theta)*sin(phi)*sin(psi), -sin(psi)*cos(phi) - cos(theta)*sin(phi)*cos(psi), sin(theta)*sin(phi)],
+             [cos(psi)*sin(phi) + cos(theta)*cos(phi)*sin(psi), -sin(psi)*sin(phi) + cos(theta)*cos(phi)*cos(psi), -sin(theta)*cos(phi)],
+             [sin(psi)*sin(theta), cos(psi)*sin(theta), cos(theta)]]
+
+    References
+    ----------
+    .. [1] Weisstein, Eric W. "Euler Angles." From MathWorld--A Wolfram Web Resource.
+            https://mathworld.wolfram.com/EulerAngles.html
+
     """
     if (a <= 0) or (b <= 0) or (c <= 0):
         raise ValueError('Parameters a, b, and c must all be > 0')
 
     offset = np.r_[1, 1, 1] * np.r_[spacing]
 
+    # Get the standard rotation matrix for given Euler angles defined for the coordinate system (x,y,z)
+    standard_rotation_matrix = _create_rotation_matrix(rotation)
+    # Switch the elemets of the rotation matrix to match our convention of (plane, row, col)-axis <-> (z, x, y)-axis
+    permutation = [2, 0, 1]
+    rotation_matrix = standard_rotation_matrix[permutation, :][:, permutation]
+
+    # Rotate the ellipsoid axes i.e. active rotation
+    abc_rot = rotation_matrix @ np.r_[a, b, c]
+    a_rot, b_rot, c_rot = np.abs(abc_rot)
     # Get the standard rotation matrix for given Euler angles defined for the coordinate system (x,y,z)
     standard_rotation_matrix = _create_rotation_matrix(rotation)
     # Switch the elemets of the rotation matrix to match our convention of (plane, row, col)-axis <-> (z, x, y)-axis
@@ -134,6 +155,8 @@
     # Calculate limits, and ensure output volume is odd & symmetric
     low = np.ceil(-np.r_[a_rot, b_rot, c_rot] - offset)
     high = np.floor(np.r_[a_rot, b_rot, c_rot] + offset + 1)
+    low = np.ceil(-np.r_[a_rot, b_rot, c_rot] - offset)
+    high = np.floor(np.r_[a_rot, b_rot, c_rot] + offset + 1)
 
     for dim in range(3):
         if (high[dim] - low[dim]) % 2 == 0:
@@ -143,6 +166,7 @@
             low[dim] -= np.max(num[num < 0])
 
     # Generate (anisotropic) spatial grid
+    plane_grid, row_grid, col_grid = np.mgrid[
     plane_grid, row_grid, col_grid = np.mgrid[
         low[0] : high[0] : spacing[0],
         low[1] : high[1] : spacing[1],
@@ -156,14 +180,32 @@
     plane_grid_rot = prc_grid_rot[0, :].reshape(plane_grid.shape)
     row_grid_rot = prc_grid_rot[1, :].reshape(row_grid.shape)
     col_grid_rot = prc_grid_rot[2, :].reshape(col_grid.shape)
+    prc_grid = np.vstack((plane_grid.flatten(), row_grid.flatten(), col_grid.flatten()))
+    # Rotate the grid i.e. passive rotation
+    prc_grid_rot = rotation_matrix.T @ prc_grid
+
+    # Extract the rotated coordinates
+    plane_grid_rot = prc_grid_rot[0, :].reshape(plane_grid.shape)
+    row_grid_rot = prc_grid_rot[1, :].reshape(row_grid.shape)
+    col_grid_rot = prc_grid_rot[2, :].reshape(col_grid.shape)
 
     if not levelset:
+        arr = (
+            (plane_grid_rot / float(a)) ** 2
+            + (row_grid_rot / float(b)) ** 2
+            + (col_grid_rot / float(c)) ** 2
+        ) <= 1
         arr = (
             (plane_grid_rot / float(a)) ** 2
             + (row_grid_rot / float(b)) ** 2
             + (col_grid_rot / float(c)) ** 2
         ) <= 1
     else:
+        arr = (
+            (plane_grid_rot / float(a)) ** 2
+            + (row_grid_rot / float(b)) ** 2
+            + (col_grid_rot / float(c)) ** 2
+        ) - 1
         arr = (
             (plane_grid_rot / float(a)) ** 2
             + (row_grid_rot / float(b)) ** 2
