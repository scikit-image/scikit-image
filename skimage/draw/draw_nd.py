import numpy as np
from ._draw_nd import _line_nd_cy


def _round_safe(coords):
    """Round coords while ensuring successive values are less than 1 apart.

    When rounding coordinates for `line_nd`, we want coordinates that are less
    than 1 apart (always the case, by design) to remain less than one apart.
    However, NumPy rounds values to the nearest *even* integer, so:

    >>> np.round([0.5, 1.5, 2.5, 3.5, 4.5])
    array([0., 2., 2., 4., 4.])

    So, for our application, we detect whether the above case occurs, and use
    ``np.floor`` if so. It is sufficient to detect that the first coordinate
    falls on 0.5 and that the second coordinate is 1.0 apart, since we assume
    by construction that the inter-point distance is less than or equal to 1
    and that all successive points are equidistant.

    Parameters
    ----------
    coords : 1D array of float
        The coordinates array. We assume that all successive values are
        equidistant (``np.all(np.diff(coords) = coords[1] - coords[0])``)
        and that this distance is no more than 1
        (``np.abs(coords[1] - coords[0]) <= 1``).

    Returns
    -------
    rounded : 1D array of int
        The array correctly rounded for an indexing operation, such that no
        successive indices will be more than 1 apart.

    Examples
    --------
    >>> coords0 = np.array([0.5, 1.25, 2., 2.75, 3.5])
    >>> _round_safe(coords0)
    array([0, 1, 2, 3, 4])
    >>> coords1 = np.arange(0.5, 8, 1)
    >>> coords1
    array([0.5, 1.5, 2.5, 3.5, 4.5, 5.5, 6.5, 7.5])
    >>> _round_safe(coords1)
    array([0, 1, 2, 3, 4, 5, 6, 7])
    """
    if (len(coords) > 1
            and coords[0] % 1 == 0.5
            and coords[1] - coords[0] == 1):
        _round_function = np.floor
    else:
        _round_function = np.round
    return _round_function(coords).astype(int)


def line_nd(start, stop, *, endpoint=False, integer=True):
    """Draw a single-pixel thick line in n dimensions.

    The line produced will be ndim-connected. That is, two subsequent
    pixels in the line will be either direct or diagonal neighbors in
    n dimensions.

    Parameters
    ----------
    start : array-like, shape (N,)
        The start coordinates of the line.
    stop : array-like, shape (N,)
        The end coordinates of the line.
    endpoint : bool, optional
        Whether to include the endpoint in the returned line. Defaults
        to False, which allows for easy drawing of multi-point paths.
    integer : bool, optional
        Whether to round the coordinates to integer. If True (default),
        the returned coordinates can be used to directly index into an
        array. `False` could be used for e.g. vector drawing.

    Returns
    -------
    coords : tuple of arrays
        The coordinates of points on the line.

    Examples
    --------
    >>> lin = line_nd((1, 1), (5, 2.5), endpoint=False)
    >>> lin
    (array([1, 2, 3, 4]), array([1, 1, 2, 2]))
    >>> im = np.zeros((6, 5), dtype=int)
    >>> im[lin] = 1
    >>> im
    array([[0, 0, 0, 0, 0],
           [0, 1, 0, 0, 0],
           [0, 1, 0, 0, 0],
           [0, 0, 1, 0, 0],
           [0, 0, 1, 0, 0],
           [0, 0, 0, 0, 0]])
    >>> line_nd([2, 1, 1], [5, 5, 2.5], endpoint=True)
    (array([2, 3, 4, 4, 5]), array([1, 2, 3, 4, 5]), array([1, 1, 2, 2, 2]))
    """
    start = np.asarray(start)
    stop = np.asarray(stop)
    npoints = int(np.ceil(np.max(np.abs(stop - start))))
    if endpoint:
        npoints += 1
<<<<<<< HEAD

    coords = np.linspace(start, stop, num=npoints, endpoint=endpoint).T
    if integer:
        for dim in range(len(start)):
            coords[dim, :] = _round_safe(coords[dim, :])

        coords = coords.astype(int)

    return tuple(coords)
=======
    coords = []
    for dim in range(len(start)):
        dimcoords = np.linspace(start[dim], stop[dim], npoints, endpoint)
        if integer:
            dimcoords = _round_safe(dimcoords).astype(int)
        coords.append(dimcoords)
    return tuple(coords)


def _line_nd_py(cur, stop, step, *, delta, x_dim, endpoint, error, coords):

    ndim = error.shape[0]
    n_points = coords.shape[1]

    for i_pt in range(n_points):
        for i_dim in range(ndim):
            coords[i_dim, i_pt] = cur[i_dim]
            if error[i_dim] > 0:
                coords[i_dim, i_pt] += step[i_dim]
                error[i_dim] -= 2 * delta[x_dim]
            error[i_dim] += 2 * delta[i_dim]
            cur[i_dim] = coords[i_dim, i_pt]


def my_line_nd(start, stop, *, endpoint=False, integer=True):
    """Draw a single-pixel thick line in n dimensions.

    The line produced will be ndim-connected. That is, two subsequent
    pixels in the line will be either direct or diagonal neighbours in
    n dimensions.

    Parameters
    ----------
    start : array-like, shape (N,)
        The start coordinates of the line.
    stop : array-like, shape (N,)
        The end coordinates of the line.
    endpoint : bool, optional
        Whether to include the endpoint in the returned line. Defaults
        to False, which allows for easy drawing of multi-point paths.
    integer : bool, optional
        Whether to round the coordinates to integer. If True (default),
        the returned coordinates can be used to directly index into an
        array. `False` could be used for e.g. vector drawing.

    Returns
-------
    coords : tuple of arrays
        The coordinates of points on the line.

    Examples
    --------
    >>> lin = line_nd((1, 1), (5, 2.5), endpoint=False)
    >>> lin
    (array([1, 2, 3, 4]), array([1, 1, 2, 2]))
    >>> im = np.zeros((6, 5), dtype=int)
    >>> im[lin] = 1
    >>> im
    array([[0, 0, 0, 0, 0],
           [0, 1, 0, 0, 0],
           [0, 1, 0, 0, 0],
           [0, 0, 1, 0, 0],
           [0, 0, 1, 0, 0],
           [0, 0, 0, 0, 0]])
    >>> line_nd([2, 1, 1], [5, 5, 2.5], endpoint=True)
    (array([2, 3, 4, 4, 5]), array([1, 2, 3, 4, 5]), array([1, 1, 2, 2, 2]))
    """
    start = np.asarray(start)
    stop = np.asarray(stop)
    delta = stop - start
    delta_abs = np.abs(delta)
    x_dim = np.argmax(delta_abs)

    m = (stop - start) / (stop[x_dim] - start[x_dim])
    q = (stop[x_dim] * start - start[x_dim] * stop) / delta[x_dim]

    start_int = np.floor(start + 0.5).astype(int)
    stop_int = np.floor(stop + 0.5).astype(int)
    delta_int = stop_int - start_int
    delta_abs_int = np.abs(delta_int)
    
    n_points = abs(stop_int[x_dim] - start_int[x_dim])
    if endpoint:
        n_points += 1

    step = np.sign(delta).astype(int)

    error = (2 * (m * start_int[x_dim] + q - start_int) - 1) * delta_abs_int[x_dim]
    error[x_dim] = 0
    error_int = error.astype(int)
    coords = np.zeros([len(start), n_points], dtype=np.intp)

    _line_nd_cy(start_int, step,
                delta=delta_abs_int, x_dim=x_dim,
                error=error_int, coords=coords)

    return tuple(coords)


def _line_nd(cur, step, delta, x_dim, error, coords):

    n_dim = error.shape[0]
    n_points = coords.shape[1]

    for i_pt in range(n_points):
        for i_dim in range(n_dim):
            coords[i_dim, i_pt] = cur[i_dim]
            if error[i_dim] > 0:
                coords[i_dim, i_pt] += step[i_dim]
                error[i_dim] -= 2 * delta[x_dim]
            error[i_dim] += 2 * delta[i_dim]
            cur[i_dim] = coords[i_dim, i_pt]


tests = [
    ((0, 0), (2, 2)), # m=1 (x0 is even)
    ((1, 1), (3, 3)), # m=1 (x0 is odd)
    ((0, 0), (4, 2)), # m=2 (x0 is even)
    ((1, 1), (5, 3)), # m=2 (x0 is odd)
    ((1, 1), (3, 5)), # x is the second coordinate
    ((1, 1), (5, 2.5)), # y1 is decimal
    ((1.1, 1.4), (5.3, 2.2)), # all decimals (this produces a bug - a repeated point in the original implementation, due to the call to np.ceil (maybe a -0.5 is due in there))
    ((0, 0), (5, -3)), # m<0
    ((0, 0), (3, -5)), # m<0, x is the second coordinate
    ((2, 1, 1), (5, 5, 2.5)), # 3 dimensions
    ((2, 1, 1), (5, 5, -2.5)), # 3 dimensions, m>0 and m<0
    ((2, 1, 0), (5, 5, -1.5)), # 3 dimensions, m>0 and m<0, shifting causes different shape in the old implementation (compared to previous test)
    ((2, 1, 1), (5, 5, -2.4)), # just need to tease out why the results are what they are in this and the next example
    ((2, 1, 1), (5, 5, -2.6))

]

for start, stop in tests:
    print(start, stop)
    print(line_nd(start, stop, endpoint=True))
    print(my_line_nd(start, stop, endpoint=True))
    print()
>>>>>>> 0563baa9
<|MERGE_RESOLUTION|>--- conflicted
+++ resolved
@@ -100,7 +100,6 @@
     npoints = int(np.ceil(np.max(np.abs(stop - start))))
     if endpoint:
         npoints += 1
-<<<<<<< HEAD
 
     coords = np.linspace(start, stop, num=npoints, endpoint=endpoint).T
     if integer:
@@ -109,14 +108,6 @@
 
         coords = coords.astype(int)
 
-    return tuple(coords)
-=======
-    coords = []
-    for dim in range(len(start)):
-        dimcoords = np.linspace(start[dim], stop[dim], npoints, endpoint)
-        if integer:
-            dimcoords = _round_safe(dimcoords).astype(int)
-        coords.append(dimcoords)
     return tuple(coords)
 
 
@@ -247,5 +238,4 @@
     print(start, stop)
     print(line_nd(start, stop, endpoint=True))
     print(my_line_nd(start, stop, endpoint=True))
-    print()
->>>>>>> 0563baa9
+    print()