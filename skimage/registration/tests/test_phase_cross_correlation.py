--- conflicted
+++ resolved
@@ -248,21 +248,4 @@
     # Check warnings
     assert len(records) == 2
     assert "Could not determine real-space shift" in records[0].message.args[0]
-    assert "Could not determine RMS error between images" in records[1].message.args[0]
-<<<<<<< HEAD
-
-
-@pytest.mark.parametrize("return_error", [False, True, "always"])
-def test_deprecated_return_error(return_error):
-    img = np.ones((10, 10))
-    with pytest.warns() as record:
-        phase_cross_correlation(img, img, return_error=return_error)
-    assert_stacklevel(*record)
-    assert len(record) == 1
-    assert "return_error argument is deprecated" in record[0].message.args[0]
-=======
-    # Assert correct stacklevel
-    for record in records:
-        assert record.filename == __file__
-        assert record.lineno == expected_lineno
->>>>>>> f4c1b34a
+    assert "Could not determine RMS error between images" in records[1].message.args[0]