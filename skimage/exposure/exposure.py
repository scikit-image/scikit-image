--- conflicted
+++ resolved
@@ -18,7 +18,6 @@
                     'float': dtype_range[np.float64]})
 
 
-<<<<<<< HEAD
 def _offset_array(arr, low_boundary, high_boundary):
     """Offset the array to get the lowest value at 0 if negative."""
     if low_boundary < 0:
@@ -75,10 +74,7 @@
     return hist, bin_centers
 
 
-def histogram(image, nbins=256, source_range='image', normalize=False):
-=======
-def histogram(image, nbins=256, multichannel=False):
->>>>>>> 462faa50
+def histogram(image, nbins=256, source_range='image', normalize=False, multichannel=False):
     """Return histogram of image.
 
     Unlike `numpy.histogram`, this function returns the centers of bins and
@@ -98,18 +94,15 @@
     nbins : int, optional
         Number of bins used to calculate histogram. This value is ignored for
         integer arrays.
-<<<<<<< HEAD
     source_range : string, optional
         'image' (default) determines the range from the input image.
         'dtype' determines the range from the expected range of the images
         of that data type.
     normalize : bool, optional
         If True, normalize the histogram by the sum of its values.
-=======
     multichannel : bool, optional
         If True, calculates the histogram for all the channels using the same
         binning.
->>>>>>> 462faa50
 
     Returns
     -------
