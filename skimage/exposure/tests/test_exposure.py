--- conflicted
+++ resolved
@@ -43,7 +43,6 @@
     assert_array_equal(frequencies[1:-1], 0)
 
 
-<<<<<<< HEAD
 def test_int_range_image():
     im = np.array([10, 100], dtype=np.int8)
     frequencies, bin_centers = exposure.histogram(im)
@@ -114,7 +113,8 @@
                                                   normalize=True)
     expected /= 3.
     assert_equal(frequencies, expected)
-=======
+
+
 # Test multichannel histograms
 # ============================
 
@@ -127,7 +127,6 @@
     assert frequencies[0, -1] == 0
     assert frequencies[1, 0] == 0
     assert frequencies[1, -1] == 1
->>>>>>> 462faa50
 
 
 # Test histogram equalization
