--- conflicted
+++ resolved
@@ -408,7 +408,6 @@
     assert_almost_equal(norm_brightness_err(full_scale, adapted), 0.0248, 3)
 
 
-<<<<<<< HEAD
 def test_adapthist_grayscale_Nd():
     """
     Test for n-dimensional consistency with float images
@@ -438,7 +437,8 @@
     # to the underlying 2d image
     assert np.mean(np.abs(adapted2d
                           - adapted3d[adapted3d.shape[0] // 2])) < 0.02
-=======
+
+    
 def test_adapthist_constant():
     """Test constant image, float and uint
     """
@@ -453,7 +453,6 @@
     img = img.astype(np.float64)
     adapted = exposure.equalize_adapthist(img, 3)
     assert np.min(adapted) == np.max(adapted)
->>>>>>> 0293d42f
 
 
 def test_adapthist_borders():
