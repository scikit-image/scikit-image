--- conflicted
+++ resolved
@@ -19,12 +19,7 @@
 
 from .._shared.utils import _supported_float_type
 from ..color.adapt_rgb import adapt_rgb, hsv_value
-<<<<<<< HEAD
-
-=======
-from ..exposure import rescale_intensity
 from ..util import img_as_uint
->>>>>>> 02477b19
 
 NR_OF_GRAY = 2 ** 14  # number of grayscale levels to use in CLAHE algorithm
 
