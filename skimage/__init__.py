"""Image Processing for Python

scikit-image (a.k.a. ``skimage``) is a collection of algorithms for image
processing and computer vision.

Attributes
----------
__version__ : str
    The scikit-image version string.

Subpackages
-----------
color
    Color space conversion.
data
    Example images and datasets.
draw
    Drawing primitives, such as lines, circles, text, etc.
exposure
    Image intensity adjustment, e.g., histogram equalization, etc.
feature
    Feature detection and extraction, e.g., texture analysis, corners, etc.
filters
    Sharpening, edge finding, rank filters, thresholding, etc.
future
    Functionality with an experimental API.
graph
    Graph-based operations, e.g., shortest paths.
io
    Reading and saving of images and videos.
measure
    Measurement of image properties, e.g., region properties, contours.
metrics
    Metrics corresponding to images, e.g., distance metrics, similarity, etc.
morphology
    Morphological algorithms, e.g., closing, opening, skeletonization.
registration
    Image registration algorithms, e.g., optical flow or phase cross correlation.
restoration
    Restoration algorithms, e.g., deconvolution algorithms, denoising, etc.
segmentation
    Algorithms to partition images into meaningful regions or boundaries.
transform
    Geometric and other transformations, e.g., rotations, Radon transform.
util
    Generic utilities.
"""

<<<<<<< HEAD
__version__ = "0.25.2+hogpatch"

=======
__version__ = '0.25.1+hogpatch'
>>>>>>> 127e4edc


import lazy_loader as _lazy

__getattr__, *_ = _lazy.attach_stub(__name__, __file__)


# Don't use the `__all__` and `__dir__` returned by `attach_stubs` since that
# one would expose utility functions we don't want to advertise in our
# top-level module anymore.
__all__ = [
    "__version__",
    "color",
    "data",
    "draw",
    "exposure",
    "feature",
    "filters",
    "future",
    "graph",
    "io",
    "measure",
    "metrics",
    "morphology",
    "registration",
    "restoration",
    "segmentation",
    "transform",
    "util",
]


def __dir__():
    return __all__.copy()


# Logic for checking for improper install and importing while in the source
# tree when package has not been installed inplace.
# Code adapted from scikit-learn's __check_build module.
_INPLACE_MSG = """
It appears that you are importing a local scikit-image source tree. For
this, you need to have an inplace install. Maybe you are in the source
directory and you need to try from another location."""

_STANDARD_MSG = """
Your install of scikit-image appears to be broken.
Try re-installing the package following the instructions at:
https://scikit-image.org/docs/stable/user_guide/install.html"""


def _raise_build_error(e):
    # Raise a comprehensible error
    import os.path as osp

    local_dir = osp.split(__file__)[0]
    msg = _STANDARD_MSG
    if local_dir == "skimage":
        # Picking up the local install: this will work only if the
        # install is an 'inplace build'
        msg = _INPLACE_MSG
    raise ImportError(
        f"{e}\nIt seems that scikit-image has not been built correctly.\n{msg}"
    )


def _try_append_commit_info(version):
    """Append last commit date and hash to `version`, if available."""
    import subprocess
    from pathlib import Path

    try:
        output = subprocess.check_output(
            ['git', 'log', '-1', '--format="%h %aI"'],
            cwd=Path(__file__).parent,
            text=True,
        )
        if output:
            git_hash, git_date = (
                output.strip().replace('"', '').split('T')[0].replace('-', '').split()
            )
            version = '+'.join(
                [tag for tag in version.split('+') if not tag.startswith('git')]
            )
            version += f'+git{git_date}.{git_hash}'

    except (FileNotFoundError, subprocess.CalledProcessError):
        pass
    except OSError:
        pass  # If skimage is built with emscripten which does not support processes

    return version


if 'dev' in __version__:
    __version__ = _try_append_commit_info(__version__)


from skimage._shared.tester import PytestTester as _PytestTester

test = _PytestTester(__name__)<|MERGE_RESOLUTION|>--- conflicted
+++ resolved
@@ -46,12 +46,7 @@
     Generic utilities.
 """
 
-<<<<<<< HEAD
 __version__ = "0.25.2+hogpatch"
-
-=======
-__version__ = '0.25.1+hogpatch'
->>>>>>> 127e4edc
 
 
 import lazy_loader as _lazy
