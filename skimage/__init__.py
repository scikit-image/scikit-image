--- conflicted
+++ resolved
@@ -68,7 +68,6 @@
 
 """
 
-<<<<<<< HEAD
 __version__ = '0.19.0.dev0'
 
 submodules = [
@@ -101,16 +100,6 @@
 
 def __dir__():
     return __lazy_dir__() + ['__version__']
-=======
-import sys
-
-from ._shared.version_requirements import ensure_python_version
-
-
-__version__ = '0.19.0.dev0'
-
-ensure_python_version((3, 5))
->>>>>>> 24e2a4c4
 
 # Logic for checking for improper install and importing while in the source
 # tree when package has not been installed inplace.
@@ -170,12 +159,7 @@
                              img_as_bool,
                              dtype_limits)
     from .data import data_dir
-<<<<<<< HEAD
     from .util.lookfor import lookfor
-=======
-    from .util.lookfor import lookfor
-
-del sys
 
 if 'dev' in __version__:
     # Append last commit date and hash to dev version information, if available
@@ -212,5 +196,4 @@
 
 from skimage._shared.tester import PytestTester  # noqa
 test = PytestTester(__name__)
-del PytestTester
->>>>>>> 24e2a4c4
+del PytestTester