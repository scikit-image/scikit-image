import numpy as np
from ..util import view_as_blocks


def block_reduce(image, block_size, func=np.sum, cval=0, axis=None):
    """Down-sample image by applying function to local blocks.

    Parameters
    ----------
    image : ndarray
        N-dimensional input image.
    block_size : array_like
        Array containing down-sampling integer factor along each axis.
    func : callable
        Function object which is used to calculate the return value for each
        local block. This function must implement an ``axis`` parameter such
        as ``numpy.sum`` or ``numpy.min``.
    cval : float
        Constant padding value if image is not perfectly divisible by the
        block size.
    axis : array_like
        Specify the list of axes to reduce over, on which func will be
        called. If None, it reduces over all axes.

    Returns
    -------
    image : ndarray
        Down-sampled image with same number of dimensions as input image.

    Examples
    --------
    >>> from skimage.measure import block_reduce
    >>> image = np.arange(3*3*4).reshape(3, 3, 4)
    >>> image # doctest: +NORMALIZE_WHITESPACE
    array([[[ 0,  1,  2,  3],
            [ 4,  5,  6,  7],
            [ 8,  9, 10, 11]],
           [[12, 13, 14, 15],
            [16, 17, 18, 19],
            [20, 21, 22, 23]],
           [[24, 25, 26, 27],
            [28, 29, 30, 31],
            [32, 33, 34, 35]]])
    >>> block_reduce(image, block_size=(3, 3, 1), func=np.mean)
    array([[[ 16.,  17.,  18.,  19.]]])
    >>> image_max1 = block_reduce(image, block_size=(1, 3, 4), func=np.max)
    >>> image_max1 # doctest: +NORMALIZE_WHITESPACE
    array([[[11]],
           [[23]],
           [[35]]])
    >>> image_max2 = block_reduce(image, block_size=(3, 1, 4), func=np.max)
    >>> image_max2 # doctest: +NORMALIZE_WHITESPACE
    array([[[27],
            [31],
            [35]]])
    """

    if len(block_size) != image.ndim:
        raise ValueError("`block_size` must have the same length "
                         "as `image.shape`.")

    if axis is not None and len(axis) > len(block_size):
        raise ValueError("`axis` can not have more indexes than the ones in "
                         "the number of dims in `block_size`.")

    pad_width = []
    for i in range(len(block_size)):
        if block_size[i] < 1:
            raise ValueError("Down-sampling factors must be >= 1. Use "
                             "`skimage.transform.resize` to up-sample an "
                             "image.")
        if image.shape[i] % block_size[i] != 0:
            after_width = block_size[i] - (image.shape[i] % block_size[i])
        else:
            after_width = 0
        pad_width.append((0, after_width))

    image = np.pad(image, pad_width=pad_width, mode='constant',
                   constant_values=cval)

    blocked = view_as_blocks(image, block_size)

<<<<<<< HEAD
    if axis is None:
        for i in range(len(out.shape) // 2):
            out = func(out, axis=-1)

    else:
        np_axis = np.array(axis)
        np_axis -= len(out.shape) // 2
        np_axis = np.sort(np_axis)
        for ax in np_axis:
            out = func(out, axis=ax)

    return out
=======
    return func(blocked, axis=tuple(range(image.ndim, blocked.ndim)))
>>>>>>> 29a22e17
<|MERGE_RESOLUTION|>--- conflicted
+++ resolved
@@ -79,8 +79,7 @@
                    constant_values=cval)
 
     blocked = view_as_blocks(image, block_size)
-
-<<<<<<< HEAD
+    
     if axis is None:
         for i in range(len(out.shape) // 2):
             out = func(out, axis=-1)
@@ -93,6 +92,3 @@
             out = func(out, axis=ax)
 
     return out
-=======
-    return func(blocked, axis=tuple(range(image.ndim, blocked.ndim)))
->>>>>>> 29a22e17
