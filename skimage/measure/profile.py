from warnings import warn
import numpy as np
from scipy import ndimage as ndi

from .._shared.utils import _set_order


def profile_line(image, src, dst, linewidth=1,
                 order=None, mode=None, cval=0.0,
                 *, reduce_func=np.mean):
    """Return the intensity profile of an image measured along a scan line.

    Parameters
    ----------
    image : ndarray, shape (M, N[, C])
        The image, either grayscale (2D array) or multichannel
        (3D array, where the final axis contains the channel
        information).
    src : array_like, shape (2, )
        The coordinates of the start point of the scan line.
    dst : array_like, shape (2, )
        The coordinates of the end point of the scan
        line. The destination point is *included* in the profile, in
        contrast to standard numpy indexing.
    linewidth : int, optional
        Width of the scan, perpendicular to the line
    order : int in {0, 1, 2, 3, 4, 5}, optional
        The order of the spline interpolation, default is 0 if
        image.dtype is bool and 1 otherwise. The order has to be in
        the range 0-5. See `skimage.transform.warp` for detail.
    mode : {'constant', 'nearest', 'reflect', 'mirror', 'wrap'}, optional
        How to compute any values falling outside of the image.
    cval : float, optional
        If `mode` is 'constant', what constant value to use outside the image.
    reduce_func : callable, optional
        Function used to calculate the aggregation of pixel values
        perpendicular to the profile_line direction when `linewidth` > 1.
        If set to None the unreduced array will be returned.

    Returns
    -------
    return_value : array
        The intensity profile along the scan line. The length of the profile
        is the ceil of the computed length of the scan line.

    Examples
    --------
    >>> x = np.array([[1, 1, 1, 2, 2, 2]])
    >>> img = np.vstack([np.zeros_like(x), x, x, x, np.zeros_like(x)])
    >>> img
    array([[0, 0, 0, 0, 0, 0],
           [1, 1, 1, 2, 2, 2],
           [1, 1, 1, 2, 2, 2],
           [1, 1, 1, 2, 2, 2],
           [0, 0, 0, 0, 0, 0]])
    >>> profile_line(img, (2, 1), (2, 4))
    array([1., 1., 2., 2.])
    >>> profile_line(img, (1, 0), (1, 6), cval=4)
    array([1., 1., 1., 2., 2., 2., 4.])

    The destination point is included in the profile, in contrast to
    standard numpy indexing.
    For example:

    >>> profile_line(img, (1, 0), (1, 6))  # The final point is out of bounds
    array([1., 1., 1., 2., 2., 2., 0.])
    >>> profile_line(img, (1, 0), (1, 5))  # This accesses the full first row
    array([1., 1., 1., 2., 2., 2.])

    For different reduce_func inputs:

    >>> profile_line(img, (1, 0), (1, 3), linewidth=3, reduce_func=np.mean)
    array([0.66666667, 0.66666667, 0.66666667, 1.33333333])
    >>> profile_line(img, (1, 0), (1, 3), linewidth=3, reduce_func=np.max)
    array([1, 1, 1, 2])
    >>> profile_line(img, (1, 0), (1, 3), linewidth=3, reduce_func=np.sum)
    array([2, 2, 2, 4])

    The unreduced array will be returned when `reduce_func` is None or when
    `reduce_func` acts on each pixel value individually.

    >>> profile_line(img, (1, 2), (4, 2), linewidth=3, order=0,
    ...     reduce_func=None)
    array([[1, 1, 2],
           [1, 1, 2],
           [1, 1, 2],
           [0, 0, 0]])
    >>> profile_line(img, (1, 0), (1, 3), linewidth=3, reduce_func=np.sqrt)
    array([[1.        , 1.        , 0.        ],
           [1.        , 1.        , 0.        ],
           [1.        , 1.        , 0.        ],
           [1.41421356, 1.41421356, 0.        ]])
    """
<<<<<<< HEAD

    order = _set_order(image.dtype, order)
=======
    if order is None:
        order = 0 if image.dtype == bool else 1

    if image.dtype == bool and order != 0:
        warn("Input image dtype is bool. Interpolation is not defined "
             "with bool data type. Please set order to 0 or explicitely "
             "cast input image to another data type. Starting from version "
             "0.19 a ValueError will be raised instead of this warning.",
             FutureWarning, stacklevel=2)
    if mode is None:
        warn("Default out of bounds interpolation mode 'constant' is "
             "deprecated. In version 0.19 it will be set to 'reflect'. "
             "To avoid this warning, set `mode=` explicitly.",
             FutureWarning, stacklevel=2)
        mode = 'constant'
>>>>>>> 87e92fc1

    perp_lines = _line_profile_coordinates(src, dst, linewidth=linewidth)
    if image.ndim == 3:
        pixels = [ndi.map_coordinates(image[..., i], perp_lines,
                                      prefilter=order > 1,
                                      order=order, mode=mode,
                                      cval=cval) for i in
                  range(image.shape[2])]
        pixels = np.transpose(np.asarray(pixels), (1, 2, 0))
    else:
        pixels = ndi.map_coordinates(image, perp_lines, prefilter=order > 1,
                                     order=order, mode=mode, cval=cval)
    # The outputted array with reduce_func=None gives an array where the
    # row values (axis=1) are flipped. Here, we make this consistent.
    pixels = np.flip(pixels, axis=1)

    if reduce_func is None:
        intensities = pixels
    else:
        try:
            intensities = reduce_func(pixels, axis=1)
        except TypeError:  # function doesn't allow axis kwarg
            intensities = np.apply_along_axis(reduce_func, arr=pixels, axis=1)

    return intensities


def _line_profile_coordinates(src, dst, linewidth=1):
    """Return the coordinates of the profile of an image along a scan line.

    Parameters
    ----------
    src : 2-tuple of numeric scalar (float or int)
        The start point of the scan line.
    dst : 2-tuple of numeric scalar (float or int)
        The end point of the scan line.
    linewidth : int, optional
        Width of the scan, perpendicular to the line

    Returns
    -------
    coords : array, shape (2, N, C), float
        The coordinates of the profile along the scan line. The length of the
        profile is the ceil of the computed length of the scan line.

    Notes
    -----
    This is a utility method meant to be used internally by skimage functions.
    The destination point is included in the profile, in contrast to
    standard numpy indexing.
    """
    src_row, src_col = src = np.asarray(src, dtype=float)
    dst_row, dst_col = dst = np.asarray(dst, dtype=float)
    d_row, d_col = dst - src
    theta = np.arctan2(d_row, d_col)

    length = int(np.ceil(np.hypot(d_row, d_col) + 1))
    # we add one above because we include the last point in the profile
    # (in contrast to standard numpy indexing)
    line_col = np.linspace(src_col, dst_col, length)
    line_row = np.linspace(src_row, dst_row, length)

    # we subtract 1 from linewidth to change from pixel-counting
    # (make this line 3 pixels wide) to point distances (the
    # distance between pixel centers)
    col_width = (linewidth - 1) * np.sin(-theta) / 2
    row_width = (linewidth - 1) * np.cos(theta) / 2
    perp_rows = np.array([np.linspace(row_i - row_width, row_i + row_width,
                                      linewidth) for row_i in line_row])
    perp_cols = np.array([np.linspace(col_i - col_width, col_i + col_width,
                                      linewidth) for col_i in line_col])
    return np.array([perp_rows, perp_cols])<|MERGE_RESOLUTION|>--- conflicted
+++ resolved
@@ -91,26 +91,15 @@
            [1.        , 1.        , 0.        ],
            [1.41421356, 1.41421356, 0.        ]])
     """
-<<<<<<< HEAD
 
     order = _set_order(image.dtype, order)
-=======
-    if order is None:
-        order = 0 if image.dtype == bool else 1
 
-    if image.dtype == bool and order != 0:
-        warn("Input image dtype is bool. Interpolation is not defined "
-             "with bool data type. Please set order to 0 or explicitely "
-             "cast input image to another data type. Starting from version "
-             "0.19 a ValueError will be raised instead of this warning.",
-             FutureWarning, stacklevel=2)
     if mode is None:
         warn("Default out of bounds interpolation mode 'constant' is "
              "deprecated. In version 0.19 it will be set to 'reflect'. "
              "To avoid this warning, set `mode=` explicitly.",
              FutureWarning, stacklevel=2)
         mode = 'constant'
->>>>>>> 87e92fc1
 
     perp_lines = _line_profile_coordinates(src, dst, linewidth=linewidth)
     if image.ndim == 3:
