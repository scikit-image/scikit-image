--- conflicted
+++ resolved
@@ -747,8 +747,9 @@
             modified_props = []
             locs = []
             for ind in np.ndindex(shape):
-<<<<<<< HEAD
-                modified_props.append(separator.join(map(str, (prop,) + ind)))
+                modified_props.append(
+                    separator.join(map(str, (orig_prop,) + ind))
+                )
                 locs.append(ind if len(ind) > 1 else ind[0])
 
             # fill temporary column data_array
@@ -762,13 +763,6 @@
             # add the columns to the output dictionary
             for i, modified_prop in enumerate(modified_props):
                 out[modified_prop] = column_data[:, i]
-=======
-                for k in range(n):
-                    loc = ind if len(ind) > 1 else ind[0]
-                    column_buffer[k] = regions[k][prop][loc]
-                modified_prop = separator.join(map(str, (orig_prop,) + ind))
-                out[modified_prop] = np.copy(column_buffer)
->>>>>>> 013b7664
     return out
 
 
