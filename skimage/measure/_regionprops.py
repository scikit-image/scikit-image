import inspect
from functools import wraps
from math import atan2
from math import pi as PI
from math import sqrt
from warnings import warn

import numpy as np
from scipy import ndimage as ndi
from scipy.spatial.distance import pdist

from . import _moments
from ._find_contours import find_contours
from ._marching_cubes_lewiner import marching_cubes
from ._regionprops_utils import euler_number, perimeter, perimeter_crofton, _normalize_spacing

__all__ = ['regionprops', 'euler_number', 'perimeter', 'perimeter_crofton']


# All values in this PROPS dict correspond to current scikit-image property
# names. The keys in this PROPS dict correspond to older names used in prior
# releases. For backwards compatibility, these older names will continue to
# work, but will not be documented.
PROPS = {
    'Area': 'area',
    'BoundingBox': 'bbox',
    'BoundingBoxArea': 'area_bbox',
    'bbox_area': 'area_bbox',
    'CentralMoments': 'moments_central',
    'Centroid': 'centroid',
    'ConvexArea': 'area_convex',
    'convex_area': 'area_convex',
    # 'ConvexHull',
    'ConvexImage': 'image_convex',
    'convex_image': 'image_convex',
    'Coordinates': 'coords',
    'Circularity': 'circularity',
    'Eccentricity': 'eccentricity',
    'EquivDiameter': 'equivalent_diameter_area',
    'equivalent_diameter': 'equivalent_diameter_area',
    'EulerNumber': 'euler_number',
    'Extent': 'extent',
    # 'Extrema',
    'FeretDiameter': 'feret_diameter_max',
    'FeretDiameterMax': 'feret_diameter_max',
    'FilledArea': 'area_filled',
    'filled_area': 'area_filled',
    'FilledImage': 'image_filled',
    'filled_image': 'image_filled',
    'HuMoments': 'moments_hu',
    'Image': 'image',
    'InertiaTensor': 'inertia_tensor',
    'InertiaTensorEigvals': 'inertia_tensor_eigvals',
    'IntensityImage': 'image_intensity',
    'intensity_image': 'image_intensity',
    'Label': 'label',
    'LocalCentroid': 'centroid_local',
    'local_centroid': 'centroid_local',
    'MajorAxisLength': 'axis_major_length',
    'major_axis_length': 'axis_major_length',
    'MaxIntensity': 'intensity_max',
    'max_intensity': 'intensity_max',
    'MeanIntensity': 'intensity_mean',
    'mean_intensity': 'intensity_mean',
    'MinIntensity': 'intensity_min',
    'min_intensity': 'intensity_min',
    'MinorAxisLength': 'axis_minor_length',
    'minor_axis_length': 'axis_minor_length',
    'Moments': 'moments',
    'NormalizedMoments': 'moments_normalized',
    'Orientation': 'orientation',
    'Perimeter': 'perimeter',
    'CroftonPerimeter': 'perimeter_crofton',
    # 'PixelIdxList',
    # 'PixelList',
    'Slice': 'slice',
    'Solidity': 'solidity',
    # 'SubarrayIdx'
    'WeightedCentralMoments': 'moments_weighted_central',
    'weighted_moments_central': 'moments_weighted_central',
    'WeightedCentroid': 'centroid_weighted',
    'weighted_centroid': 'centroid_weighted',
    'WeightedHuMoments': 'moments_weighted_hu',
    'weighted_moments_hu': 'moments_weighted_hu',
    'WeightedLocalCentroid': 'centroid_weighted_local',
    'weighted_local_centroid': 'centroid_weighted_local',
    'WeightedMoments': 'moments_weighted',
    'weighted_moments': 'moments_weighted',
    'WeightedNormalizedMoments': 'moments_weighted_normalized',
    'weighted_moments_normalized': 'moments_weighted_normalized',
}

COL_DTYPES = {
    'area': float,
    'area_bbox': float,
    'area_convex': float,
    'area_filled': float,
    'axis_major_length': float,
    'axis_minor_length': float,
    'bbox': int,
    'centroid': float,
    'centroid_local': float,
    'centroid_weighted': float,
    'centroid_weighted_local': float,
    'coords': object,
<<<<<<< HEAD
    'circularity': float,
=======
    'coords_scaled': object,
>>>>>>> 89fa48aa
    'eccentricity': float,
    'equivalent_diameter_area': float,
    'euler_number': int,
    'extent': float,
    'feret_diameter_max': float,
    'image': object,
    'image_convex': object,
    'image_filled': object,
    'image_intensity': object,
    'inertia_tensor': float,
    'inertia_tensor_eigvals': float,
    'intensity_max': float,
    'intensity_mean': float,
    'intensity_min': float,
    'label': int,
    'moments': float,
    'moments_central': float,
    'moments_hu': float,
    'moments_normalized': float,
    'moments_weighted': float,
    'moments_weighted_central': float,
    'moments_weighted_hu': float,
    'moments_weighted_normalized': float,
    'num_pixels': int,
    'orientation': float,
    'perimeter': float,
    'perimeter_crofton': float,
    'slice': object,
    'solidity': float,
}

OBJECT_COLUMNS = [col for col, dtype in COL_DTYPES.items() if dtype == object]

PROP_VALS = set(PROPS.values())

_require_intensity_image = (
    'image_intensity',
    'intensity_max',
    'intensity_mean',
    'intensity_min',
    'moments_weighted',
    'moments_weighted_central',
    'centroid_weighted',
    'centroid_weighted_local',
    'moments_weighted_hu',
    'moments_weighted_normalized',
)


def _infer_number_of_required_args(func):
    """Infer the number of required arguments for a function

    Parameters
    ----------
    func : callable
        The function that is being inspected.

    Returns
    -------
    n_args : int
        The number of required arguments of func.
    """
    argspec = inspect.getfullargspec(func)
    n_args = len(argspec.args)
    if argspec.defaults is not None:
        n_args -= len(argspec.defaults)
    return n_args


def _infer_regionprop_dtype(func, *, intensity, ndim):
    """Infer the dtype of a region property calculated by func.

    If a region property function always returns the same shape and type of
    output regardless of input size, then the dtype is the dtype of the
    returned array. Otherwise, the property has object dtype.

    Parameters
    ----------
    func : callable
        Function to be tested. The signature should be array[bool] -> Any if
        intensity is False, or *(array[bool], array[float]) -> Any otherwise.
    intensity : bool
        Whether the regionprop is calculated on an intensity image.
    ndim : int
        The number of dimensions for which to check func.

    Returns
    -------
    dtype : NumPy data type
        The data type of the returned property.
    """
    labels = [1, 2]
    sample = np.zeros((3,) * ndim, dtype=np.intp)
    sample[(0,) * ndim] = labels[0]
    sample[(slice(1, None),) * ndim] = labels[1]
    propmasks = [(sample == n) for n in labels]

    rng = np.random.default_rng()

    if intensity and _infer_number_of_required_args(func) == 2:
        def _func(mask):
            return func(mask, rng.random(sample.shape))
    else:
        _func = func
    props1, props2 = map(_func, propmasks)
    if (np.isscalar(props1) and np.isscalar(props2)
            or np.array(props1).shape == np.array(props2).shape):
        dtype = np.array(props1).dtype.type
    else:
        dtype = np.object_
    return dtype


def _cached(f):
    @wraps(f)
    def wrapper(obj):
        cache = obj._cache
        prop = f.__name__

        if not ((prop in cache) and obj._cache_active):
            cache[prop] = f(obj)

        return cache[prop]

    return wrapper


def only2d(method):
    @wraps(method)
    def func2d(self, *args, **kwargs):
        if self._ndim > 2:
            raise NotImplementedError(
                f"Property {method.__name__} is not implemented for 3D images"
            )
        return method(self, *args, **kwargs)
    return func2d


def _inertia_eigvals_to_axes_lengths_3D(inertia_tensor_eigvals):
    """Compute ellipsoid axis lengths from inertia tensor eigenvalues.

    Parameters
    ---------
    inertia_tensor_eigvals : sequence of float
        A sequence of 3 floating point eigenvalues, sorted in descending order.

    Returns
    -------
    axis_lengths : list of float
        The ellipsoid axis lengths sorted in descending order.

    Notes
    -----
    Let a >= b >= c be the ellipsoid semi-axes and s1 >= s2 >= s3 be the
    inertia tensor eigenvalues.

    The inertia tensor eigenvalues are given for a solid ellipsoid in [1]_.
    s1 = 1 / 5 * (a**2 + b**2)
    s2 = 1 / 5 * (a**2 + c**2)
    s3 = 1 / 5 * (b**2 + c**2)

    Rearranging to solve for a, b, c in terms of s1, s2, s3 gives
    a = math.sqrt(5 / 2 * ( s1 + s2 - s3))
    b = math.sqrt(5 / 2 * ( s1 - s2 + s3))
    c = math.sqrt(5 / 2 * (-s1 + s2 + s3))

    We can then simply replace sqrt(5/2) by sqrt(10) to get the full axes
    lengths rather than the semi-axes lengths.

    References
    ----------
    ..[1] https://en.wikipedia.org/wiki/List_of_moments_of_inertia#List_of_3D_inertia_tensors  # noqa
    """
    axis_lengths = []
    for ax in range(2, -1, -1):
        w = sum(v * -1 if i == ax else v
                for i, v in enumerate(inertia_tensor_eigvals))
        axis_lengths.append(sqrt(10 * w))
    return axis_lengths

class RegionProperties:
    """Please refer to `skimage.measure.regionprops` for more information
    on the available region properties.
    """

    def __init__(self, slice, label, label_image, intensity_image,
                 cache_active, *, extra_properties=None, spacing=None,
                 offset=None):

        if intensity_image is not None:
            ndim = label_image.ndim
            if not (
                    intensity_image.shape[:ndim] == label_image.shape
                    and intensity_image.ndim in [ndim, ndim + 1]
                    ):
                raise ValueError('Label and intensity image shapes must match,'
                                 ' except for channel (last) axis.')
            multichannel = label_image.shape < intensity_image.shape
        else:
            multichannel = False

        self.label = label
        if offset is None:
            offset = np.zeros((label_image.ndim,), dtype=int)
        self._offset = np.array(offset)

        self._slice = slice
        self.slice = slice
        self._label_image = label_image
        self._intensity_image = intensity_image

        self._cache_active = cache_active
        self._cache = {}
        self._ndim = label_image.ndim
        self._multichannel = multichannel
        self._spatial_axes = tuple(range(self._ndim))
        if spacing is None:
            spacing = np.full(self._ndim, 1.)
        self._spacing = _normalize_spacing(spacing, self._ndim)
        self._pixel_area = np.prod(self._spacing)

        self._extra_properties = {}
        if extra_properties is not None:
            for func in extra_properties:
                name = func.__name__
                if hasattr(self, name):
                    msg = (
                        f"Extra property '{name}' is shadowed by existing "
                        f"property and will be inaccessible. Consider "
                        f"renaming it."
                    )
                    warn(msg)
            self._extra_properties = {
                func.__name__: func for func in extra_properties
            }

    def __getattr__(self, attr):
        if self._intensity_image is None and attr in _require_intensity_image:
            raise AttributeError(
                f"Attribute '{attr}' unavailable when `intensity_image` "
                f"has not been specified."
            )
        if attr in self._extra_properties:
            func = self._extra_properties[attr]
            n_args = _infer_number_of_required_args(func)
            # determine whether func requires intensity image
            if n_args == 2:
                if self._intensity_image is not None:
                    if self._multichannel:
                        multichannel_list = [func(self.image,
                                                  self.image_intensity[..., i])
                                             for i in range(
                            self.image_intensity.shape[-1])]
                        return np.stack(multichannel_list, axis=-1)
                    else:
                        return func(self.image, self.image_intensity)
                else:
                    raise AttributeError(
                        f'intensity image required to calculate {attr}'
                    )
            elif n_args == 1:
                return func(self.image)
            else:
                raise AttributeError(
                    f'Custom regionprop function\'s number of arguments must '
                    f'be 1 or 2, but {attr} takes {n_args} arguments.'
                )
        elif attr in PROPS and attr.lower() == attr:
            if (
                self._intensity_image is None
                and PROPS[attr] in _require_intensity_image
            ):
                raise AttributeError(
                    f"Attribute '{attr}' unavailable when `intensity_image` "
                    f"has not been specified."
            )
            # retrieve deprecated property (excluding old CamelCase ones)
            return getattr(self, PROPS[attr])
        else:
            raise AttributeError(
                f"'{type(self)}' object has no attribute '{attr}'"
            )

    def __setattr__(self, name, value):
        if name in PROPS:
            super().__setattr__(PROPS[name], value)
        else:
            super().__setattr__(name, value)

    @property
    @_cached
    def num_pixels(self):
        return np.sum(self.image)

    @property
    @_cached
    def area(self):
        return np.sum(self.image) * self._pixel_area

    @property
    def bbox(self):
        """
        Returns
        -------
        A tuple of the bounding box's start coordinates for each dimension,
        followed by the end coordinates for each dimension
        """
        return tuple([self.slice[i].start for i in range(self._ndim)] +
                     [self.slice[i].stop for i in range(self._ndim)])

    @property
    def area_bbox(self):
        return self.image.size * self._pixel_area

    @property
    def centroid(self):
        return tuple(self.coords_scaled.mean(axis=0))

    @property
    @_cached
    def area_convex(self):
        return np.sum(self.image_convex) * self._pixel_area

    @property
    @_cached
    def image_convex(self):
        from ..morphology.convex_hull import convex_hull_image
        return convex_hull_image(self.image)

    @property
    def coords_scaled(self):
        indices = np.argwhere(self.image)
        object_offset = np.array([
                self.slice[i].start for i in range(self._ndim)
                ])
        return (object_offset + indices) * self._spacing + self._offset

    @property
    def coords(self):
        indices = np.argwhere(self.image)
        object_offset = np.array([
                self.slice[i].start for i in range(self._ndim)
                ])
        return object_offset + indices + self._offset

    @property
    @only2d
    def circularity(self):
        return 4 * np.pi * self.area / pow(self.perimeter, 2)

    @property
    @only2d
    def eccentricity(self):
        l1, l2 = self.inertia_tensor_eigvals
        if l1 == 0:
            return 0
        return sqrt(1 - l2 / l1)

    @property
    def equivalent_diameter_area(self):
        return (2 * self._ndim * self.area / PI) ** (1 / self._ndim)

    @property
    def euler_number(self):
        if self._ndim not in [2, 3]:
            raise NotImplementedError('Euler number is implemented for '
                                      '2D or 3D images only')
        return euler_number(self.image, self._ndim)

    @property
    def extent(self):
        return self.area / self.area_bbox

    @property
    def feret_diameter_max(self):
        identity_convex_hull = np.pad(self.image_convex,
                                      2, mode='constant', constant_values=0)
        if self._ndim == 2:
            coordinates = np.vstack(find_contours(identity_convex_hull, .5,
                                                  fully_connected='high'))
        elif self._ndim == 3:
            coordinates, _, _, _ = marching_cubes(identity_convex_hull,
                                                  level=.5)
        distances = pdist(coordinates * self._spacing, 'sqeuclidean')
        return sqrt(np.max(distances))

    @property
    def area_filled(self):
        return np.sum(self.image_filled) * self._pixel_area

    @property
    @_cached
    def image_filled(self):
        structure = np.ones((3,) * self._ndim)
        return ndi.binary_fill_holes(self.image, structure)

    @property
    @_cached
    def image(self):
        return self._label_image[self.slice] == self.label

    @property
    @_cached
    def inertia_tensor(self):
        mu = self.moments_central
        return _moments.inertia_tensor(self.image, mu, spacing=self._spacing)

    @property
    @_cached
    def inertia_tensor_eigvals(self):
        return _moments.inertia_tensor_eigvals(self.image,
                                               T=self.inertia_tensor)

    @property
    @_cached
    def image_intensity(self):
        if self._intensity_image is None:
            raise AttributeError('No intensity image specified.')
        image = (
            self.image
            if not self._multichannel
            else np.expand_dims(self.image, self._ndim)
        )
        return self._intensity_image[self.slice] * image

    def _image_intensity_double(self):
        return self.image_intensity.astype(np.float64, copy=False)

    @property
    def centroid_local(self):
        M = self.moments
        M0 = M[(0,) * self._ndim]

        def _get_element(axis):
            return (0,) * axis + (1,) + (0,) * (self._ndim - 1 - axis)

        return np.asarray(
            tuple(M[_get_element(axis)] / M0 for axis in range(self._ndim)))

    @property
    def intensity_max(self):
        vals = self.image_intensity[self.image]
        return np.max(vals, axis=0).astype(np.float64, copy=False)

    @property
    def intensity_mean(self):
        return np.mean(self.image_intensity[self.image], axis=0)

    @property
    def intensity_min(self):
        vals = self.image_intensity[self.image]
        return np.min(vals, axis=0).astype(np.float64, copy=False)

    @property
    def axis_major_length(self):
        if self._ndim == 2:
            l1 = self.inertia_tensor_eigvals[0]
            return 4 * sqrt(l1)
        elif self._ndim == 3:
            # equivalent to _inertia_eigvals_to_axes_lengths_3D(ev)[0]
            ev = self.inertia_tensor_eigvals
            return sqrt(10 * (ev[0] + ev[1] - ev[2]))
        else:
            raise ValueError("axis_major_length only available in 2D and 3D")

    @property
    def axis_minor_length(self):
        if self._ndim == 2:
            l2 = self.inertia_tensor_eigvals[-1]
            return 4 * sqrt(l2)
        elif self._ndim == 3:
            # equivalent to _inertia_eigvals_to_axes_lengths_3D(ev)[-1]
            ev = self.inertia_tensor_eigvals
            return sqrt(10 * (-ev[0] + ev[1] + ev[2]))
        else:
            raise ValueError("axis_minor_length only available in 2D and 3D")

    @property
    @_cached
    def moments(self):
        M = _moments.moments(self.image.astype(np.uint8), 3, spacing=self._spacing)
        return M

    @property
    @_cached
    def moments_central(self):
        mu = _moments.moments_central(self.image.astype(np.uint8),
                                      self.centroid_local, order=3, spacing=self._spacing)
        return mu

    @property
    @only2d
    def moments_hu(self):
        if any(s != 1.0 for s in self._spacing):
            raise NotImplementedError('`moments_hu` supports spacing = (1, 1) only')
        return _moments.moments_hu(self.moments_normalized)

    @property
    @_cached
    def moments_normalized(self):
        return _moments.moments_normalized(self.moments_central, 3,
                                           spacing=self._spacing)

    @property
    @only2d
    def orientation(self):
        a, b, b, c = self.inertia_tensor.flat
        if a - c == 0:
            if b < 0:
                return PI / 4.
            else:
                return -PI / 4.
        else:
            return 0.5 * atan2(-2 * b, c - a)

    @property
    @only2d
    def perimeter(self):
        if len(np.unique(self._spacing)) != 1:
            raise NotImplementedError('`perimeter` supports isotropic spacings only')
        return perimeter(self.image, 4) * self._spacing[0]

    @property
    @only2d
    def perimeter_crofton(self):
        if len(np.unique(self._spacing)) != 1:
            raise NotImplementedError('`perimeter` supports isotropic spacings only')
        return perimeter_crofton(self.image, 4) * self._spacing[0]

    @property
    def solidity(self):
        return self.area / self.area_convex

    @property
    def centroid_weighted(self):
        ctr = self.centroid_weighted_local
        return tuple(idx + slc.start * spc
                     for idx, slc, spc in zip(ctr, self.slice, self._spacing))

    @property
    def centroid_weighted_local(self):
        M = self.moments_weighted
        M0 = M[(0,) * self._ndim]

        def _get_element(axis):
            return (0,) * axis + (1,) + (0,) * (self._ndim - 1 - axis)

        return np.asarray(
            tuple(M[_get_element(axis)] / M0 for axis in range(self._ndim)))

    @property
    @_cached
    def moments_weighted(self):
        image = self._image_intensity_double()
        if self._multichannel:
            moments = np.stack(
                [_moments.moments(image[..., i], order=3, spacing=self._spacing)
                 for i in range(image.shape[-1])],
                axis=-1,
            )
        else:
            moments = _moments.moments(image, order=3, spacing=self._spacing)
        return moments

    @property
    @_cached
    def moments_weighted_central(self):
        ctr = self.centroid_weighted_local
        image = self._image_intensity_double()
        if self._multichannel:
            moments_list = [
                _moments.moments_central(
                    image[..., i], center=ctr[..., i], order=3, spacing=self._spacing
                )
                for i in range(image.shape[-1])
            ]
            moments = np.stack(moments_list, axis=-1)
        else:
            moments = _moments.moments_central(image, ctr, order=3, spacing=self._spacing)
        return moments

    @property
    @only2d
    def moments_weighted_hu(self):
        if not (np.array(self._spacing) == np.array([1, 1])).all():
            raise NotImplementedError('`moments_hu` supports spacing = (1, 1) only')
        nu = self.moments_weighted_normalized
        if self._multichannel:
            nchannels = self._intensity_image.shape[-1]
            return np.stack(
                [_moments.moments_hu(nu[..., i]) for i in range(nchannels)],
                axis=-1,
            )
        else:
            return _moments.moments_hu(nu)

    @property
    @_cached
    def moments_weighted_normalized(self):
        mu = self.moments_weighted_central
        if self._multichannel:
            nchannels = self._intensity_image.shape[-1]
            return np.stack(
                [_moments.moments_normalized(mu[..., i], order=3,
                                             spacing=self._spacing)
                 for i in range(nchannels)],
                axis=-1,
            )
        else:
            return _moments.moments_normalized(mu, order=3,
                                               spacing=self._spacing)

    def __iter__(self):
        props = PROP_VALS

        if self._intensity_image is None:
            unavailable_props = _require_intensity_image
            props = props.difference(unavailable_props)

        return iter(sorted(props))

    def __getitem__(self, key):
        value = getattr(self, key, None)
        if value is not None:
            return value
        else:  # backwards compatibility
            return getattr(self, PROPS[key])

    def __eq__(self, other):
        if not isinstance(other, RegionProperties):
            return False

        for key in PROP_VALS:
            try:
                # so that NaNs are equal
                np.testing.assert_equal(getattr(self, key, None),
                                        getattr(other, key, None))
            except AssertionError:
                return False

        return True


# For compatibility with code written prior to 0.16
_RegionProperties = RegionProperties


def _props_to_dict(regions, properties=('label', 'bbox'), separator='-'):
    """Convert image region properties list into a column dictionary.

    Parameters
    ----------
    regions : (N,) list
        List of RegionProperties objects as returned by :func:`regionprops`.
    properties : tuple or list of str, optional
        Properties that will be included in the resulting dictionary
        For a list of available properties, please see :func:`regionprops`.
        Users should remember to add "label" to keep track of region
        identities.
    separator : str, optional
        For non-scalar properties not listed in OBJECT_COLUMNS, each element
        will appear in its own column, with the index of that element separated
        from the property name by this separator. For example, the inertia
        tensor of a 2D region will appear in four columns:
        ``inertia_tensor-0-0``, ``inertia_tensor-0-1``, ``inertia_tensor-1-0``,
        and ``inertia_tensor-1-1`` (where the separator is ``-``).

        Object columns are those that cannot be split in this way because the
        number of columns would change depending on the object. For example,
        ``image`` and ``coords``.

    Returns
    -------
    out_dict : dict
        Dictionary mapping property names to an array of values of that
        property, one value per region. This dictionary can be used as input to
        pandas ``DataFrame`` to map property names to columns in the frame and
        regions to rows.

    Notes
    -----
    Each column contains either a scalar property, an object property, or an
    element in a multidimensional array.

    Properties with scalar values for each region, such as "eccentricity", will
    appear as a float or int array with that property name as key.

    Multidimensional properties *of fixed size* for a given image dimension,
    such as "centroid" (every centroid will have three elements in a 3D image,
    no matter the region size), will be split into that many columns, with the
    name {property_name}{separator}{element_num} (for 1D properties),
    {property_name}{separator}{elem_num0}{separator}{elem_num1} (for 2D
    properties), and so on.

    For multidimensional properties that don't have a fixed size, such as
    "image" (the image of a region varies in size depending on the region
    size), an object array will be used, with the corresponding property name
    as the key.

    Examples
    --------
    >>> from skimage import data, util, measure
    >>> image = data.coins()
    >>> label_image = measure.label(image > 110, connectivity=image.ndim)
    >>> proplist = regionprops(label_image, image)
    >>> props = _props_to_dict(proplist, properties=['label', 'inertia_tensor',
    ...                                              'inertia_tensor_eigvals'])
    >>> props  # doctest: +ELLIPSIS +SKIP
    {'label': array([ 1,  2, ...]), ...
     'inertia_tensor-0-0': array([  4.012...e+03,   8.51..., ...]), ...
     ...,
     'inertia_tensor_eigvals-1': array([  2.67...e+02,   2.83..., ...])}

    The resulting dictionary can be directly passed to pandas, if installed, to
    obtain a clean DataFrame:

    >>> import pandas as pd  # doctest: +SKIP
    >>> data = pd.DataFrame(props)  # doctest: +SKIP
    >>> data.head()  # doctest: +SKIP
       label  inertia_tensor-0-0  ...  inertia_tensor_eigvals-1
    0      1         4012.909888  ...                267.065503
    1      2            8.514739  ...                  2.834806
    2      3            0.666667  ...                  0.000000
    3      4            0.000000  ...                  0.000000
    4      5            0.222222  ...                  0.111111

    """

    out = {}
    n = len(regions)
    for prop in properties:
        r = regions[0]
        # Copy the original property name so the output will have the
        # user-provided property name in the case of deprecated names.
        orig_prop = prop
        # determine the current property name for any deprecated property.
        prop = PROPS.get(prop, prop)
        rp = getattr(r, prop)
        if prop in COL_DTYPES:
            dtype = COL_DTYPES[prop]
        else:
            func = r._extra_properties[prop]
            dtype = _infer_regionprop_dtype(
                func,
                intensity=r._intensity_image is not None,
                ndim=r.image.ndim,
            )

        # scalars and objects are dedicated one column per prop
        # array properties are raveled into multiple columns
        # for more info, refer to notes 1
        if np.isscalar(rp) or prop in OBJECT_COLUMNS or dtype is np.object_:
            column_buffer = np.empty(n, dtype=dtype)
            for i in range(n):
                column_buffer[i] = regions[i][prop]
            out[orig_prop] = np.copy(column_buffer)
        else:
            # precompute property column names and locations
            modified_props = []
            locs = []
            for ind in np.ndindex(np.shape(rp)):
                modified_props.append(
                    separator.join(map(str, (orig_prop,) + ind))
                )
                locs.append(ind if len(ind) > 1 else ind[0])

            # fill temporary column data_array
            n_columns = len(locs)
            column_data = np.empty((n, n_columns), dtype=dtype)
            for k in range(n):
                # we coerce to a numpy array to ensure structures like
                # tuple-of-arrays expand correctly into columns
                rp = np.asarray(regions[k][prop])
                for i, loc in enumerate(locs):
                    column_data[k, i] = rp[loc]

            # add the columns to the output dictionary
            for i, modified_prop in enumerate(modified_props):
                out[modified_prop] = column_data[:, i]
    return out


def regionprops_table(label_image, intensity_image=None,
                      properties=('label', 'bbox'),
                      *,
                      cache=True, separator='-', extra_properties=None, spacing=None):
    """Compute image properties and return them as a pandas-compatible table.

    The table is a dictionary mapping column names to value arrays. See Notes
    section below for details.

    .. versionadded:: 0.16

    Parameters
    ----------
    label_image : (N, M[, P]) ndarray
        Labeled input image. Labels with value 0 are ignored.
    intensity_image : (M, N[, P][, C]) ndarray, optional
        Intensity (i.e., input) image with same size as labeled image, plus
        optionally an extra dimension for multichannel data. Currently,
        this extra channel dimension, if present, must be the last axis.
        Default is None.

        .. versionchanged:: 0.18.0
            The ability to provide an extra dimension for channels was added.
    properties : tuple or list of str, optional
        Properties that will be included in the resulting dictionary
        For a list of available properties, please see :func:`regionprops`.
        Users should remember to add "label" to keep track of region
        identities.
    cache : bool, optional
        Determine whether to cache calculated properties. The computation is
        much faster for cached properties, whereas the memory consumption
        increases.
    separator : str, optional
        For non-scalar properties not listed in OBJECT_COLUMNS, each element
        will appear in its own column, with the index of that element separated
        from the property name by this separator. For example, the inertia
        tensor of a 2D region will appear in four columns:
        ``inertia_tensor-0-0``, ``inertia_tensor-0-1``, ``inertia_tensor-1-0``,
        and ``inertia_tensor-1-1`` (where the separator is ``-``).

        Object columns are those that cannot be split in this way because the
        number of columns would change depending on the object. For example,
        ``image`` and ``coords``.
    extra_properties : Iterable of callables
        Add extra property computation functions that are not included with
        skimage. The name of the property is derived from the function name,
        the dtype is inferred by calling the function on a small sample.
        If the name of an extra property clashes with the name of an existing
        property the extra property will not be visible and a UserWarning is
        issued. A property computation function must take a region mask as its
        first argument. If the property requires an intensity image, it must
        accept the intensity image as the second argument.
    spacing: tuple of float, shape (ndim, )
        The pixel spacing along each axis of the image.

    Returns
    -------
    out_dict : dict
        Dictionary mapping property names to an array of values of that
        property, one value per region. This dictionary can be used as input to
        pandas ``DataFrame`` to map property names to columns in the frame and
        regions to rows. If the image has no regions,
        the arrays will have length 0, but the correct type.

    Notes
    -----
    Each column contains either a scalar property, an object property, or an
    element in a multidimensional array.

    Properties with scalar values for each region, such as "eccentricity", will
    appear as a float or int array with that property name as key.

    Multidimensional properties *of fixed size* for a given image dimension,
    such as "centroid" (every centroid will have three elements in a 3D image,
    no matter the region size), will be split into that many columns, with the
    name {property_name}{separator}{element_num} (for 1D properties),
    {property_name}{separator}{elem_num0}{separator}{elem_num1} (for 2D
    properties), and so on.

    For multidimensional properties that don't have a fixed size, such as
    "image" (the image of a region varies in size depending on the region
    size), an object array will be used, with the corresponding property name
    as the key.

    Examples
    --------
    >>> from skimage import data, util, measure
    >>> image = data.coins()
    >>> label_image = measure.label(image > 110, connectivity=image.ndim)
    >>> props = measure.regionprops_table(label_image, image,
    ...                           properties=['label', 'inertia_tensor',
    ...                                       'inertia_tensor_eigvals'])
    >>> props  # doctest: +ELLIPSIS +SKIP
    {'label': array([ 1,  2, ...]), ...
     'inertia_tensor-0-0': array([  4.012...e+03,   8.51..., ...]), ...
     ...,
     'inertia_tensor_eigvals-1': array([  2.67...e+02,   2.83..., ...])}

    The resulting dictionary can be directly passed to pandas, if installed, to
    obtain a clean DataFrame:

    >>> import pandas as pd  # doctest: +SKIP
    >>> data = pd.DataFrame(props)  # doctest: +SKIP
    >>> data.head()  # doctest: +SKIP
       label  inertia_tensor-0-0  ...  inertia_tensor_eigvals-1
    0      1         4012.909888  ...                267.065503
    1      2            8.514739  ...                  2.834806
    2      3            0.666667  ...                  0.000000
    3      4            0.000000  ...                  0.000000
    4      5            0.222222  ...                  0.111111

    [5 rows x 7 columns]

    If we want to measure a feature that does not come as a built-in
    property, we can define custom functions and pass them as
    ``extra_properties``. For example, we can create a custom function
    that measures the intensity quartiles in a region:

    >>> from skimage import data, util, measure
    >>> import numpy as np
    >>> def quartiles(regionmask, intensity):
    ...     return np.percentile(intensity[regionmask], q=(25, 50, 75))
    >>>
    >>> image = data.coins()
    >>> label_image = measure.label(image > 110, connectivity=image.ndim)
    >>> props = measure.regionprops_table(label_image, intensity_image=image,
    ...                                   properties=('label',),
    ...                                   extra_properties=(quartiles,))
    >>> import pandas as pd # doctest: +SKIP
    >>> pd.DataFrame(props).head() # doctest: +SKIP
           label  quartiles-0  quartiles-1  quartiles-2
    0      1       117.00        123.0        130.0
    1      2       111.25        112.0        114.0
    2      3       111.00        111.0        111.0
    3      4       111.00        111.5        112.5
    4      5       112.50        113.0        114.0

    """
    regions = regionprops(label_image, intensity_image=intensity_image,
                          cache=cache, extra_properties=extra_properties, spacing=spacing)
    if extra_properties is not None:
        properties = (
            list(properties) + [prop.__name__ for prop in extra_properties]
        )
    if len(regions) == 0:
        ndim = label_image.ndim
        label_image = np.zeros((3,) * ndim, dtype=int)
        label_image[(1,) * ndim] = 1
        if intensity_image is not None:
            intensity_image = np.zeros(
                    label_image.shape + intensity_image.shape[ndim:],
                    dtype=intensity_image.dtype
                    )
        regions = regionprops(label_image, intensity_image=intensity_image,
                              cache=cache, extra_properties=extra_properties, spacing=spacing)

        out_d = _props_to_dict(regions, properties=properties,
                               separator=separator)
        return {k: v[:0] for k, v in out_d.items()}

    return _props_to_dict(
        regions, properties=properties, separator=separator
    )


def regionprops(label_image, intensity_image=None, cache=True,
                *, extra_properties=None, spacing=None, offset=None):
    r"""Measure properties of labeled image regions.

    Parameters
    ----------
    label_image : (M, N[, P]) ndarray
        Labeled input image. Labels with value 0 are ignored.

        .. versionchanged:: 0.14.1
            Previously, ``label_image`` was processed by ``numpy.squeeze`` and
            so any number of singleton dimensions was allowed. This resulted in
            inconsistent handling of images with singleton dimensions. To
            recover the old behaviour, use
            ``regionprops(np.squeeze(label_image), ...)``.
    intensity_image : (M, N[, P][, C]) ndarray, optional
        Intensity (i.e., input) image with same size as labeled image, plus
        optionally an extra dimension for multichannel data. Currently,
        this extra channel dimension, if present, must be the last axis.
        Default is None.

        .. versionchanged:: 0.18.0
            The ability to provide an extra dimension for channels was added.
    cache : bool, optional
        Determine whether to cache calculated properties. The computation is
        much faster for cached properties, whereas the memory consumption
        increases.
    extra_properties : Iterable of callables
        Add extra property computation functions that are not included with
        skimage. The name of the property is derived from the function name,
        the dtype is inferred by calling the function on a small sample.
        If the name of an extra property clashes with the name of an existing
        property the extra property will not be visible and a UserWarning is
        issued. A property computation function must take a region mask as its
        first argument. If the property requires an intensity image, it must
        accept the intensity image as the second argument.
    spacing: tuple of float, shape (ndim, )
        The pixel spacing along each axis of the image.
    offset : array-like of int, shape `(label_image.ndim,)`, optional
        Coordinates of the origin ("top-left" corner) of the label image.
        Normally this is ([0, ]0, 0), but it might be different if one wants
        to obtain regionprops of subvolumes within a larger volume.

    Returns
    -------
    properties : list of RegionProperties
        Each item describes one labeled region, and can be accessed using the
        attributes listed below.

    Notes
    -----
    The following properties can be accessed as attributes or keys:

    **area** : float
        Area of the region i.e. number of pixels of the region scaled by pixel-area.
    **area_bbox** : float
        Area of the bounding box i.e. number of pixels of bounding box scaled by pixel-area.
    **area_convex** : float
        Area of the convex hull image, which is the smallest convex
        polygon that encloses the region.
    **area_filled** : float
        Area of the region with all the holes filled in.
    **axis_major_length** : float
        The length of the major axis of the ellipse that has the same
        normalized second central moments as the region.
    **axis_minor_length** : float
        The length of the minor axis of the ellipse that has the same
        normalized second central moments as the region.
    **bbox** : tuple
        Bounding box ``(min_row, min_col, max_row, max_col)``.
        Pixels belonging to the bounding box are in the half-open interval
        ``[min_row; max_row)`` and ``[min_col; max_col)``.
    **centroid** : array
        Centroid coordinate tuple ``(row, col)``.
    **centroid_local** : array
        Centroid coordinate tuple ``(row, col)``, relative to region bounding
        box.
    **centroid_weighted** : array
        Centroid coordinate tuple ``(row, col)`` weighted with intensity
        image.
    **centroid_weighted_local** : array
        Centroid coordinate tuple ``(row, col)``, relative to region bounding
        box, weighted with intensity image.
    **coords_scaled** : (N, 2) ndarray
        Coordinate list ``(row, col)``of the region scaled by ``spacing``.
    **coords** : (N, 2) ndarray
        Coordinate list ``(row, col)`` of the region.
    **circularity** : float
        Ratio of the circumference of the region to the circumference of a
        circle with the same area. A value of 1.0 indicates a perfect circle.
        Values lower than 1.0 indicate an extended perimeter.
    **eccentricity** : float
        Eccentricity of the ellipse that has the same second-moments as the
        region. The eccentricity is the ratio of the focal distance
        (distance between focal points) over the major axis length.
        The value is in the interval [0, 1).
        When it is 0, the ellipse becomes a circle.
    **equivalent_diameter_area** : float
        The diameter of a circle with the same area as the region.
    **euler_number** : int
        Euler characteristic of the set of non-zero pixels.
        Computed as number of connected components subtracted by number of
        holes (input.ndim connectivity). In 3D, number of connected
        components plus number of holes subtracted by number of tunnels.
    **extent** : float
        Ratio of pixels in the region to pixels in the total bounding box.
        Computed as ``area / (rows * cols)``
    **feret_diameter_max** : float
        Maximum Feret's diameter computed as the longest distance between
        points around a region's convex hull contour as determined by
        ``find_contours``. [5]_
    **image** : (H, J) ndarray
        Sliced binary region image which has the same size as bounding box.
    **image_convex** : (H, J) ndarray
        Binary convex hull image which has the same size as bounding box.
    **image_filled** : (H, J) ndarray
        Binary region image with filled holes which has the same size as
        bounding box.
    **image_intensity** : ndarray
        Image inside region bounding box.
    **inertia_tensor** : ndarray
        Inertia tensor of the region for the rotation around its mass.
    **inertia_tensor_eigvals** : tuple
        The eigenvalues of the inertia tensor in decreasing order.
    **intensity_max** : float
        Value with the greatest intensity in the region.
    **intensity_mean** : float
        Value with the mean intensity in the region.
    **intensity_min** : float
        Value with the least intensity in the region.
    **label** : int
        The label in the labeled input image.
    **moments** : (3, 3) ndarray
        Spatial moments up to 3rd order::

            m_ij = sum{ array(row, col) * row^i * col^j }

        where the sum is over the `row`, `col` coordinates of the region.
    **moments_central** : (3, 3) ndarray
        Central moments (translation invariant) up to 3rd order::

            mu_ij = sum{ array(row, col) * (row - row_c)^i * (col - col_c)^j }

        where the sum is over the `row`, `col` coordinates of the region,
        and `row_c` and `col_c` are the coordinates of the region's centroid.
    **moments_hu** : tuple
        Hu moments (translation, scale and rotation invariant).
    **moments_normalized** : (3, 3) ndarray
        Normalized moments (translation and scale invariant) up to 3rd order::

            nu_ij = mu_ij / m_00^[(i+j)/2 + 1]

        where `m_00` is the zeroth spatial moment.
    **moments_weighted** : (3, 3) ndarray
        Spatial moments of intensity image up to 3rd order::

            wm_ij = sum{ array(row, col) * row^i * col^j }

        where the sum is over the `row`, `col` coordinates of the region.
    **moments_weighted_central** : (3, 3) ndarray
        Central moments (translation invariant) of intensity image up to
        3rd order::

            wmu_ij = sum{ array(row, col) * (row - row_c)^i * (col - col_c)^j }

        where the sum is over the `row`, `col` coordinates of the region,
        and `row_c` and `col_c` are the coordinates of the region's weighted
        centroid.
    **moments_weighted_hu** : tuple
        Hu moments (translation, scale and rotation invariant) of intensity
        image.
    **moments_weighted_normalized** : (3, 3) ndarray
        Normalized moments (translation and scale invariant) of intensity
        image up to 3rd order::

            wnu_ij = wmu_ij / wm_00^[(i+j)/2 + 1]

        where ``wm_00`` is the zeroth spatial moment (intensity-weighted area).
    **num_pixels** : int
        Number of foreground pixels.
    **orientation** : float
        Angle between the 0th axis (rows) and the major
        axis of the ellipse that has the same second moments as the region,
        ranging from `-pi/2` to `pi/2` counter-clockwise.
    **perimeter** : float
        Perimeter of object which approximates the contour as a line
        through the centers of border pixels using a 4-connectivity.
    **perimeter_crofton** : float
        Perimeter of object approximated by the Crofton formula in 4
        directions.
    **slice** : tuple of slices
        A slice to extract the object from the source image.
    **solidity** : float
        Ratio of pixels in the region to pixels of the convex hull image.

    Each region also supports iteration, so that you can do::

      for prop in region:
          print(prop, region[prop])

    See Also
    --------
    label

    References
    ----------
    .. [1] Wilhelm Burger, Mark Burge. Principles of Digital Image Processing:
           Core Algorithms. Springer-Verlag, London, 2009.
    .. [2] B. Jähne. Digital Image Processing. Springer-Verlag,
           Berlin-Heidelberg, 6. edition, 2005.
    .. [3] T. H. Reiss. Recognizing Planar Objects Using Invariant Image
           Features, from Lecture notes in computer science, p. 676. Springer,
           Berlin, 1993.
    .. [4] https://en.wikipedia.org/wiki/Image_moment
    .. [5] W. Pabst, E. Gregorová. Characterization of particles and particle
           systems, pp. 27-28. ICT Prague, 2007.
           https://old.vscht.cz/sil/keramika/Characterization_of_particles/CPPS%20_English%20version_.pdf

    Examples
    --------
    >>> from skimage import data, util
    >>> from skimage.measure import label, regionprops
    >>> img = util.img_as_ubyte(data.coins()) > 110
    >>> label_img = label(img, connectivity=img.ndim)
    >>> props = regionprops(label_img)
    >>> # centroid of first labeled object
    >>> props[0].centroid
    (22.72987986048314, 81.91228523446583)
    >>> # centroid of first labeled object
    >>> props[0]['centroid']
    (22.72987986048314, 81.91228523446583)

    Add custom measurements by passing functions as ``extra_properties``

    >>> from skimage import data, util
    >>> from skimage.measure import label, regionprops
    >>> import numpy as np
    >>> img = util.img_as_ubyte(data.coins()) > 110
    >>> label_img = label(img, connectivity=img.ndim)
    >>> def pixelcount(regionmask):
    ...     return np.sum(regionmask)
    >>> props = regionprops(label_img, extra_properties=(pixelcount,))
    >>> props[0].pixelcount
    7741
    >>> props[1]['pixelcount']
    42

    """

    if label_image.ndim not in (2, 3):
        raise TypeError('Only 2-D and 3-D images supported.')

    if not np.issubdtype(label_image.dtype, np.integer):
        if np.issubdtype(label_image.dtype, bool):
            raise TypeError(
                    'Non-integer image types are ambiguous: '
                    'use skimage.measure.label to label the connected '
                    'components of label_image, '
                    'or label_image.astype(np.uint8) to interpret '
                    'the True values as a single label.')
        else:
            raise TypeError(
                    'Non-integer label_image types are ambiguous')

    if offset is None:
        offset_arr = np.zeros((label_image.ndim,), dtype=int)
    else:
        offset_arr = np.asarray(offset)
        if offset_arr.ndim != 1 or offset_arr.size != label_image.ndim:
            raise ValueError('Offset should be an array-like of integers '
                             'of shape (label_image.ndim,); '
                             f'{offset} was provided.')

    regions = []

    objects = ndi.find_objects(label_image)
    for i, sl in enumerate(objects):
        if sl is None:
            continue

        label = i + 1

        props = RegionProperties(sl, label, label_image, intensity_image,
                                 cache, spacing=spacing, extra_properties=extra_properties,
                                 offset=offset_arr)
        regions.append(props)

    return regions


def _parse_docs():
    import re
    import textwrap

    doc = regionprops.__doc__ or ''
    matches = re.finditer(r'\*\*(\w+)\*\* \:.*?\n(.*?)(?=\n    [\*\S]+)',
                          doc, flags=re.DOTALL)
    prop_doc = {m.group(1): textwrap.dedent(m.group(2)) for m in matches}

    return prop_doc


def _install_properties_docs():
    prop_doc = _parse_docs()

    for p in [member for member in dir(RegionProperties)
              if not member.startswith('_')]:
        getattr(RegionProperties, p).__doc__ = prop_doc[p]


if __debug__:
    # don't install docstrings when in optimized/non-debug mode
    _install_properties_docs()<|MERGE_RESOLUTION|>--- conflicted
+++ resolved
@@ -103,11 +103,8 @@
     'centroid_weighted': float,
     'centroid_weighted_local': float,
     'coords': object,
-<<<<<<< HEAD
     'circularity': float,
-=======
     'coords_scaled': object,
->>>>>>> 89fa48aa
     'eccentricity': float,
     'equivalent_diameter_area': float,
     'euler_number': int,
