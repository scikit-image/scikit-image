from math import sqrt, atan2, pi as PI
import itertools
from warnings import warn
import numpy as np
from scipy import ndimage as ndi

from ._label import label
from . import _moments


from functools import wraps

__all__ = ['regionprops', 'perimeter']


XY_TO_RC_DEPRECATION_MESSAGE = (
    'regionprops and image moments (including moments, normalized moments, '
    'central moments, and inertia tensor) of 2D images will change from xy '
    'coordinates to rc coordinates in version 0.16.\nSee '
    'https://scikit-image.org/docs/0.14.x/release_notes_and_installation.html#deprecations '
    'for details on how to avoid this message.'
)
STREL_4 = np.array([[0, 1, 0],
                    [1, 1, 1],
                    [0, 1, 0]], dtype=np.uint8)
STREL_8 = np.ones((3, 3), dtype=np.uint8)
STREL_26_3D = np.ones((3, 3, 3), dtype=np.uint8)
PROPS = {
    'Area': 'area',
    'BoundingBox': 'bbox',
    'BoundingBoxArea': 'bbox_area',
    'CentralMoments': 'moments_central',
    'Centroid': 'centroid',
    'ConvexArea': 'convex_area',
    # 'ConvexHull',
    'ConvexImage': 'convex_image',
    'Coordinates': 'coords',
    'Eccentricity': 'eccentricity',
    'EquivDiameter': 'equivalent_diameter',
    'EulerNumber': 'euler_number',
    'Extent': 'extent',
    # 'Extrema',
    'FilledArea': 'filled_area',
    'FilledImage': 'filled_image',
    'HuMoments': 'moments_hu',
    'Image': 'image',
    'Label': 'label',
    'MajorAxisLength': 'major_axis_length',
    'MaxIntensity': 'max_intensity',
    'MeanIntensity': 'mean_intensity',
    'MinIntensity': 'min_intensity',
    'MinorAxisLength': 'minor_axis_length',
    'Moments': 'moments',
    'NormalizedMoments': 'moments_normalized',
    'Orientation': 'orientation',
    'Perimeter': 'perimeter',
    # 'PixelIdxList',
    # 'PixelList',
    'Slice': 'slice',
    'Solidity': 'solidity',
    # 'SubarrayIdx'
    'WeightedCentralMoments': 'weighted_moments_central',
    'WeightedCentroid': 'weighted_centroid',
    'WeightedHuMoments': 'weighted_moments_hu',
    'WeightedMoments': 'weighted_moments',
    'WeightedNormalizedMoments': 'weighted_moments_normalized'
}

PROP_VALS = set(PROPS.values())


def _cached(f):
    @wraps(f)
    def wrapper(obj):
        cache = obj._cache
        prop = f.__name__

        if not ((prop in cache) and obj._cache_active):
            cache[prop] = f(obj)

        return cache[prop]

    return wrapper


def only2d(method):
    @wraps(method)
    def func2d(self, *args, **kwargs):
        if self._ndim > 2:
            raise NotImplementedError('Property %s is not implemented for '
                                      '3D images' % method.__name__)
        return method(self, *args, **kwargs)
    return func2d


class _RegionProperties(object):
    """Please refer to `skimage.measure.regionprops` for more information
    on the available region properties.
    """

    def __init__(self, slice, label, label_image, intensity_image,
                 cache_active, coordinates):

        if intensity_image is not None:
            if not intensity_image.shape == label_image.shape:
                raise ValueError('Label and intensity image must have the'
                                 'same shape.')

        self.label = label

        self._slice = slice
        self.slice = slice
        self._label_image = label_image
        self._intensity_image = intensity_image

        self._cache_active = cache_active
        self._cache = {}
        self._ndim = label_image.ndim
        # Note: in PR 2603, we added support for nD moments in regionprops.
        # Many properties used xy coordinates, instead of rc. This attribute
        # helps with the deprecation process and should be removed in 0.16.
        if label_image.ndim > 2 or coordinates == 'rc':
            self._use_xy_warning = False
            self._transpose_moments = False
        elif coordinates == 'xy':
            self._use_xy_warning = False  # don't warn if 'xy' given explicitly
            self._transpose_moments = True
        elif coordinates is None:
            self._use_xy_warning = True
            self._transpose_moments = True
        else:
            raise ValueError('Incorrect value for regionprops coordinates: %s.'
                             ' Possible values are: "rc", "xy", or None')

    @_cached
    def area(self):
        return np.sum(self.image)

    def bbox(self):
        """
        Returns
        -------
        A tuple of the bounding box's start coordinates for each dimension,
        followed by the end coordinates for each dimension
        """
        return tuple([self.slice[i].start for i in range(self._ndim)] +
                     [self.slice[i].stop for i in range(self._ndim)])

    def bbox_area(self):
        return self.image.size

    def centroid(self):
        return tuple(self.coords.mean(axis=0))

    @_cached
    def convex_area(self):
        return np.sum(self.convex_image)

    @_cached
    def convex_image(self):
        from ..morphology.convex_hull import convex_hull_image
        return convex_hull_image(self.image)

    def coords(self):
        indices = np.nonzero(self.image)
        return np.vstack([indices[i] + self.slice[i].start
                          for i in range(self._ndim)]).T

    @only2d
    def eccentricity(self):
        l1, l2 = self.inertia_tensor_eigvals
        if l1 == 0:
            return 0
        return sqrt(1 - l2 / l1)

    def equivalent_diameter(self):
        if self._ndim == 2:
            return sqrt(4 * self.area / PI)
        elif self._ndim == 3:
            return (6 * self.area / PI) ** (1. / 3)

    def euler_number(self):
        euler_array = self.filled_image != self.image
        _, num = label(euler_array, connectivity=self._ndim, return_num=True,
                       background=0)
        return -num + 1

    def extent(self):
        return self.area / self.image.size

    def filled_area(self):
        return np.sum(self.filled_image)

    @_cached
    def filled_image(self):
        structure = np.ones((3,) * self._ndim)
        return ndi.binary_fill_holes(self.image, structure)

    @_cached
    def image(self):
        return self._label_image[self.slice] == self.label

    @_cached
    def inertia_tensor(self):
        mu = self.moments_central
        return _moments.inertia_tensor(self.image, mu)

    @_cached
    def inertia_tensor_eigvals(self):
        return _moments.inertia_tensor_eigvals(self.image,
                                               T=self.inertia_tensor)

    @_cached
    def intensity_image(self):
        if self._intensity_image is None:
            raise AttributeError('No intensity image specified.')
        return self._intensity_image[self.slice] * self.image

    def _intensity_image_double(self):
        return self.intensity_image.astype(np.double)

    def local_centroid(self):
        M = self.moments
        if self._transpose_moments:
            M = M.T
        return tuple(M[tuple(np.eye(self._ndim, dtype=int))] /
                     M[(0,) * self._ndim])

    def max_intensity(self):
        return np.max(self.intensity_image[self.image])

    def mean_intensity(self):
        return np.mean(self.intensity_image[self.image])

    def min_intensity(self):
        return np.min(self.intensity_image[self.image])

    def major_axis_length(self):
        l1 = self.inertia_tensor_eigvals[0]
        return 4 * sqrt(l1)

    def minor_axis_length(self):
        l2 = self.inertia_tensor_eigvals[-1]
        return 4 * sqrt(l2)

    @_cached
    def moments(self):
        M = _moments.moments(self.image.astype(np.uint8), 3)
        if self._use_xy_warning:
            warn(XY_TO_RC_DEPRECATION_MESSAGE)
        if self._transpose_moments:
            M = M.T
        return M

    @_cached
    def moments_central(self):
        mu = _moments.moments_central(self.image.astype(np.uint8),
                                      self.local_centroid, order=3)
        if self._use_xy_warning:
            warn(XY_TO_RC_DEPRECATION_MESSAGE)
        if self._transpose_moments:
            mu = mu.T
        return mu

    @only2d
    def moments_hu(self):
        return _moments.moments_hu(self.moments_normalized)

    @_cached
    def moments_normalized(self):
        return _moments.moments_normalized(self.moments_central, 3)

    @only2d
    def orientation(self):
        a, b, b, c = self.inertia_tensor.flat
        sign = -1 if self._transpose_moments else 1
        if a - c == 0:
            if b < 0:
                return -PI / 4.
            else:
                return PI / 4.
        else:
            return sign * 0.5 * atan2(-2 * b, c - a)

    @only2d
    def perimeter(self):
        return perimeter(self.image, 4)

    def solidity(self):
        return self.area / self.convex_area

    def weighted_centroid(self):
        ctr = self.weighted_local_centroid
        return tuple(idx + slc.start
                     for idx, slc in zip(ctr, self.slice))

    def weighted_local_centroid(self):
        M = self.weighted_moments
        return (M[tuple(np.eye(self._ndim, dtype=int))] /
                M[(0,) * self._ndim])

    @_cached
    def weighted_moments(self):
        return _moments.moments(self._intensity_image_double(), 3)

    @_cached
    def weighted_moments_central(self):
        ctr = self.weighted_local_centroid
        return _moments.moments_central(self._intensity_image_double(),
                                        center=ctr, order=3)

    @only2d
    def weighted_moments_hu(self):
        return _moments.moments_hu(self.weighted_moments_normalized)

    @_cached
    def weighted_moments_normalized(self):
        return _moments.moments_normalized(self.weighted_moments_central, 3)

    def __iter__(self):
        props = PROP_VALS

        if self._intensity_image is None:
            unavailable_props = ('intensity_image',
                                 'max_intensity',
                                 'mean_intensity',
                                 'min_intensity',
                                 'weighted_moments',
                                 'weighted_moments_central',
                                 'weighted_centroid',
                                 'weighted_local_centroid',
                                 'weighted_moments_hu',
                                 'weighted_moments_normalized')

            props = props.difference(unavailable_props)

        return iter(sorted(props))

    def __getitem__(self, key):
        value = getattr(self, key, None)
        if value is not None:
            return value
        else:  # backwards compatability
            return getattr(self, PROPS[key])

    def __eq__(self, other):
        if not isinstance(other, _RegionProperties):
            return False

        for key in PROP_VALS:
            try:
                # so that NaNs are equal
                np.testing.assert_equal(getattr(self, key, None),
                                        getattr(other, key, None))
            except AssertionError:
                return False

        return True


def regionprops(label_image, intensity_image=None, cache=True,
                coordinates=None):
    """Measure properties of labeled image regions.

    Parameters
    ----------
    label_image : (N, M) ndarray
        Labeled input image. Labels with value 0 are ignored.

        .. versionchanged:: 0.14.1
            Previously, ``label_image`` was processed by ``numpy.squeeze`` and
            so any number of singleton dimensions was allowed. This resulted in
            inconsistent handling of images with singleton dimensions. To
            recover the old behaviour, use
            ``regionprops(np.squeeze(label_image), ...)``.
    intensity_image : (N, M) ndarray, optional
        Intensity (i.e., input) image with same size as labeled image.
        Default is None.
    cache : bool, optional
        Determine whether to cache calculated properties. The computation is
        much faster for cached properties, whereas the memory consumption
        increases.
    coordinates : 'rc' or 'xy', optional
        Coordinate conventions for 2D images. (Only 'rc' coordinates are
        supported for 3D images.)

    Returns
    -------
    properties : list of RegionProperties
        Each item describes one labeled region, and can be accessed using the
        attributes listed below.

    Notes
    -----
    The following properties can be accessed as attributes or keys:

    **area** : int
        Number of pixels of region.
    **bbox** : tuple
        Bounding box ``(min_row, min_col, max_row, max_col)``.
        Pixels belonging to the bounding box are in the half-open interval
        ``[min_row; max_row)`` and ``[min_col; max_col)``.
    **bbox_area** : int
        Number of pixels of bounding box.
    **centroid** : array
        Centroid coordinate tuple ``(row, col)``.
    **convex_area** : int
        Number of pixels of convex hull image.
    **convex_image** : (H, J) ndarray
        Binary convex hull image which has the same size as bounding box.
    **coords** : (N, 2) ndarray
        Coordinate list ``(row, col)`` of the region.
    **eccentricity** : float
        Eccentricity of the ellipse that has the same second-moments as the
        region. The eccentricity is the ratio of the focal distance
        (distance between focal points) over the major axis length.
        The value is in the interval [0, 1).
        When it is 0, the ellipse becomes a circle.
    **equivalent_diameter** : float
        The diameter of a circle with the same area as the region.
    **euler_number** : int
        Euler characteristic of region. Computed as number of objects (= 1)
        subtracted by number of holes (8-connectivity).
    **extent** : float
        Ratio of pixels in the region to pixels in the total bounding box.
        Computed as ``area / (rows * cols)``
    **filled_area** : int
        Number of pixels of filled region.
    **filled_image** : (H, J) ndarray
        Binary region image with filled holes which has the same size as
        bounding box.
    **image** : (H, J) ndarray
        Sliced binary region image which has the same size as bounding box.
    **inertia_tensor** : (2, 2) ndarray
        Inertia tensor of the region for the rotation around its mass.
    **inertia_tensor_eigvals** : tuple
        The two eigen values of the inertia tensor in decreasing order.
    **intensity_image** : ndarray
        Image inside region bounding box.
    **label** : int
        The label in the labeled input image.
    **local_centroid** : array
        Centroid coordinate tuple ``(row, col)``, relative to region bounding
        box.
    **major_axis_length** : float
        The length of the major axis of the ellipse that has the same
        normalized second central moments as the region.
    **max_intensity** : float
        Value with the greatest intensity in the region.
    **mean_intensity** : float
        Value with the mean intensity in the region.
    **min_intensity** : float
        Value with the least intensity in the region.
    **minor_axis_length** : float
        The length of the minor axis of the ellipse that has the same
        normalized second central moments as the region.
    **moments** : (3, 3) ndarray
        Spatial moments up to 3rd order::

            m_ji = sum{ array(x, y) * x^j * y^i }

        where the sum is over the `x`, `y` coordinates of the region.
    **moments_central** : (3, 3) ndarray
        Central moments (translation invariant) up to 3rd order::

            mu_ji = sum{ array(x, y) * (x - x_c)^j * (y - y_c)^i }

        where the sum is over the `x`, `y` coordinates of the region,
        and `x_c` and `y_c` are the coordinates of the region's centroid.
    **moments_hu** : tuple
        Hu moments (translation, scale and rotation invariant).
    **moments_normalized** : (3, 3) ndarray
        Normalized moments (translation and scale invariant) up to 3rd order::

            nu_ji = mu_ji / m_00^[(i+j)/2 + 1]

        where `m_00` is the zeroth spatial moment.
    **orientation** : float
        In 'rc' coordinates, angle between the 0th axis (rows) and the major
        axis of the ellipse that has the same second moments as the region,
        ranging from `-pi/2` to `pi/2` counter-clockwise.

        In `xy` coordinates, as above but the angle is now measured from the
        "x" or horizontal axis.
    **perimeter** : float
        Perimeter of object which approximates the contour as a line
        through the centers of border pixels using a 4-connectivity.
    **slice** : tuple of slices
        A slice to extract the object from the source image.
    **solidity** : float
        Ratio of pixels in the region to pixels of the convex hull image.
    **weighted_centroid** : array
        Centroid coordinate tuple ``(row, col)`` weighted with intensity
        image.
    **weighted_local_centroid** : array
        Centroid coordinate tuple ``(row, col)``, relative to region bounding
        box, weighted with intensity image.
    **weighted_moments** : (3, 3) ndarray
        Spatial moments of intensity image up to 3rd order::

            wm_ji = sum{ array(x, y) * x^j * y^i }

        where the sum is over the `x`, `y` coordinates of the region.
    **weighted_moments_central** : (3, 3) ndarray
        Central moments (translation invariant) of intensity image up to
        3rd order::

            wmu_ji = sum{ array(x, y) * (x - x_c)^j * (y - y_c)^i }

        where the sum is over the `x`, `y` coordinates of the region,
        and `x_c` and `y_c` are the coordinates of the region's weighted
        centroid.
    **weighted_moments_hu** : tuple
        Hu moments (translation, scale and rotation invariant) of intensity
        image.
    **weighted_moments_normalized** : (3, 3) ndarray
        Normalized moments (translation and scale invariant) of intensity
        image up to 3rd order::

            wnu_ji = wmu_ji / wm_00^[(i+j)/2 + 1]

        where ``wm_00`` is the zeroth spatial moment (intensity-weighted area).

    Each region also supports iteration, so that you can do::

      for prop in region:
          print(prop, region[prop])

    See Also
    --------
    label

    References
    ----------
    .. [1] Wilhelm Burger, Mark Burge. Principles of Digital Image Processing:
           Core Algorithms. Springer-Verlag, London, 2009.
    .. [2] B. Jähne. Digital Image Processing. Springer-Verlag,
           Berlin-Heidelberg, 6. edition, 2005.
    .. [3] T. H. Reiss. Recognizing Planar Objects Using Invariant Image
           Features, from Lecture notes in computer science, p. 676. Springer,
           Berlin, 1993.
    .. [4] https://en.wikipedia.org/wiki/Image_moment

    Examples
    --------
    >>> from skimage import data, util
    >>> from skimage.measure import label
    >>> img = util.img_as_ubyte(data.coins()) > 110
    >>> label_img = label(img, connectivity=img.ndim)
    >>> props = regionprops(label_img)
    >>> # centroid of first labeled object
    >>> props[0].centroid
    (22.729879860483141, 81.912285234465827)
    >>> # centroid of first labeled object
    >>> props[0]['centroid']
    (22.729879860483141, 81.912285234465827)

    """

    if label_image.ndim not in (2, 3):
        raise TypeError('Only 2-D and 3-D images supported.')

    if not np.issubdtype(label_image.dtype, np.integer):
        raise TypeError('Label image must be of integer type.')

    regions = []

    objects = ndi.find_objects(label_image)
    for i, sl in enumerate(objects):
        if sl is None:
            continue

        label = i + 1

        props = _RegionProperties(sl, label, label_image, intensity_image,
                                  cache, coordinates=coordinates)
        regions.append(props)

    return regions


def perimeter(image, neighbourhood=4):
    """Calculate total perimeter of all objects in binary image.

    Parameters
    ----------
    image : array
        Binary image.
    neighbourhood : 4 or 8, optional
        Neighborhood connectivity for border pixel determination.

    Returns
    -------
    perimeter : float
        Total perimeter of all objects in binary image.

    References
    ----------
    .. [1] K. Benkrid, D. Crookes. Design and FPGA Implementation of
           a Perimeter Estimator. The Queen's University of Belfast.
           http://www.cs.qub.ac.uk/~d.crookes/webpubs/papers/perimeter.doc
    """
    if neighbourhood == 4:
        strel = STREL_4
    else:
        strel = STREL_8
    image = image.astype(np.uint8)
    eroded_image = ndi.binary_erosion(image, strel, border_value=0)
    border_image = image - eroded_image

    perimeter_weights = np.zeros(50, dtype=np.double)
    perimeter_weights[[5, 7, 15, 17, 25, 27]] = 1
    perimeter_weights[[21, 33]] = sqrt(2)
    perimeter_weights[[13, 23]] = (1 + sqrt(2)) / 2

    perimeter_image = ndi.convolve(border_image, np.array([[10, 2, 10],
                                                           [ 2, 1,  2],
                                                           [10, 2, 10]]),
                                   mode='constant', cval=0)

    # You can also write
    # return perimeter_weights[perimeter_image].sum()
    # but that was measured as taking much longer than bincount + np.dot (5x
    # as much time)
    perimeter_histogram = np.bincount(perimeter_image.ravel(), minlength=50)
    total_perimeter = perimeter_histogram @ perimeter_weights
    return total_perimeter


def _parse_docs():
    import re
    import textwrap

<<<<<<< HEAD
    doc = regionprops.__doc__
    matches = re.finditer(r'\*\*(\w+)\*\* \:.*?\n(.*?)(?=\n    [\*\S]+)',
=======
    doc = regionprops.__doc__ or ''
    matches = re.finditer('\*\*(\w+)\*\* \:.*?\n(.*?)(?=\n    [\*\S]+)',
>>>>>>> 9dd29ae5
                          doc, flags=re.DOTALL)
    prop_doc = dict((m.group(1), textwrap.dedent(m.group(2))) for m in matches)

    return prop_doc


def _install_properties_docs():
    prop_doc = _parse_docs()

    for p in [member for member in dir(_RegionProperties)
              if not member.startswith('_')]:
        getattr(_RegionProperties, p).__doc__ = prop_doc[p]
        setattr(_RegionProperties, p, property(getattr(_RegionProperties, p)))


if __debug__:
    # don't install docstrings when in optimized/non-debug mode
    _install_properties_docs()<|MERGE_RESOLUTION|>--- conflicted
+++ resolved
@@ -631,13 +631,8 @@
     import re
     import textwrap
 
-<<<<<<< HEAD
-    doc = regionprops.__doc__
+    doc = regionprops.__doc__ or ''
     matches = re.finditer(r'\*\*(\w+)\*\* \:.*?\n(.*?)(?=\n    [\*\S]+)',
-=======
-    doc = regionprops.__doc__ or ''
-    matches = re.finditer('\*\*(\w+)\*\* \:.*?\n(.*?)(?=\n    [\*\S]+)',
->>>>>>> 9dd29ae5
                           doc, flags=re.DOTALL)
     prop_doc = dict((m.group(1), textwrap.dedent(m.group(2))) for m in matches)
 
