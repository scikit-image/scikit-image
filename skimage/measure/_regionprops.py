--- conflicted
+++ resolved
@@ -7,7 +7,9 @@
 
 from functools import wraps
 
+
 __all__ = ['regionprops', 'perimeter']
+
 
 STREL_4 = np.array([[0, 1, 0],
                     [1, 1, 1],
@@ -35,7 +37,6 @@
     'Image': 'image',
     'InertiaTensor': 'inertia_tensor',
     'InertiaTensorEigvals': 'inertia_tensor_eigvals',
-    'IntensityImage': 'intensity_image',
     'Label': 'label',
     'LocalCentroid': 'local_centroid',
     'MajorAxisLength': 'major_axis_length',
@@ -60,26 +61,6 @@
     'WeightedNormalizedMoments': 'weighted_moments_normalized'
 }
 
-<<<<<<< HEAD
-#PROP_VALS = set(PROPS.values())
-
-
-#def _cached(f):
-#    @wraps(f)
-#    def wrapper(obj):
-#        cache = obj._cache
-#        prop = f.__name__
-#
-#        if not ((prop in cache) and obj._cache_active):
-#            cache[prop] = f(obj)
-#
-#        return cache[prop]
-#
-#    return wrapper
-        
-def _cached_property(f):
-    """Decorator for caching computationally expensive properties"""
-=======
 OBJECT_COLUMNS = {
     'image', 'coords', 'convex_image', 'slice',
     'filled_image', 'intensity_image'
@@ -126,11 +107,10 @@
     'weighted_moments_normalized': float
 }
 
-PROP_VALS = set(PROPS.values())
-
-
-def _cached(f):
->>>>>>> d8869bfa
+
+        
+def _cached_property(f):
+    """Decorator for caching computationally expensive properties"""
     @wraps(f)
     def caching_wrapper(obj):
         if obj._cache_active:
@@ -156,8 +136,7 @@
     return func2d
 
 
-<<<<<<< HEAD
-class Region(object):
+class RegionProperties(object):
     """ Represents a region of an image and provides methods to calculate various properties of this region.
         
         Region objects are typically instantiated from ``regionprops``, and not directly.
@@ -172,11 +151,6 @@
             for prop in region:
                 print(prop, region[prop])
         
-=======
-class RegionProperties:
-    """Please refer to `skimage.measure.regionprops` for more information
-    on the available region properties.
->>>>>>> d8869bfa
     """
     def __init__(self, slice, label, label_image, intensity_image, cache_active):
         
@@ -255,6 +229,8 @@
     @property
     def bbox(self):
         """
+        Returns
+        -------
         A tuple of the bounding box's start coordinates for each dimension,
         followed by the end coordinates for each dimension, i.e:
             ``(min_row, min_col, max_row, max_col)``.
@@ -649,246 +625,28 @@
 
         return iter(sorted(props))
 
-    ## Could not find anyone using it this way, or via the (undocumented) backwards compatability keys
+    ## Could not find any examples of code using this way, or via the (undocumented) backwards-compatability keys
     #def __getitem__(self, key):
-    #    value = getattr(self, key, None)
-    #    if value is not None:
-    #        return value
-    #    else:  # backwards compatibility
-    #        return getattr(self, PROPS[key])
-
-<<<<<<< HEAD
-    
-    # def __eq__(self, other):
-        # if not isinstance(other, Region):
-            # return False
-=======
+    def __getitem__(self, key):
+        value = getattr(self, key, None)
+        if value is not None:
+            return value
+        else:  # backwards compatibility
+            return getattr(self, PROPS[key])
+
     def __eq__(self, other):
-        if not isinstance(other, RegionProperties):
+        if not isinstance(other, _RegionProperties):
             return False
->>>>>>> d8869bfa
-
-        # for key in PROP_VALS:
-            # try:
-                # # so that NaNs are equal
-                # np.testing.assert_equal(getattr(self, key, None),
-                                        # getattr(other, key, None))
-            # except AssertionError:
-                # return False
-
-        # return True
-
-
-# For compatibility with code written prior to 0.16
-_RegionProperties = RegionProperties
-
-
-def _props_to_dict(regions, properties=('label', 'bbox'), separator='-'):
-    """Convert image region properties list into a column dictionary.
-
-    Parameters
-    ----------
-    regions : (N,) list
-        List of RegionProperties objects as returned by :func:`regionprops`.
-    properties : tuple or list of str, optional
-        Properties that will be included in the resulting dictionary
-        For a list of available properties, please see :func:`regionprops`.
-        Users should remember to add "label" to keep track of region
-        identities.
-    separator : str, optional
-        For non-scalar properties not listed in OBJECT_COLUMNS, each element
-        will appear in its own column, with the index of that element separated
-        from the property name by this separator. For example, the inertia
-        tensor of a 2D region will appear in four columns:
-        ``inertia_tensor-0-0``, ``inertia_tensor-0-1``, ``inertia_tensor-1-0``,
-        and ``inertia_tensor-1-1`` (where the separator is ``-``).
-
-        Object columns are those that cannot be split in this way because the
-        number of columns would change depending on the object. For example,
-        ``image`` and ``coords``.
-
-    Returns
-    -------
-    out_dict : dict
-        Dictionary mapping property names to an array of values of that
-        property, one value per region. This dictionary can be used as input to
-        pandas ``DataFrame`` to map property names to columns in the frame and
-        regions to rows.
-
-    Notes
-    -----
-    Each column contains either a scalar property, an object property, or an
-    element in a multidimensional array.
-
-    Properties with scalar values for each region, such as "eccentricity", will
-    appear as a float or int array with that property name as key.
-
-    Multidimensional properties *of fixed size* for a given image dimension,
-    such as "centroid" (every centroid will have three elements in a 3D image,
-    no matter the region size), will be split into that many columns, with the
-    name {property_name}{separator}{element_num} (for 1D properties),
-    {property_name}{separator}{elem_num0}{separator}{elem_num1} (for 2D
-    properties), and so on.
-
-    For multidimensional properties that don't have a fixed size, such as
-    "image" (the image of a region varies in size depending on the region
-    size), an object array will be used, with the corresponding property name
-    as the key.
-
-    Examples
-    --------
-    >>> from skimage import data, util, measure
-    >>> image = data.coins()
-    >>> label_image = measure.label(image > 110, connectivity=image.ndim)
-    >>> proplist = regionprops(label_image, image)
-    >>> props = _props_to_dict(proplist, properties=['label', 'inertia_tensor',
-    ...                                              'inertia_tensor_eigvals'])
-    >>> props  # doctest: +ELLIPSIS +SKIP
-    {'label': array([ 1,  2, ...]), ...
-     'inertia_tensor-0-0': array([  4.012...e+03,   8.51..., ...]), ...
-     ...,
-     'inertia_tensor_eigvals-1': array([  2.67...e+02,   2.83..., ...])}
-
-    The resulting dictionary can be directly passed to pandas, if installed, to
-    obtain a clean DataFrame:
-
-    >>> import pandas as pd  # doctest: +SKIP
-    >>> data = pd.DataFrame(props)  # doctest: +SKIP
-    >>> data.head()  # doctest: +SKIP
-       label  inertia_tensor-0-0  ...  inertia_tensor_eigvals-1
-    0      1         4012.909888  ...                267.065503
-    1      2            8.514739  ...                  2.834806
-    2      3            0.666667  ...                  0.000000
-    3      4            0.000000  ...                  0.000000
-    4      5            0.222222  ...                  0.111111
-
-    """
-
-    out = {}
-    n = len(regions)
-    for prop in properties:
-        dtype = COL_DTYPES[prop]
-        column_buffer = np.zeros(n, dtype=dtype)
-        r = regions[0][prop]
-
-        # scalars and objects are dedicated one column per prop
-        # array properties are raveled into multiple columns
-        # for more info, refer to notes 1
-        if np.isscalar(r) or prop in OBJECT_COLUMNS:
-            for i in range(n):
-                column_buffer[i] = regions[i][prop]
-            out[prop] = np.copy(column_buffer)
-        else:
-            if isinstance(r, np.ndarray):
-                shape = r.shape
-            else:
-                shape = (len(r),)
-
-            for ind in np.ndindex(shape):
-                for k in range(n):
-                    loc = ind if len(ind) > 1 else ind[0]
-                    column_buffer[k] = regions[k][prop][loc]
-                modified_prop = separator.join(map(str, (prop,) + ind))
-                out[modified_prop] = np.copy(column_buffer)
-    return out
-
-
-def regionprops_table(label_image, intensity_image=None, cache=True,
-                      properties=('label', 'bbox'), separator='-'):
-    """Find image properties and convert them into a dictionary
-
-    Parameters
-    ----------
-    label_image : (N, M) ndarray
-        Labeled input image. Labels with value 0 are ignored.
-    intensity_image : (N, M) ndarray, optional
-        Intensity (i.e., input) image with same size as labeled image.
-        Default is None.
-    cache : bool, optional
-        Determine whether to cache calculated properties. The computation is
-        much faster for cached properties, whereas the memory consumption
-        increases.
-    coordinates : 'rc' or 'xy', optional
-        Coordinate conventions for 2D images. (Only 'rc' coordinates are
-        supported for 3D images.)
-    properties : tuple or list of str, optional
-        Properties that will be included in the resulting dictionary
-        For a list of available properties, please see :func:`regionprops`.
-        Users should remember to add "label" to keep track of region
-        identities.
-    separator : str, optional
-        For non-scalar properties not listed in OBJECT_COLUMNS, each element
-        will appear in its own column, with the index of that element separated
-        from the property name by this separator. For example, the inertia
-        tensor of a 2D region will appear in four columns:
-        ``inertia_tensor-0-0``, ``inertia_tensor-0-1``, ``inertia_tensor-1-0``,
-        and ``inertia_tensor-1-1`` (where the separator is ``-``).
-
-        Object columns are those that cannot be split in this way because the
-        number of columns would change depending on the object. For example,
-        ``image`` and ``coords``.
-
-    Returns
-    -------
-    out_dict : dict
-        Dictionary mapping property names to an array of values of that
-        property, one value per region. This dictionary can be used as input to
-        pandas ``DataFrame`` to map property names to columns in the frame and
-        regions to rows.
-
-    Notes
-    -----
-    Each column contains either a scalar property, an object property, or an
-    element in a multidimensional array.
-
-    Properties with scalar values for each region, such as "eccentricity", will
-    appear as a float or int array with that property name as key.
-
-    Multidimensional properties *of fixed size* for a given image dimension,
-    such as "centroid" (every centroid will have three elements in a 3D image,
-    no matter the region size), will be split into that many columns, with the
-    name {property_name}{separator}{element_num} (for 1D properties),
-    {property_name}{separator}{elem_num0}{separator}{elem_num1} (for 2D
-    properties), and so on.
-
-    For multidimensional properties that don't have a fixed size, such as
-    "image" (the image of a region varies in size depending on the region
-    size), an object array will be used, with the corresponding property name
-    as the key.
-
-    Examples
-    --------
-    >>> from skimage import data, util, measure
-    >>> image = data.coins()
-    >>> label_image = measure.label(image > 110, connectivity=image.ndim)
-    >>> props = regionprops_table(label_image, image,
-    ...                           properties=['label', 'inertia_tensor',
-    ...                                       'inertia_tensor_eigvals'])
-    >>> props  # doctest: +ELLIPSIS +SKIP
-    {'label': array([ 1,  2, ...]), ...
-     'inertia_tensor-0-0': array([  4.012...e+03,   8.51..., ...]), ...
-     ...,
-     'inertia_tensor_eigvals-1': array([  2.67...e+02,   2.83..., ...])}
-
-    The resulting dictionary can be directly passed to pandas, if installed, to
-    obtain a clean DataFrame:
-
-    >>> import pandas as pd  # doctest: +SKIP
-    >>> data = pd.DataFrame(props)  # doctest: +SKIP
-    >>> data.head()  # doctest: +SKIP
-       label  inertia_tensor-0-0  ...  inertia_tensor_eigvals-1
-    0      1         4012.909888  ...                267.065503
-    1      2            8.514739  ...                  2.834806
-    2      3            0.666667  ...                  0.000000
-    3      4            0.000000  ...                  0.000000
-    4      5            0.222222  ...                  0.111111
-
-    [5 rows x 7 columns]
-
-    """
-    regions = regionprops(label_image, intensity_image=intensity_image,
-                          cache=cache)
-    return _props_to_dict(regions, properties=properties, separator=separator)
+
+        for key in PROP_VALS:
+            try:
+                # so that NaNs are equal
+                np.testing.assert_equal(getattr(self, key, None),
+                                        getattr(other, key, None))
+            except AssertionError:
+                return False
+
+        return True
 
 
 def regionprops(label_image, intensity_image=None, cache=True):
@@ -918,7 +676,7 @@
 
     Returns
     -------
-    List of ``Region`` objects.
+    List of ``RegionProperties`` objects.
 
     See Also
     --------
@@ -966,12 +724,7 @@
 
         label = i + 1
 
-<<<<<<< HEAD
-        props = Region(sl, label, label_image, intensity_image, cache)
-=======
-        props = RegionProperties(sl, label, label_image, intensity_image,
-                                 cache)
->>>>>>> d8869bfa
+        props = RegionProperties(sl, label, label_image, intensity_image, cache)
         regions.append(props)
 
     return regions
@@ -1041,36 +794,3 @@
     perimeter_histogram = np.bincount(perimeter_image.ravel(), minlength=50)
     total_perimeter = perimeter_histogram @ perimeter_weights
     return total_perimeter
-
-
-# def _parse_docs():
-    # import re
-    # import textwrap
-
-    # doc = regionprops.__doc__ or ''
-    # matches = re.finditer(r'\*\*(\w+)\*\* \:.*?\n(.*?)(?=\n    [\*\S]+)',
-                          # doc, flags=re.DOTALL)
-    # prop_doc = {m.group(1): textwrap.dedent(m.group(2)) for m in matches}
-
-    # return prop_doc
-
-
-# def _install_properties_docs():
-    # prop_doc = _parse_docs()
-
-<<<<<<< HEAD
-    # for p in [member for member in dir(_RegionProperties)
-              # if not member.startswith('_')]:
-        # getattr(_RegionProperties, p).__doc__ = prop_doc[p]
-        # setattr(_RegionProperties, p, property(getattr(_RegionProperties, p)))
-=======
-    for p in [member for member in dir(RegionProperties)
-              if not member.startswith('_')]:
-        getattr(RegionProperties, p).__doc__ = prop_doc[p]
-        setattr(RegionProperties, p, property(getattr(RegionProperties, p)))
->>>>>>> d8869bfa
-
-
-# if __debug__:
-    # # don't install docstrings when in optimized/non-debug mode
-    # _install_properties_docs()