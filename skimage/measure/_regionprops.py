--- conflicted
+++ resolved
@@ -228,9 +228,6 @@
         self._cache = {}
         self._ndim = label_image.ndim
 
-<<<<<<< HEAD
-    @property  # type: ignore  # type: ignore
-=======
         self._extra_properties = {}
         if extra_properties is None:
             extra_properties = []
@@ -270,8 +267,7 @@
                 f"'{type(self)}' object has no attribute '{attr}'"
             )
 
-    @property
->>>>>>> c9151096
+    @property # type: ignore
     @_cached
     def area(self):
         return np.sum(self.image)
