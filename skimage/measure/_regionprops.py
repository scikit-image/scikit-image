--- conflicted
+++ resolved
@@ -233,10 +233,8 @@
     def extent(self):
         return self.area / self.image.size
 
-<<<<<<< HEAD
-    @property  # type: ignore
-=======
-    @property
+
+    @property  # type: ignore
     def feret_diameter(self):
         identity_convex_hull = np.pad(self.convex_image,
                                       2, mode='constant', constant_values=0)
@@ -249,7 +247,6 @@
         return sqrt(np.max(distances))
 
     @property
->>>>>>> d1e91bf8
     def filled_area(self):
         return np.sum(self.filled_image)
 
