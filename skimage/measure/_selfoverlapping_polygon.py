"""_selfoverlapping_polygon.py - a self-overlapping polygon separation
algorithm.

This module provides a function to separate a self-overlapping polygon.
<<<<<<< HEAD
Self-overlapping polygons are defined as curves that can be obtained from
stretching a two dimensional disk without twisting it. Therefore, not all
self-intersecting polygons are self-overlapping, even when they contain
overlapping sections.

An example of a self-intesecting polygon that is not sel-foverlapping is a
sheet of paper that has been folded at least one time. That would casue two
faces of the same sheet to point upwards. Conversely, an example of
a self-overlapping polygon is the loop formed by an exit ramp on a highway.
=======
Self-overlapping polygons are defined as curves which can be obtained from
stretching a two-dimensional disk without twisting it. Therefore, not all self-
intersecting polygons are self-overlapping, even when they contain overlapping
sections.

An example of a self-intersecting polygon that is not self-overlapping is a sheet
of paper that has been folded at least one time. That would cause two
faces of the same sheet to point upwards. Conversely, an example of a
self-overlapping polygon is the loop formed by an exit ramp on a highway.
>>>>>>> 9673698e

This code is an implementation of the method proposed in
Mukherjee, "Self-overlapping curves: Analysis and applications", Computer-Aided
Design 46 (2014) 227-232.
"""
from functools import reduce
import math
import numpy as np


def _shift_indices(a1, a2, n_vertices, ex_start=True, ex_end=True):
    """Shift the position of the indices in a way that wraps them connecting
    the last index with the first one.

    Parameters
    ----------
    a1 : int
        The first index after wrapping and shifting the indices.
    a2 : int
        The first index after wrapping and shifting the indices.
    n_vertices : int
        The number of vertices in the polygon.
    ex_start : bool
        Wheter the first index (a1) will be excluded from the
        selected sequence of indices.
    ex_end : bool
        Wheter the last index (a2) will be excluded from the
        selected sequence of indices.

    Returns
    -------
    shifted_indices : numpy.ndarray
        The sequence of wrapped and shifted indices between a1 and a2.
    """
    shifted_indices = np.mod(a1 + np.arange(n_vertices), n_vertices)
    r = a2 - a1 + 1 + (0 if a2 > a1 else n_vertices)
    return shifted_indices[ex_start:r - ex_end]


def _get_cut_id(a1, a2, left2right=True):
    """Generate an identifier key for the cut between a1 and a2.

    Parameters
    ----------
    a1 : int
        The first index of the polygon for the cut between a1 and a2.
    a2 : int
        The last index of the polygon for the cut between a1 and a2.
    left2right : bool, optional
        The direction of the condition tested for the validity of this cut.
        The default direction is from left to right on the polygon vertices.

    Returns
    -------
    cut_id : tuple
        A tuple containing the cut indices a1 and a2,
        and the direction of the vertices of the polygon
        between indices a1 and a2.
    """
    cut_id = (a1, a2, 'L' if left2right else 'R')
    return cut_id


def _get_cut(a, vert_info, next_cut=True, same_ray=True, sign=0):
    """Look for the next/previous valid vertex that can be used as cut
    along with vertex `a`.

    Parameters
    ----------
    a : int
        An index of a vertex on the polygon used as reference to look for a cut
        that satisfies the given conditions.
    vert_info : numpy.ndarray
        The array containing the information about the polygon and the
        characteristics of each vertex.
    next_cut : bool, optional
        Whether the cut is looked for after index `a` from left to right on
        the polygon. Use False to look for the previous cut instead.
    same_ray : bool, optional
        Whether the next/previous cut index is being looked for on the same ray
        where `a` belongs.
    sign : int, optional
        The orientation (positive 1 /negative -1 / ambiguous 0) of the
        vertex index according to the ray that generated it.

    Returns
    -------
    cut_id : int
        The next/previous vertex index that satisfies the specifications given.
    """
    n_vertices = vert_info.shape[0]
    ray_a = int(vert_info[a, 2])

    if same_ray:
        criterion_0 = np.ones(n_vertices, dtype=bool)
        criterion_1 = vert_info[:, 2].astype(np.int32) == ray_a

        shifted_indices = np.argsort(vert_info[:, -1])
        pos_shift = np.where(vert_info[shifted_indices, -1].astype(np.int32)
                             == int(vert_info[a, -1]))[0][-1 * next_cut]

        shifted_indices = shifted_indices[
            np.mod(
                pos_shift + next_cut + np.arange(n_vertices),
                n_vertices)]
    else:
        shifted_indices = np.mod(
            a + (1 if next_cut else 0) + np.arange(n_vertices),
            n_vertices)
        criterion_0 = vert_info[:, 2].astype(np.int32) >= 0
        criterion_1 = vert_info[:, 2].astype(np.int32) != ray_a

    if sign:
        criterion_2 = vert_info[:, -2].astype(np.int32) == sign
    else:
        criterion_2 = np.ones(n_vertices, dtype=bool)

    criteria = criterion_0 * criterion_1 * criterion_2
    cut_id = np.where(criteria[shifted_indices])[0]

    if len(cut_id) == 0:
        return None

    cut_id = shifted_indices[cut_id[0 if next_cut else -1]]

    return cut_id


def _check_adjacency(a1, a2, vert_info, left2right=True):
    """Check whether cut point a2 is adjacent to cut point a1 to
    the left/right.

    Parameters
    ----------
    a1 : int
        The first index of the polygon for the cut between a1 and a2.
    a2 : int
        The last index of the polygon for the cut between a1 and a2.
    vert_info : numpy.ndarray
        The array containing the information about the polygon and the
        characteristics of each vertex.
    left2right : bool, optional
        The direction of the condition tested for the validity of this cut.
        The default direction is from left to right on the polygon vertices.

    Returns
    -------
    is_adjacent : bool
        Whether indices a1 and a2 are adjacent when looked from left to right,
        or right to left.

    """
    n_vertices = vert_info.shape[0]

    if left2right:
        shifted_indices = _shift_indices(a1, a2, n_vertices,
                                         ex_start=True,
                                         ex_end=True)
    else:
        shifted_indices = _shift_indices(a2, a1, n_vertices,
                                         ex_start=True,
                                         ex_end=True)

    # Both points are non-adjacent if there is at least one cut between them
    is_adjacent = not np.any(
        vert_info[shifted_indices, 2].astype(np.int32) >= 0)
    return is_adjacent


def _condition_1(a1, a2, vert_info, max_crest_cuts, min_crest_cuts, visited,
                 check_left=True):
    """Verify the first condition that a cut has to satisfy in order to be
    left or right valid, according to `check_left`.

    Parameters
    ----------
    a1 : int
        The first index of the polygon for the cut between a1 and a2.
    a2 : int
        The last index of the polygon for the cut between a1 and a2.
    vert_info : numpy.ndarray
        The array containing the information about the polygon and the
        characteristics of each vertex.
    max_crest_cuts : list
        List of tuples containing the indices that correspond to maximum crests
        on the polygon when walked from left to right.
    min_crest_cuts : list
        List of tuples containing the indices that correspond to minimum crests
        on the polygon when walked from left to right.
    visited : dict
        A dictionary containing the dependencies and validities of the
        already visited cuts.
    check_left : bool, optional
        Whether the validity of the cut is being tested from left to right,
        or right to left.

    Returns
    -------
    is_valid : bool or None
        Whether the cut between a1 and a2 is left/right valid,
        or None if this cut validity has already been expanded.
    children_ids : list
        A list of tuples containing the indices of the Exp cuts that
        this cut depends on, and an identifier of this condition number.
    """
    children_ids = []
    if vert_info[a1, 3] < 0.5 or vert_info[a2, 3] > 0.5:
        return None, children_ids

    is_valid = _check_adjacency(a1, a2, vert_info, left2right=check_left)
    if is_valid:
        children_ids.append([(-1, -1, 'self',
                              '1%s' % ('L' if check_left else 'R'))])

    return is_valid, children_ids


def _condition_2(a1, a2, vert_info, max_crest_cuts, min_crest_cuts, visited,
                 check_left=True):
    """Verify the second condition that a cut has to satisfy in order to be
    left or right valid, according to `check_left`.

    Parameters
    ----------
    a1 : int
        The first index of the polygon for the cut between a1 and a2.
    a2 : int
        The last index of the polygon for the cut between a1 and a2.
    vert_info : numpy.ndarray
        The array containing the information about the polygon and the
        characteristics of each vertex.
    max_crest_cuts : list
        List of tuples containing the indices that correspond to maximum crests
        on the polygon when walked from left to right.
    min_crest_cuts : list
        List of tuples containing the indices that correspond to minimum crests
        on the polygon when walked from left to right.
    visited : dict
        A dictionary containing the dependencies and validities of the
        already visited cuts.
    check_left : bool, optional
        Whether the validity of the cut is being tested from left to right,
        or right to left.

    Returns
    -------
    is_valid : bool or None
        Whether the cut between a1 and a2 is left/right valid,
        or None if this cut validity has already been expanded.
    children_ids : list
        A list of tuples containing the indices of the Exp cuts that
        this cut depends on, and an identifier of this condition number.
    """
    children_ids = []
    is_valid = None

    if vert_info[a1, 3] < 0.5 or vert_info[a2, 3] > 0.5:
        return None, children_ids

    b1 = _get_cut(a1, vert_info,
                  next_cut=check_left,
                  same_ray=False,
                  sign=1)
    b2 = _get_cut(a2, vert_info,
                  next_cut=not check_left,
                  same_ray=False,
                  sign=-1)

    if b1 is None or b2 is None or \
       not (_check_adjacency(a1, b1, vert_info, left2right=check_left)
            and _check_adjacency(b2, a2, vert_info, left2right=check_left)):
        return None, children_ids

    ray_b1 = int(vert_info[b1, 2])
    ray_b2 = int(vert_info[b2, 2])

    if ray_b1 != ray_b2:
        return None, children_ids

    is_valid, child_id = _check_validity(b1, b2, vert_info,
                                         max_crest_cuts,
                                         min_crest_cuts,
                                         visited,
                                         check_left=check_left)

    child_id = (*child_id, '2%s' % ('L' if check_left else 'R'))

    children_ids.append([child_id])
    is_valid = None \
        if isinstance(is_valid, str) and is_valid == 'Exp'\
        else is_valid

    return is_valid, children_ids


def _condition_3(a1, a2, vert_info, max_crest_cuts, min_crest_cuts, visited,
                 check_left=True):
    """Verify the third condition that a cut has to satisfy in order to be
    left or right valid, according to `check_left`.

    Parameters
    ----------
    a1 : int
        The first index of the polygon for the cut between a1 and a2.
    a2 : int
        The last index of the polygon for the cut between a1 and a2.
    vert_info : numpy.ndarray
        The array containing the information about the polygon and the
        characteristics of each vertex.
    max_crest_cuts : list
        List of tuples containing the indices that correspond to maximum crests
        on the polygon when walked from left to right.
    min_crest_cuts : list
        List of tuples containing the indices that correspond to minimum crests
        on the polygon when walked from left to right.
    visited : dict
        A dictionary containing the dependencies and validities of the
        already visited cuts.
    check_left : bool, optional
        Whether the validity of the cut is being tested from left to right,
        or right to left.

    Returns
    -------
    is_valid : bool or None
        Whether the cut between a1 and a2 is left/right valid,
        or None if this cut validity has already been expanded.
    children_ids : list
        A list of tuples containing the indices of the Exp cuts that
        this cut depends on, and an identifier of this condition number.
    """
    children_ids = []

    if vert_info[a1, 3] < 0.5 or vert_info[a2, 3] > 0.5:
        return None, children_ids

    a1_pos = int(vert_info[a1, -1])
    a2_pos = int(vert_info[a2, -1])

    # If there are no vertices between a1 and 2, continue with other condition.
    if abs(a1_pos - a2_pos) - 1 < 2:
        return None, children_ids

    # This condition is applied only if there are four or more
    # cut points in the same ray.
    ver_in_ray_ids = list(np.where(vert_info[:, 2].astype(np.int32)
                                   == int(vert_info[a1, 2]))[0])
    if len(ver_in_ray_ids) < 4:
        return None, children_ids

    ray_a = int(vert_info[a1, 2])
    is_valid = None

    for mc in filter(lambda mc: mc[1] == ray_a,
                     min_crest_cuts if check_left else max_crest_cuts):
        a3 = mc[2 if check_left else 3]
        a4 = mc[3 if check_left else 2]

        # Check that all intersection points are different
        if len(set({a1, a2, a3, a4})) < 4:
            continue

        # Check the order of the intersection vertices on the current ray
        if not (vert_info[a1, -1]
                < vert_info[a3, -1]
                < vert_info[a4, -1]
                < vert_info[a2, -1]):
            continue

        # Check if point a3' and a1 are left/right valid
        is_valid_1, child_id_1 = _check_validity(a1, a3, vert_info,
                                                 max_crest_cuts,
                                                 min_crest_cuts,
                                                 visited,
                                                 check_left=check_left)

        child_id_1 = (*child_id_1, '3%s' % ('L' if check_left else 'R'))

        # Check if point a2' and a4 are left/right valid
        is_valid_2, child_id_2 = _check_validity(a4, a2, vert_info,
                                                 max_crest_cuts,
                                                 min_crest_cuts,
                                                 visited,
                                                 check_left=check_left)

        child_id_2 = (*child_id_2, '3%s' % ('L' if check_left else 'R'))

        children_ids.append([child_id_1, child_id_2])
        is_valid_2 = None \
            if isinstance(is_valid_2, str) and is_valid_2 == 'Exp'\
            else is_valid_2
        is_valid_1 = None \
            if isinstance(is_valid_1, str) and is_valid_1 == 'Exp'\
            else is_valid_1

        if is_valid_1 is None and is_valid_2 is None:
            continue
        elif is_valid_2 is None:
            pair_is_valid = is_valid_1
        elif is_valid_1 is None:
            pair_is_valid = is_valid_2
        else:
            pair_is_valid = is_valid_1 & is_valid_2

        if is_valid is None:
            is_valid = pair_is_valid
        else:
            is_valid &= pair_is_valid

    return is_valid, children_ids


def _condition_4(a1, a2, vert_info, max_crest_cuts, min_crest_cuts, visited,
                 check_left=True):
    """Verify the fourth condition that a cut has to satisfy in order to be
    left or right valid, according to `check_left`.

    Parameters
    ----------
    a1 : int
        The first index of the polygon for the cut between a1 and a2.
    a2 : int
        The last index of the polygon for the cut between a1 and a2.
    vert_info : numpy.ndarray
        The array containing the information about the polygon and the
        characteristics of each vertex.
    max_crest_cuts : list
        List of tuples containing the indices that correspond to maximum crests
        on the polygon when walked from left to right.
    min_crest_cuts : list
        List of tuples containing the indices that correspond to minimum crests
        on the polygon when walked from left to right.
    visited : dict
        A dictionary containing the dependencies and validities of the
        already visited cuts.
    check_left : bool, optional
        Whether the validity of the cut is being tested from left to right,
        or right to left.

    Returns
    -------
    is_valid : bool or None
        Whether the cut between a1 and a2 is left/right valid,
        or None if this cut validity has already been expanded.
    children_ids : list
        A list of tuples containing the indices of the Exp cuts that
        this cut depends on, and an identifier of this condition number.
    """
    children_ids = []

    if vert_info[a1, 3] < 0.5 or vert_info[a2, 3] > 0.5:
        return None, children_ids

    # This condition is applied only if there are four or more
    # cut points in the same ray.
    ver_in_ray_ids = list(np.where(
        vert_info[:, 2].astype(np.int32) == int(vert_info[a1, 2]))[0])

    if len(ver_in_ray_ids) < 4:
        return None, children_ids

    a3 = _get_cut(a2, vert_info, next_cut=True, same_ray=True, sign=1)
    if a3 is None:
        return None, children_ids

    # Verify that a2' and a3 are minimal crest cuts
    if not any(filter(
        lambda mc:
            mc[3 if check_left else 2] == a2
            and mc[2 if check_left else 3] == a3,
            max_crest_cuts if check_left else min_crest_cuts)):
        return None, children_ids

    # Get all points to the right of a3 in the same ray
    a_p = a3
    is_valid = None
    n_vertices_on_ray = np.max(
        vert_info[vert_info[:, 2].astype(np.int32)
                  == int(vert_info[a3, 2]), -1])
    set_id = 0

    while int(vert_info[a_p, -1]) < n_vertices_on_ray:
        set_id += 1

        a_p = _get_cut(a_p, vert_info, next_cut=True, same_ray=True, sign=-1)
        if a_p is None:
            break

        # Check if that point and a1 are left/right valid
        is_valid_1, child_id_1 = _check_validity(a1, a_p, vert_info,
                                                 max_crest_cuts,
                                                 min_crest_cuts,
                                                 visited,
                                                 check_left=check_left)

        child_id_1 = (*child_id_1, '4%s' % ('L' if check_left else 'R'))

        # Check if that point and a3 are right/left valid
        is_valid_2, child_id_2 = _check_validity(a3, a_p, vert_info,
                                                 max_crest_cuts,
                                                 min_crest_cuts,
                                                 visited,
                                                 check_left=not check_left)

        child_id_2 = (*child_id_2, '4%s' % ('L' if check_left else 'R'))

        children_ids.append([child_id_1, child_id_2])

        is_valid_1 = None \
            if isinstance(is_valid_1, str) and is_valid_1 == 'Exp'\
            else is_valid_1

        is_valid_2 = None \
            if isinstance(is_valid_2, str) and is_valid_2 == 'Exp'\
            else is_valid_2

        if is_valid_1 is None and is_valid_2 is None:
            continue
        elif is_valid_2 is None:
            pair_is_valid = is_valid_1
        elif is_valid_1 is None:
            pair_is_valid = is_valid_2
        else:
            pair_is_valid = is_valid_1 & is_valid_2

        if is_valid is None:
            is_valid = pair_is_valid
        else:
            is_valid &= pair_is_valid

    return is_valid, children_ids


def _condition_5(a1, a2, vert_info, max_crest_cuts, min_crest_cuts, visited,
                 check_left=True):
    """Verify the fifth condition that a cut has to satisfy in order to be
    left or right valid, according to `check_left`.

    Parameters
    ----------
    a1 : int
        The first index of the polygon for the cut between a1 and a2.
    a2 : int
        The last index of the polygon for the cut between a1 and a2.
    vert_info : numpy.ndarray
        The array containing the information about the polygon and the
        characteristics of each vertex.
    max_crest_cuts : list
        List of tuples containing the indices that correspond to maximum crests
        on the polygon when walked from left to right.
    min_crest_cuts : list
        List of tuples containing the indices that correspond to minimum crests
        on the polygon when walked from left to right.
    visited : dict
        A dictionary containing the dependencies and validities of the
        already visited cuts.
    check_left : bool, optional
        Whether the validity of the cut is being tested from left to right,
        or right to left.

    Returns
    -------
    is_valid : bool or None
        Whether the cut between a1 and a2 is left/right valid,
        or None if this cut validity has already been expanded..
    children_ids : list
        A list of tuples containing the indices of the Exp cuts that
        this cut depends on, and an identifier of this condition number .
    """
    children_ids = []

    if vert_info[a1, 3] < 0.5 or vert_info[a2, 3] > 0.5:
        return None, children_ids

    # This condition is applied only if there are four or more
    # cut points in the same ray.
    ver_in_ray_ids = list(
        np.where(vert_info[:, 2].astype(np.int32) == int(vert_info[a1, 2]))[0])

    if len(ver_in_ray_ids) < 4:
        return None, children_ids

    a3 = _get_cut(a1, vert_info, next_cut=False, same_ray=True, sign=-1)
    if a3 is None:
        return None, children_ids

    # Verify that a1 and a3' are minimal crest cuts
    if not any(filter(
        lambda mc:
        mc[3 if check_left else 2] == a3 and mc[2 if check_left else 3] == a1,
            max_crest_cuts if check_left else min_crest_cuts)):
        return None, children_ids

    # Get all points to the right of a3 in the same ray
    a_p = a3
    is_valid = None
    set_id = 0
    while int(vert_info[a_p, -1]) > 0:
        set_id += 1

        a_p = _get_cut(a_p, vert_info, next_cut=False, same_ray=True, sign=1)
        if a_p is None:
            break

        # Check if that point and a1 are right valid
        is_valid_1, child_id_1 = _check_validity(a_p, a2, vert_info,
                                                 max_crest_cuts,
                                                 min_crest_cuts,
                                                 visited,
                                                 check_left=check_left)

        child_id_1 = (*child_id_1, '5%s' % ('L' if check_left else 'R'))

        # Check if that point and a3 are left valid
        is_valid_2, child_id_2 = _check_validity(a_p, a3, vert_info,
                                                 max_crest_cuts,
                                                 min_crest_cuts,
                                                 visited,
                                                 check_left=not check_left)

        child_id_2 = (*child_id_2, '5%s' % ('L' if check_left else 'R'))

        children_ids.append([child_id_1, child_id_2])

        is_valid_1 = None \
            if isinstance(is_valid_1, str) and is_valid_1 == 'Exp' \
            else is_valid_1

        is_valid_2 = None \
            if isinstance(is_valid_2, str) and is_valid_2 == 'Exp' \
            else is_valid_2

        if is_valid_1 is None and is_valid_2 is None:
            continue
        elif is_valid_2 is None:
            pair_is_valid = is_valid_1
        elif is_valid_1 is None:
            pair_is_valid = is_valid_2
        else:
            pair_is_valid = is_valid_1 & is_valid_2

        if is_valid is None:
            is_valid = pair_is_valid
        else:
            is_valid &= pair_is_valid

    return is_valid, children_ids


def _invalidity_condition_1(a1, a2, vert_info, check_left=True):
    """ Verify the first condition that can turn a cut to be
    left/right invalid.

    Parameters
    ----------
    a1 : int
        The first index of the polygon for the cut between a1 and a2.
    a2 : int
        The last index of the polygon for the cut between a1 and a2.
    vert_info : numpy.ndarray
        The array containing the information about the polygon and the
        characteristics of each vertex.
    check_left : bool, optional
        Whether the validity of the cut is being tested from left to right,
        or right to left.

    Returns
    -------
    is_valid : bool or None
        Whether the cut between a1 and a2 has no invalidity according with
        this condition.
        This returns None when this condition can not be tested.
    """
    if vert_info[a1, 3] < 0.5 or vert_info[a2, 3] > 0.5:
        return None

    a1_pos = int(vert_info[a1, -1])
    a2_pos = int(vert_info[a2, -1])

    # If there are no vertices between a1 and 2, continue with other condition
    if a1_pos - a2_pos != 2:
        return None

    ver_in_ray_ids = list(
        np.where(vert_info[:, 2].astype(np.int32) == int(vert_info[a1, 2]))[0])

    if len(ver_in_ray_ids) < 3:
        return None

    a3 = _get_cut(a1, vert_info, next_cut=check_left, same_ray=True, sign=-1)

    if a3 is None:
        return None

    if not _check_adjacency(a3, a1, vert_info, left2right=check_left):
        return None

    is_valid = not (vert_info[a1, -1] < vert_info[a3, -1] < vert_info[a2, -1])

    return is_valid


def _invalidity_condition_2(a1, a2, vert_info, check_left=True):
    """Verify the second condition that can turn a cut to be
    left/right invalid.

    Parameters
    ----------
    a1 : int
        The first index of the polygon for the cut between a1 and a2.
    a2 : int
        The last index of the polygon for the cut between a1 and a2.
    vert_info : numpy.ndarray
        The array containing the information about the polygon and the
        characteristics of each vertex.
    check_left : bool, optional
        Whether the validity of the cut is being tested from left to right,
        or right to left.

    Returns
    -------
    is_valid : bool or None
        Whether the cut between a1 and a2 has no invalidity according with
        this condition.
        This returns None when this condition can not be tested.
    """
    if vert_info[a1, 3] < 0.5 or vert_info[a2, 3] > 0.5:
        return None

    a1_pos = int(vert_info[a1, -1])
    a2_pos = int(vert_info[a2, -1])

    # If there are no vertices between a1 and 2, continue with other condition
    if a1_pos - a2_pos != 2:
        return None

    ver_in_ray_ids = list(
        np.where(vert_info[:, 2].astype(np.int32) == int(vert_info[a1, 2]))[0])
    if len(ver_in_ray_ids) < 3:
        return None

    a3 = _get_cut(a2, vert_info, next_cut=not check_left, same_ray=True,
                  sign=1)

    if a3 is None:
        return None

    if not _check_adjacency(a2, a3, vert_info, left2right=check_left):
        return None

    is_valid = not (vert_info[a1, -1] < vert_info[a3, -1] < vert_info[a2, -1])
    return is_valid


def _invalidity_condition_3(a1, a2, vert_info, check_left=True,
                            tolerance=1e-4):
    """Verfy the third condition that can turn a cut to be left/right invalid.

    Parameters
    ----------
    a1 : int
        The first index of the polygon for the cut between a1 and a2.
    a2 : int
        The last index of the polygon for the cut between a1 and a2.
    vert_info : numpy.ndarray
        The array containing the information about the polygon and the
        characteristics of each vertex.
    check_left : bool, optional
        Whether the validity of the cut is being tested from left to right,
        or right to left.
    tolerance : float, optional
        A tolerance used to fetermine if two intersection points are the same.

    Returns
    -------
    is_valid : bool or None
        Whether the cut between a1 and a2 has no invalidity according with
        this condition.
        This returns None when this condition can not be tested.
    """
    if vert_info[a1, 3] < 0.5 or vert_info[a2, 3] > 0.5:
        return None

    b2 = _get_cut(a1, vert_info, next_cut=check_left, same_ray=False, sign=0)
    b1 = _get_cut(a2, vert_info, next_cut=not check_left, same_ray=False,
                  sign=0)

    if b1 is None or b2 is None:
        return None

    if not (_check_adjacency(b1, a2, vert_info, left2right=check_left)
            and _check_adjacency(a1, b2, vert_info, left2right=check_left)):
        return None

    n_vertices = vert_info.shape[0]
    # Get all intersections between b2 and a1, and between a2 and b1.
    if check_left:
        shifted_indices_1 = _shift_indices(a1, b2, n_vertices,
                                           ex_start=True,
                                           ex_end=True)

        shifted_indices_2 = _shift_indices(b1, a2, n_vertices,
                                           ex_start=True,
                                           ex_end=True)
    else:
        shifted_indices_1 = _shift_indices(b2, a1, n_vertices,
                                           ex_start=True,
                                           ex_end=True)

        shifted_indices_2 = _shift_indices(a2, b1, n_vertices,
                                           ex_start=True,
                                           ex_end=True)

    b2_a1_int = list(np.where(
        vert_info[shifted_indices_1, 2].astype(np.int32) < -1)[0])
    a2_b1_int = list(np.where(
        vert_info[shifted_indices_2, 2].astype(np.int32) < -1)[0])

    # This condition does not apply if only one of the two segments
    # contain an intersection.
    if len(b2_a1_int) == 0 or len(a2_b1_int) == 0:
        return None

    int_1 = vert_info[shifted_indices_1[b2_a1_int], :2]
    int_1 = int_1 / np.linalg.norm(int_1, axis=1)[..., np.newaxis]
    int_2 = vert_info[shifted_indices_2[a2_b1_int], :2]
    int_2 = int_2 / np.linalg.norm(int_2, axis=1)[..., np.newaxis]

    # If there is at least one intersection point that is the same for
    # both segments, this cut is left invalid.
    is_valid = not (np.matmul(int_1, int_2.transpose()) >= 1 - tolerance).any()
    return is_valid


all_valid_conditions = [_condition_5,
                        _condition_4,
                        _condition_3,
                        _condition_2,
                        _condition_1]

all_invalid_conditions = [_invalidity_condition_1,
                          _invalidity_condition_2,
                          _invalidity_condition_3]


def _check_validity(a1, a2, vert_info, max_crest_cuts, min_crest_cuts, visited,
                    check_left=True):
    """Check recursively the validity of a cut between indices `a1` and `a2`
    of the polygon.

    Parameters
    ----------
    a1 : int
        The first index of the polygon for the cut between a1 and a2.
    a2 : int
        The last index of the polygon for the cut between a1 and a2.
    vert_info : numpy.ndarray
        The array containing the information about the polygon and the
        characteristics of each vertex.
    max_crest_cuts : list
        List of tuples containing the indices that correspond to maximum crests
        on the polygon when walked from left to right.
    min_crest_cuts : list
        List of tuples containing the indices that correspond to minimum crests
        on the polygon when walked from left to right.
    visited : dict
        A dictionary containing the dependencies and validities of the
        already visited cuts.
    check_left : bool, optional
        Whether the validity of the cut is being tested from left to right,
        or right to left.

    Returns
    -------
    is_valid : bool or None
        Whether the cut between a1 and a2 is valid or is being explored.
        This returns None when its cuts dependencies have been explored before.
    cut_id : tuple
        A tuple containing the indices a1 and a2,
        and the direction of the vertices of the polygon between indices a1 and
         a2 of the current cut.
    """
    cut_id = _get_cut_id(a1, a2, left2right=check_left)

    # Check if this node has been visited before
    is_valid, children_ids = visited.get(cut_id, [None, []])

    if is_valid is None:
        visited[cut_id] = ['Exp', children_ids]
        is_valid = True

        for condition in all_invalid_conditions:
            resp = condition(a1, a2, vert_info, check_left=check_left)
            if resp is not None:
                is_valid &= resp
            if not is_valid:
                break

        if is_valid:
            # This cut is not left valid until the contrary is proven
            is_valid = None
            for condition in all_valid_conditions:
                resp, cond_children_ids = \
                    condition(a1, a2, vert_info,
                              max_crest_cuts=max_crest_cuts,
                              min_crest_cuts=min_crest_cuts,
                              visited=visited,
                              check_left=check_left)

                if resp is not None:
                    children_ids += cond_children_ids
                    if is_valid is None:
                        is_valid = resp
                    else:
                        is_valid |= resp

        visited[cut_id] = [is_valid, children_ids]

    return is_valid, cut_id


def _traverse_tree(root, visited, path=None):
    """Traverse the tree of validity of the cuts that were tested previously
    with `_check_validity`.

    Parameters
    ----------
    root : tuple
        A tuple containing the indices a1 and a2,
        and the direction of the vertices of the polygon between indices a1 and
        a2 of the current cut used as root.
    visited : dict
        A dictionary containing the dependencies and validities of the
        visited cuts.
    path : list or None
        A list with the cut identifiers of the already visited cuts.
        This prevents infinite recursion on cyclic graphs.

    Returns
    -------
    validity : bool
        The validity of the current branch being traversed.
    """
    root = root if len(root) == 3 else root[:-1]

    if path is None:
        path = []
    elif root in path:
        return None

    validity, cond_dep = visited.get(root, (True, []))
    if len(cond_dep) == 0:
        return validity

    validity = False
    # Make a copy from the conditions dependency of this node.
    # This way the original list can be shrunked if needed.
    for sib_cond in list(cond_dep):
        # This path is valid only if all sibling conditions are valid
        sibling_validity = all(map(lambda sib_path:
                                   _traverse_tree(sib_path, visited,
                                                  list(path) + [root]),
                                   sib_cond))

        if not sibling_validity:
            visited[root][1].remove(sib_cond)

        validity |= sibling_validity

    visited[root][0] = validity
    return validity


def _immerse_tree(root, visited, n_vertices, polys_idx):
    """Traverse the valid paths according to the visited dictionary to get
    the set of non-overlapping sub polygons.
    This traverses only one of the possible valid immersions for simplicity.

    Parameters
    ----------
    root : tuple
        A tuple containing the indices a1 and a2,
        and the direction of the vertices of the polygon between indices a1 and
        a2 of the current cut used as root.
    visited : dict
        A dictionary containing the dependencies and validities of the
        visited cuts.
    n_vertices : int
        The number of vertices in the polygon.
    polys_idx : list
        A list of the indices of the polygons that are being discovered.

    Returns
    -------
    immersion : dict
        The children sub tree of valid conditions.
    sub_poly : list
        A list of indices of all sub polygons generated from
        children conditions.
    """
    root = root if len(root) == 3 else root[:-1]
    immersion = {root: {}}
    _, conditions = visited.get(root, None)

    a1, a2 = root[:2]
    left2right = root[2][-1] == 'L'
    sub_poly = []

    if conditions[0][0][0] < 0:
        # The base case is reached is when a cut that is left/right
        # valid by condition 1
        if left2right:
            sub_poly.append(_shift_indices(a1, a2, n_vertices,
                                           ex_start=False,
                                           ex_end=False))
        else:
            sub_poly.append(_shift_indices(a2, a1, n_vertices,
                                           ex_start=False,
                                           ex_end=False))

        return immersion, sub_poly

    for sib_cond in conditions:
        for child_1 in sib_cond:
            child_owner, child_conditions = visited.get(child_1[:-1],
                                                        (None, None))
            # Set the owner of this branch to the current visited node.
            if child_owner is None and child_conditions is not None:
                visited[child_1[:-1]][0] = root

        child_1 = sib_cond[0]
        child_cond_id = child_1[-1][0]

        # If this branch has been already added to the poygon list by another
        # node, continue with the next children condition.
        cut_owner, _ = visited.get(child_1[:-1], (None, None))
        if cut_owner is not None and cut_owner != root:
            continue

        if len(sib_cond) == 1:
            child_left2right = child_1[-1][1] == 'L'

            sub_immersion, child_poly = _immerse_tree(child_1, visited,
                                                      n_vertices,
                                                      polys_idx)
            immersion[root].update(sub_immersion)

            # If this cut was selected by satisfying condition 2,
            # append the child path to the parent path.
            b1, b2 = child_1[:2]
            if child_cond_id == '2':
                if child_left2right:
                    ex_child_end = False \
                        if len(child_poly) == 0 \
                        else child_poly[0][0] in [a1, b1]

                    ex_child_start = False \
                        if len(child_poly) == 0 \
                        else child_poly[-1][-1] in [a2, b2]

                    sub_poly.append(_shift_indices(a1, b1, n_vertices,
                                                   ex_start=False,
                                                   ex_end=ex_child_end))
                    sub_poly += child_poly
                    sub_poly.append(_shift_indices(b2, a2, n_vertices,
                                                   ex_start=ex_child_start,
                                                   ex_end=False))
                else:
                    ex_child_end = False \
                        if len(child_poly) == 0\
                        else child_poly[0][0] in [a2, b2]

                    ex_child_start = False \
                        if len(child_poly) == 0\
                        else child_poly[-1][-1] in [a1, b1]

                    sub_poly.append(_shift_indices(a2, b2, n_vertices,
                                                   ex_start=False,
                                                   ex_end=ex_child_end))
                    sub_poly += child_poly
                    sub_poly.append(_shift_indices(b1, a1, n_vertices,
                                                   ex_start=ex_child_start,
                                                   ex_end=False))
            else:
                sub_poly = child_poly

        else:
            # Children cuts that where generated using rules 3, 4, and 5
            # have a special way to be merged with their respective parents.
            child_2 = sib_cond[1]
            child_cond_id = child_1[-1][0]
            child_left2right = child_1[-1][1] == 'L'

            if child_cond_id == '3':
                sub_immersion, child_poly = _immerse_tree(child_1, visited,
                                                          n_vertices,
                                                          polys_idx)
                if len(child_poly):
                    # If the children branch has not been added to the
                    # sub polygons list, append it.
                    immersion[root].update(sub_immersion)
                    polys_idx.append(np.concatenate(child_poly, axis=0))

                sub_immersion, child_poly = _immerse_tree(child_2, visited,
                                                          n_vertices,
                                                          polys_idx)

                if len(child_poly):
                    immersion[root].update(sub_immersion)
                    polys_idx.append(np.concatenate(child_poly, axis=0))

                if child_left2right:
                    sub_poly.append(_shift_indices(child_1[1], child_2[0],
                                                   n_vertices,
                                                   ex_start=False,
                                                   ex_end=False))
                else:
                    sub_poly.append(_shift_indices(child_2[0], child_1[1],
                                                   n_vertices,
                                                   ex_start=False,
                                                   ex_end=False))

            elif child_cond_id == '4':
                sub_immersion, child_poly = _immerse_tree(child_1, visited,
                                                          n_vertices,
                                                          polys_idx)
                immersion[root].update(sub_immersion)
                sub_poly += child_poly

                if child_left2right:
                    sub_poly.append(_shift_indices(child_2[0], a2, n_vertices,
                                                   ex_start=False,
                                                   ex_end=False))
                else:
                    sub_poly.append(_shift_indices(a2, child_2[0], n_vertices,
                                                   ex_start=False,
                                                   ex_end=False))

                if len(child_poly):
                    polys_idx.append(np.concatenate(sub_poly, axis=0))

                sub_immersion, child_poly = _immerse_tree(child_2, visited,
                                                          n_vertices,
                                                          polys_idx)

                if len(child_poly):
                    immersion[root].update(sub_immersion)
                    polys_idx.append(np.concatenate(child_poly, axis=0))

                sub_poly = []

            elif child_cond_id == '5':
                sub_immersion, child_poly = _immerse_tree(child_1, visited,
                                                          n_vertices,
                                                          polys_idx)
                immersion[root].update(sub_immersion)
                sub_poly += child_poly

                if child_left2right:
                    sub_poly.append(_shift_indices(a1, child_2[1], n_vertices,
                                                   ex_start=False,
                                                   ex_end=False))
                else:
                    sub_poly.append(_shift_indices(child_2[1], a1, n_vertices,
                                                   ex_start=False,
                                                   ex_end=False))

                if len(child_poly):
                    polys_idx.append(np.concatenate(sub_poly, axis=0))

                sub_immersion, child_poly = _immerse_tree(child_2, visited,
                                                          n_vertices,
                                                          polys_idx)

                if len(child_poly):
                    immersion[root].update(sub_immersion)
                    polys_idx.append(np.concatenate(child_poly, axis=0))

                sub_poly = []
        break

    return immersion, sub_poly


def _get_root_indices(vert_info):
    """Find the indices of the vertices that define the root cut used to
    recurse the polygon subdivision algorithm.

    Parameters
    ----------
    vert_info : numpy.ndarray
        An array containing the coordinates of the polygon vertices and
        additional information about each vertex.

    Returns
    -------
    left_idx : int
        The positional index of the root left vertex
    right_idx : int
        The positional index of the root right vertex
    """
    n_vertices = vert_info.shape[0]

    # Non-intersection points:
    org_ids = np.where(vert_info[:, 2].astype(np.int32) == -1)[0]

    root_vertex = org_ids[np.argmax(vert_info[org_ids, 1])]

    shifted_indices = np.mod(root_vertex + 1 + np.arange(n_vertices),
                             n_vertices)

    right_idx = np.where(
        vert_info[shifted_indices, 2].astype(np.int32) == 0)[0][0]
    right_idx = shifted_indices[right_idx]

    shifted_indices = np.mod(root_vertex + np.arange(n_vertices),
                             n_vertices)

    left_idx = np.where(
        vert_info[shifted_indices, 2].astype(np.int32) == 0)[0][-1]
    left_idx = shifted_indices[left_idx]

    return left_idx, right_idx


def _get_crest_ids(vertices, tolerance=1e-3):
    """Find the positional indices of the crest points.
    Only crests where there is a `left turn` on the polygon are considered.

    A crest is a vertex which `y` coordinate represents a local maximum in the
    polygon. The curve takes a `left turn` when there is a crest point and its
    surrounding sequence of vertices have a direction from right to left in the
    `x` axis.

    Parameters
    ----------
    vertices : numpy.ndarray
        An array containing the coordinates of the polygon vertices.
    tolerance : float, optional
        A tolerance to determine if two vertices are at the same height.

    Returns
    -------
    max_crest_ids : list
        A list of indices of the maximum crest vertices.
    min_crest_ids : list
        A list of indices of the minimum crest vertices.
    max_crest : int
        The positional index of the maximum crest vertex.
    min_crest : int
        The positional index of the minimum crest vertex.
    """
    # Get the direction of the polygon when traversing its perimeter.
    edges = vertices[1:, :2] - vertices[:-1, :2]
    edges = np.vstack((vertices[0, :2] - vertices[-1, :2], edges))
    edges = edges / np.linalg.norm(edges, axis=1).reshape(-1, 1)

    norm_left = np.hstack((-edges[:, np.newaxis, 1], edges[:, np.newaxis, 0]))

    cos_angle = np.sum(norm_left[:-1] * edges[1:], axis=1)
    cos_angle = np.append(cos_angle, np.sum(norm_left[-1] * edges[0]))

    dir_left = cos_angle > 0.0

    # Only crest points of left turns are considered
    diff_y_prev = vertices[1:, 1] - vertices[:-1, 1]
    diff_y_next = -diff_y_prev
    diff_y_prev = np.insert(diff_y_prev, 0, vertices[0, 1] - vertices[-1, 1])
    diff_y_next = np.append(diff_y_next, vertices[-1, 1] - vertices[0, 1])

    u_prev = diff_y_prev > tolerance
    u_next = diff_y_next > tolerance
    d_prev = diff_y_prev < -tolerance
    d_next = diff_y_next < -tolerance

    ey_next = np.fabs(diff_y_next) <= tolerance

    # Determines if the path is climbing up.
    clmb_up = reduce(lambda l1, l2:
                     l1 + [(l2[0] and l2[2])
                           or (l1[-1] and not l2[0] and not l2[1])],
                     zip(u_prev, d_prev, ey_next), [False])[1:]

    # Determines if the path is climbing down.
    clmb_dwn = reduce(lambda l1, l2:
                      l1 + [(l2[0] and l2[2])
                            or (l1[-1] and not any(l2[:2]))],
                      zip(d_prev, u_prev, ey_next), [False])[1:]

    # Find maximum crests on left turns only.
    max_crest_ids = np.nonzero(dir_left
                               * (u_prev * u_next + u_prev * clmb_up))[0]

    # Find minimum crests on left turns only.
    min_crest_ids = np.nonzero(dir_left
                               * (d_prev * d_next + d_prev * clmb_dwn))[0]

    if len(max_crest_ids) > 0:
        max_crest = max_crest_ids[np.argmax(vertices[max_crest_ids, 1])]
    else:
        max_crest = None

    if len(min_crest_ids) > 0:
        min_crest = min_crest_ids[np.argmin(vertices[min_crest_ids, 1])]
    else:
        min_crest = None

    return max_crest_ids, min_crest_ids, max_crest, min_crest


def _signed_polygon_area(vertices):
    """Compute the signed area of a polygon.

    The signed area can be used to determine the direction of the vertices of a
    polygon. The polygon vertices are in a clockwise direction when its signed
    area is negative. On the other hand, when the signed area of the polygon is
    positive, the vertices are in a counter-clockwise direction [1]_.

    Parameters
    ----------
    vertices : numpy.ndarray
        An array containing the coordinates of the polygon vertices.

    Returns
    -------
    signed_area : float
        The signed area of the polygon.

    References
    ----------
    .. [1] https://mathworld.wolfram.com/PolygonArea.html
    """
    signed_area = (np.sum(vertices[:-1, 0] * vertices[1:, 1]
                          - vertices[:-1, 1] * vertices[1:, 0])
                   + vertices[-1, 0] * vertices[0, 1]
                   - vertices[-1, 1] * vertices[0, 0])

    return signed_area


def _get_crest_cuts(vert_info, crest_ids):
    """Find the positional indices of the intersection vertices
    that are closest to each crest point.

    Parameters
    ----------
    vert_info : numpy.ndarray
        An array containing the coordinates of the polygon vertices with
        additional information of each vertex.

    Returns
    -------
    closest_cuts : list
        A list of tuples with the index of the crest point, the positional
        index of the two intersection vertices that are closest to it,
        and their corresponding ray index.
    """
    n_vertices = vert_info.shape[0]
    closest_cuts = []

    for i in crest_ids:
        shifted_indices = np.mod(i + np.arange(n_vertices), n_vertices)
        prev_id = np.where(
            vert_info[shifted_indices, 2].astype(np.int32) >= 0)[0][-1]
        prev_id = shifted_indices[prev_id]

        shifted_indices = np.mod(i + 1 + np.arange(n_vertices), n_vertices)
        next_id = np.where(
            vert_info[shifted_indices, 2].astype(np.int32) >= 0)[0][0]
        next_id = shifted_indices[next_id]

        r = int(vert_info[prev_id, 2])

        closest_cuts.append((i, r, prev_id, next_id))

    return closest_cuts


def _get_self_intersections(vertices):
    """Compute the rays formulae of all edges to identify
    self-intersections later.
    This will iterate over all edges to generate the ray formulae.

    Parameters
    ----------
    vertices : numpy.ndarray
        An array containing the coordinates of the polygon vertices.

    Returns
    -------
    rays_formulae : list
        A list of tuples containing the parametric formula of a ray for each
        edge on the polygon.
        The tuple contains the source coordinate and the vectorial
        direction of the ray.
        It also states that the rays were not computed from a crest point
        (last element in the tuple = False).
    """
    n_vertices = vertices.shape[0]
    rays_formulae = []
    for i in range(n_vertices):
        j = (i + 1) % n_vertices
        px, py = vertices[i, :]
        qx, qy = vertices[j, :]
        vx, vy = qx - px, qy - py

        rays_formulae.append(((px, py, 1), (vx, vy, 0), False))

    return rays_formulae


def _compute_rays(vertices, crest_ids, epsilon=1e-1):
    """Compute the rays that cross each crest point, offsetted by epsilon.
    The rays are returned in general line form.
    For maximum crests, give a negative epsion instead.

    Parameters
    ----------
    vertices : numpy.ndarray
        An array containing the coordinates of the polygon vertices.
    crest_ids : list
        A list of positional indices that correspond to maximum/minimum
        crest vertices.
    epsilon : float, optional
        An offset added to the crest point in the y-axis.

    Returns
    -------
    rays_formulae : list
        A list of tuples containing the parametric formula of a ray for each
        crest point.
        The tuple contains the source coordinate and the vectorial direction
        of the ray.
        It also states that the rays were computed from a crest point
        (last element in the tuple = True).
    """
    rays_formulae = []
    existing_heights = []
    for ids in crest_ids:
        ray_src = np.array(
            (vertices[ids, 0] - 1.0, vertices[ids, 1] + epsilon, 1))
        ray_dir = np.array((1.0, 0.0, 0.0))
        if len(existing_heights) == 0:
            existing_heights.append(ray_src[1])
            rays_formulae.append((ray_src, ray_dir, True))

        elif ray_src[1] not in existing_heights:
            rays_formulae.append((ray_src, ray_dir, True))

    return rays_formulae


def _sort_rays(rays_formulae, max_crest_y, tolerance=1e-3):
    """Sort the rays according to its relative position to the crest point.
    It also filters any repeated rays.

    Parameters
    ----------
    rays_formulae : list
        A list of tuples containing the parametric formula of a ray for each
        crest point.
    max_crest_y : float
        The coordinate in the y-axis of the topmost crest vertex.
    tolerance : float, optional
        The tolerance used to remove any ray that is at less distance than
        `toelrance` from any other existing ray.

    Returns
    -------
    sorted_rays_formulae : list
        The list of unique rays formulae sorted according to their position in
        the y-axis.
    """
    if len(rays_formulae) == 1:
        return rays_formulae

    sorted_rays_formulae = [rays_formulae[i]
                            for i in np.array(
                                list(map(lambda ray:
                                         math.fabs(ray[0][1] - max_crest_y),
                                         rays_formulae))).argsort()]

    curr_id = len(sorted_rays_formulae) - 1
    while curr_id > 0:
        curr_y = sorted_rays_formulae[curr_id][0][1]
        same_ray = any(filter(lambda r:
                              math.fabs(r[0][1] - curr_y) < tolerance,
                              sorted_rays_formulae[:curr_id]))
        # If there is at least one ray close (< tolerance) to this,
        # remove the current ray.
        if same_ray:
            sorted_rays_formulae.pop(curr_id)
        curr_id -= 1

    return sorted_rays_formulae


def _find_intersections(vertices, rays_formulae, tolerance=1e-3):
    """Walk the polygon to find self-intersections and intersections a
    set of rays.

    Parameters
    ----------
    vertices : numpy.ndarray
        An array containing the coordinates of the polygon vertices.
    rays_formulae : list
        A list of tuples containing the parametric formula of a ray.
    tolerance : float, optional
        The tolerance used to determine if a ray intersects an edge of
        the polygon.

    Returns
    -------
    cut_coords : numpy.ndarray
        A two-dimensional array with coordinates of the intersection vertices.
    valid_edges : numpy.ndarray
        A two-dimensional array with the information of the edges that were
        cut by a ray.
    t_coefs : numpy.ndarray
        The coefficients of the parametric rays that define the position of
        the intersection vertex on its respective edge.
    """
    n_vertices = vertices.shape[0]

    # Find the cuts made by each ray to each line defined between two points in
    # the polygon.
    valid_edges = []
    valid_cuts = []
    valid_t_coefs = []
    for i in range(n_vertices):
        j = (i + 1) % n_vertices

        vx = vertices[j, 0] - vertices[i, 0]
        vy = vertices[j, 1] - vertices[i, 1]

        px = vertices[i, 0]
        py = vertices[i, 1]

        # Only add non-singular equation systems i.e. edges that are actually
        # crossed by each ray.
        for k, \
            ((rs_x, rs_y, _),
             (rd_x, rd_y, _),
             is_ray) in enumerate(rays_formulae):

            if not is_ray and (i == k or j == k):
                continue

            mat = np.array([[vx, -rd_x], [vy, -rd_y]])
            vec = np.array([rs_x - px, rs_y - py])

            if math.fabs(mat[0, 0] * mat[1, 1] - mat[0, 1] * mat[1, 0]) < 1e-3:
                continue

            # Find the parameter `t` that defines the intersection between the
            # urrent polygon edge and the testing ray.
            t_coefs = np.linalg.solve(mat, vec)

            # Determine if the intersection is inside the current edge or not.
            if is_ray:
                inter_in_edge = tolerance <= t_coefs[0] <= 1.0 - tolerance
            else:
                inter_in_edge = (tolerance <= t_coefs[0] <= 1.0 - tolerance
                                 and tolerance
                                 <= t_coefs[1]
                                 <= 1.0 - tolerance)

            # Add this cut if it is on an edge of the polygon
            if inter_in_edge:
                valid_edges.append((i, j, k if is_ray else -2))
                valid_cuts.append((px + vx * t_coefs[0], py + vy * t_coefs[0]))
                valid_t_coefs.append(t_coefs[0])

    valid_edges = np.array(valid_edges, dtype=np.int32)
    cut_coords = np.array(valid_cuts)
    t_coefs = np.array(valid_t_coefs)

    return cut_coords, valid_edges, t_coefs


def _sort_ray_cuts(vert_info, rays_formulae):
    """Add the positional ordering of the intersection vertices that are
    on rays. It also assigns their corresponding sign according to the
    direction of the polygon when it is walked from left to right.

    Parameters
    ----------
    vert_info : numpy.ndarray
        An array containing the coordinates of the polygon vertices with
        additional information about each vertex.
    rays_formulae : list
        A list of tuples containing the parametric formula of a ray.

    Returns
    -------
    vert_info : numpy.ndarray
        The set of vetices coordinates with the updated information about the
        position of intersection vertices.
    """
    all_idx_per_ray = []
    all_ord_per_ray = []
    all_sym_per_ray = []
    for k, ((_, rs_y, _), _, _) in enumerate(rays_formulae):
        sel_k = np.nonzero(vert_info[:, -1].astype(np.int32) == k)[0]
        if len(sel_k) == 0:
            continue

        # Determine the intersection's symbol using the y coordinate of the
        # previous point of each intersection (sel_k - 1).
        inter_symbols = (vert_info[sel_k - 1, 1] < rs_y) * 2 - 1

        rank_ord = np.empty(len(sel_k))
        rank_ord[np.argsort(vert_info[sel_k, 0])] = list(range(len(sel_k)))

        all_idx_per_ray += list(rank_ord)
        all_ord_per_ray += list(sel_k)
        all_sym_per_ray += list(inter_symbols)

    vert_info = np.hstack((vert_info, np.zeros((vert_info.shape[0], 2))))

    # Fourth column contains the symbol of the cut, and the sixth column the
    # index of that cut on the corresponding ray.
    vert_info[all_ord_per_ray, -2] = all_sym_per_ray
    vert_info[all_ord_per_ray, -1] = all_idx_per_ray

    return vert_info


def _merge_new_vertices(vertices, cut_coords, valid_edges, t_coefs):
    """Merge the new vertices computed from self-intersections and
    intersections of the polygon with any ray.
    The newly inserted vertices are sorted according to the coefficient used
    to compute them.

    Parameters
    ----------
    vertices : numpy.ndarray
        An array containing the coordinates of the polygon vertices.
    cut_coords : numpy.ndarray
        A two-dimensional array with coordinates of the intersection vertices.
    valid_edges : numpy.ndarray
        A two-dimensional array with the information of the edges that were
        cut by a ray.
    t_coefs : numpy.ndarray
        The coefficients of the parametric rays that define the position of the
        intersection vertex on its respective edge.

    Returns
    -------
    vert_info : numpy.ndarray
        The set of vetices coordinates with the updated information about the
        position of intersection vertices.
    """
    vert_info = []
    last_j = 0

    for i in np.unique(valid_edges[:, 0]):
        vert_info.append(
            np.hstack((vertices[last_j:i + 1, :],
                       -np.ones((i - last_j + 1, 1)))))
        sel_i = np.nonzero(valid_edges[:, 0] == i)[0]
        sel_r = valid_edges[sel_i, 2]

        ord_idx = np.argsort(t_coefs[sel_i])

        sel_i = sel_i[ord_idx]
        sel_r = sel_r[ord_idx]

        vert_info.append(np.hstack((cut_coords[sel_i], sel_r.reshape(-1, 1))))
        last_j = i + 1

    n_vertices = vertices.shape[0]
    vert_info.append(
        np.hstack((vertices[last_j:, :], -np.ones((n_vertices - last_j, 1)))))
    vert_info = np.vstack(vert_info)

    return vert_info


def separate_selfoverlapping_polygon(coords):
    """Separate a self-overlapping polygon into non-overlapping sub polygons.

    These sub polygons are simple polygons whose summed area is identical with
    the full surface of the overlapping one.

    Parameters
    ----------
    coords : (N, 2) array
        Coordinates of the polygon vertices.

    Returns
    -------
    sub_polys : list of ndarray
        A list of the coordinates of the non self-overlapping polygons obtained
        from separating the original polygon.

    Notes
    -----
    A self-overlapping polygon is a complex curve that can be separated into
    simpler mutually exclusive curves using non trivial lines. That excludes
    polygons that self intersect by twisting their edges and exposing two faces
    at the same time.

    The separation algorithm implemented in this function is based on the idea
    that a complex curve can be compressed, without twisting it, into a two
    dimensional disk. Therefore, a set of non-trivial chords (cuts) separate
    the disk into mutually exclusive segments [1]_. These segments, in the
<<<<<<< HEAD
    original complex curve, are the set of resulting non self-overlapping sub
=======
    original complex curve, are the set of resulting non-selfoverlapping sub
>>>>>>> 9673698e
    polygons.

    Examples
    --------
    >>> from skimage.measure import separate_selfoverlapping_polygon
    >>> poly = np.array([[200, 271], [251, 267], [312, 267], [381, 269],
    ...                  [425, 271], [471, 321], [483, 367], [474, 416],
    ...                  [436, 478], [370, 510], [279, 512], [188, 504],
    ...                  [91, 470], [36, 414], [0, 303], [0, 206],
    ...                  [31, 134], [98, 75], [193, 31], [293, 0],
    ...                  [391, 1], [461, 51], [502, 111], [512, 210],
    ...                  [446, 252], [422, 271], [381, 269], [309, 271],
    ...                  [254, 265], [199, 269], [169, 248], [146, 277],
    ...                  [168, 307]])
    >>> sub_polys = separate_selfoverlapping_polygon(poly)
    >>> len(sub_polys)
    3
    >>> sub_polys[0]
    array([[146.0001    ,  52.76837474],
           [193.        ,  31.        ],
           [293.        ,   0.        ],
           [391.        ,   1.        ],
           [461.        ,  51.        ],
           [502.        , 111.        ],
           [512.        , 210.        ],
           [446.        , 252.        ],
           [422.16289593, 270.87104072],
           [422.        , 271.        ],
           [381.        , 269.        ],
           [309.        , 271.        ],
           [272.33333333, 267.        ],
           [254.        , 265.        ],
           [199.        , 269.        ],
           [169.        , 248.        ],
           [146.0001    , 276.99987391]])
    >>> sub_polys[1]
    array([[146.0001    , 489.27838557],
           [ 91.        , 470.        ],
           [ 36.        , 414.        ],
           [  0.        , 303.        ],
           [  0.        , 206.        ],
           [ 31.        , 134.        ],
           [ 98.        ,  75.        ],
           [146.0001    ,  52.76837474],
           [146.0001    , 276.99987391],
           [146.        , 277.        ],
           [146.0001    , 277.00013636]])
    >>> sub_polys[2]
    array([[146.0001    , 277.00013636],
           [168.        , 307.        ],
           [200.        , 271.        ],
           [251.        , 267.        ],
           [272.33333333, 267.        ],
           [312.        , 267.        ],
           [381.        , 269.        ],
           [422.16289593, 270.87104072],
           [425.        , 271.        ],
           [471.        , 321.        ],
           [483.        , 367.        ],
           [474.        , 416.        ],
           [436.        , 478.        ],
           [370.        , 510.        ],
           [279.        , 512.        ],
           [188.        , 504.        ],
           [146.0001    , 489.27838557]])

    References
    ----------
    .. [1] Uddipan Mukherjee. (2014). Self-overlapping curves:
           Analysis and applications. Computer-Aided Design, 46, 227-232.
           :DOI: https://doi.org/10.1016/j.cad.2013.08.037
    """
    # Change the order of the axis to x, y from rr, cc.
    vertices = coords[:, [1, 0]]

    # Check if the polygon vertices are given in counter-clockwise direction.
    is_clockwise = _signed_polygon_area(vertices) < 0

    if not is_clockwise:
        vertices = vertices[::-1, :]

    # Look for maximum and minimum crest points on left turns of the polygon.
    max_crest_ids, min_crest_ids, max_crest, min_crest = \
        _get_crest_ids(vertices, tolerance=2 * np.finfo(np.float32).eps)

    if max_crest is None and min_crest is None:
        # If the polygon does not have any crest point, it is because
        # it is not self-overlapping.
        return [vertices[::(-1)**(not is_clockwise), [1, 0]]]

    rays_max = _compute_rays(vertices, max_crest_ids, epsilon=-1e-4)
    rays_min = _compute_rays(vertices, min_crest_ids, epsilon=1e-4)

    rays_formulae = _sort_rays(rays_max + rays_min, vertices[:, 1].max(),
                               tolerance=2e-4)
    self_inter_formulae = _get_self_intersections(vertices)

    cut_coords, valid_edges, t_coefs = \
        _find_intersections(vertices, rays_formulae + self_inter_formulae,
                            tolerance=2 * np.finfo(np.float32).eps)
    vert_info = _merge_new_vertices(vertices, cut_coords, valid_edges, t_coefs)
    vert_info = _sort_ray_cuts(vert_info, rays_formulae)

    # Get the first point at the left of the crest point
    new_max_crest_ids, new_min_crest_ids, _, _ = \
        _get_crest_ids(vert_info, tolerance=2 * np.finfo(np.float32).eps)
    new_max_crest_cuts = _get_crest_cuts(vert_info, new_max_crest_ids)
    new_min_crest_cuts = _get_crest_cuts(vert_info, new_min_crest_ids)

    left_idx, right_idx = _get_root_indices(vert_info)

    # The root is left valid by construction.
    # Therefore, the right validity of the root cut is checked and then all the
    # possible valid cuts are computed.
    visited = {}
    _, root_id = _check_validity(left_idx, right_idx, vert_info,
                                 new_max_crest_cuts,
                                 new_min_crest_cuts,
                                 visited,
                                 check_left=False)

    # Update the visited dictionary to leave only valid paths
    polygon_is_valid = _traverse_tree(root_id, visited)

    if not polygon_is_valid:
        # If the polygon cannot be sub divided into polygons that are not
        # self-overlapping, return the original polygon.
        return [vertices[::(-1)**(not is_clockwise), [1, 0]]]

    # Remove invalid cuts from the `visited` dictionary. This dictionary
    # is reused to identify branches that have been already added to
    # the sub polygons list.
    for k in list(visited.keys()):
        if visited[k][0]:
            visited[k][0] = None
        else:
            del visited[k]

    # Perform a single immersion on the validity tree to get the first valid
    # path that cuts the polygon into non self-overlapping sub polygons.
    sub_polys_ids = []
    _, sub_poly = _immerse_tree(root_id, visited, vert_info.shape[0],
                                sub_polys_ids)

    # Add the root cut of the immersion tree
    n_vertices = vert_info.shape[0]
    shifted_indices = np.mod(left_idx + np.arange(n_vertices), n_vertices)
    r = right_idx - left_idx + 1 + (0 if right_idx > left_idx else n_vertices)
    sub_poly = [shifted_indices[:r]] + sub_poly
    sub_polys_ids.insert(0, np.concatenate(sub_poly, axis=0))

    polys = []
    for poly_ids in sub_polys_ids:
        # Revert the ordering of the columns to be rr, cc instead of x, y
        new_sub_poly = vert_info[poly_ids, :]
        new_sub_poly = new_sub_poly[::(-1)**(not is_clockwise), [1, 0]]

        polys.append(new_sub_poly)

    return polys<|MERGE_RESOLUTION|>--- conflicted
+++ resolved
@@ -2,7 +2,6 @@
 algorithm.
 
 This module provides a function to separate a self-overlapping polygon.
-<<<<<<< HEAD
 Self-overlapping polygons are defined as curves that can be obtained from
 stretching a two dimensional disk without twisting it. Therefore, not all
 self-intersecting polygons are self-overlapping, even when they contain
@@ -12,17 +11,6 @@
 sheet of paper that has been folded at least one time. That would casue two
 faces of the same sheet to point upwards. Conversely, an example of
 a self-overlapping polygon is the loop formed by an exit ramp on a highway.
-=======
-Self-overlapping polygons are defined as curves which can be obtained from
-stretching a two-dimensional disk without twisting it. Therefore, not all self-
-intersecting polygons are self-overlapping, even when they contain overlapping
-sections.
-
-An example of a self-intersecting polygon that is not self-overlapping is a sheet
-of paper that has been folded at least one time. That would cause two
-faces of the same sheet to point upwards. Conversely, an example of a
-self-overlapping polygon is the loop formed by an exit ramp on a highway.
->>>>>>> 9673698e
 
 This code is an implementation of the method proposed in
 Mukherjee, "Self-overlapping curves: Analysis and applications", Computer-Aided
@@ -1730,11 +1718,7 @@
     that a complex curve can be compressed, without twisting it, into a two
     dimensional disk. Therefore, a set of non-trivial chords (cuts) separate
     the disk into mutually exclusive segments [1]_. These segments, in the
-<<<<<<< HEAD
     original complex curve, are the set of resulting non self-overlapping sub
-=======
-    original complex curve, are the set of resulting non-selfoverlapping sub
->>>>>>> 9673698e
     polygons.
 
     Examples
