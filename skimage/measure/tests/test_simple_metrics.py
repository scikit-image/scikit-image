import numpy as np

import skimage.data
<<<<<<< HEAD
from skimage.measure import compare_psnr, compare_nrmse, compare_mse, enhancement_measure
=======
from skimage.metrics import peak_signal_noise_ratio
from skimage.metrics import normalized_root_mse
from skimage.metrics import mean_squared_error

>>>>>>> 6aaac3e0
from skimage._shared import testing
from skimage._shared.testing import assert_equal, assert_almost_equal, assert_greater, assert_less
from skimage._shared._warnings import expected_warnings
from skimage.exposure import equalize_hist, adjust_gamma

np.random.seed(5)
cam = skimage.data.camera()
sigma = 20.0
cam_noisy = np.clip(cam + sigma * np.random.randn(*cam.shape), 0, 255)
cam_noisy = cam_noisy.astype(cam.dtype)


def test_PSNR_vs_IPOL():
    # Tests vs. imdiff result from the following IPOL article and code:
    # https://www.ipol.im/pub/art/2011/g_lmii/
    p_IPOL = 22.4497
    p = peak_signal_noise_ratio(cam, cam_noisy)
    assert_almost_equal(p, p_IPOL, decimal=4)


def test_PSNR_float():
    p_uint8 = peak_signal_noise_ratio(cam, cam_noisy)
    p_float64 = peak_signal_noise_ratio(cam / 255., cam_noisy / 255.,
                                        data_range=1)
    assert_almost_equal(p_uint8, p_float64, decimal=5)

    # mixed precision inputs
    p_mixed = peak_signal_noise_ratio(cam / 255., np.float32(cam_noisy / 255.),
                                      data_range=1)
    assert_almost_equal(p_mixed, p_float64, decimal=5)

    # mismatched dtype results in a warning if data_range is unspecified
    with expected_warnings(['Inputs have mismatched dtype']):
        p_mixed = peak_signal_noise_ratio(cam / 255.,
                                          np.float32(cam_noisy / 255.))
    assert_almost_equal(p_mixed, p_float64, decimal=5)


def test_PSNR_errors():
    # shape mismatch
    with testing.raises(ValueError):
        peak_signal_noise_ratio(cam, cam[:-1, :])


def test_NRMSE():
    x = np.ones(4)
    y = np.asarray([0., 2., 2., 2.])
<<<<<<< HEAD
    assert_equal(compare_nrmse(y, x, 'mean'), 1 / np.mean(y))
    assert_equal(compare_nrmse(y, x, 'Euclidean'), 1 / np.sqrt(3))
    assert_equal(compare_nrmse(y, x, 'min-max'), 1 / (y.max() - y.min()))
=======
    assert_equal(normalized_root_mse(y, x, 'mean'), 1 / np.mean(y))
    assert_equal(normalized_root_mse(y, x, 'Euclidean'), 1 / np.sqrt(3))
    assert_equal(normalized_root_mse(y, x, 'min-max'), 1 / (y.max() - y.min()))
>>>>>>> 6aaac3e0

    # mixed precision inputs are allowed
    assert_almost_equal(normalized_root_mse(y, np.float32(x), 'min-max'),
                        1 / (y.max() - y.min()))


def test_NRMSE_no_int_overflow():
    camf = cam.astype(np.float32)
    cam_noisyf = cam_noisy.astype(np.float32)
    assert_almost_equal(mean_squared_error(cam, cam_noisy),
                        mean_squared_error(camf, cam_noisyf))
    assert_almost_equal(normalized_root_mse(cam, cam_noisy),
                        normalized_root_mse(camf, cam_noisyf))


def test_NRMSE_errors():
    x = np.ones(4)
    # shape mismatch
    with testing.raises(ValueError):
        normalized_root_mse(x[:-1], x)
    # invalid normalization name
    with testing.raises(ValueError):
<<<<<<< HEAD
        compare_nrmse(x, x, 'foo')


def test_EME_greyscale():
    orig = cam
    enhanced = equalize_hist(orig)
    assert_less(enhancement_measure(orig),
                enhancement_measure(enhanced))
    assert_less(enhancement_measure(orig, size=5),
                enhancement_measure(enhanced, size=5))

    assert_less(enhancement_measure(orig, size=11),
                enhancement_measure(enhanced, size=11))

def test_EME_color():
    orig = skimage.data.astronaut()
    enhanced = adjust_gamma(orig, gamma=5)
    assert_less(enhancement_measure(orig, size=3),
                enhancement_measure(enhanced, size=3, eps=1))
    assert_less(enhancement_measure(orig, size=7),
                enhancement_measure(enhanced, size=7))
=======
        normalized_root_mse(x, x, 'foo')
>>>>>>> 6aaac3e0
<|MERGE_RESOLUTION|>--- conflicted
+++ resolved
@@ -1,14 +1,10 @@
 import numpy as np
 
 import skimage.data
-<<<<<<< HEAD
 from skimage.measure import compare_psnr, compare_nrmse, compare_mse, enhancement_measure
-=======
 from skimage.metrics import peak_signal_noise_ratio
 from skimage.metrics import normalized_root_mse
 from skimage.metrics import mean_squared_error
-
->>>>>>> 6aaac3e0
 from skimage._shared import testing
 from skimage._shared.testing import assert_equal, assert_almost_equal, assert_greater, assert_less
 from skimage._shared._warnings import expected_warnings
@@ -56,15 +52,12 @@
 def test_NRMSE():
     x = np.ones(4)
     y = np.asarray([0., 2., 2., 2.])
-<<<<<<< HEAD
     assert_equal(compare_nrmse(y, x, 'mean'), 1 / np.mean(y))
     assert_equal(compare_nrmse(y, x, 'Euclidean'), 1 / np.sqrt(3))
     assert_equal(compare_nrmse(y, x, 'min-max'), 1 / (y.max() - y.min()))
-=======
     assert_equal(normalized_root_mse(y, x, 'mean'), 1 / np.mean(y))
     assert_equal(normalized_root_mse(y, x, 'Euclidean'), 1 / np.sqrt(3))
     assert_equal(normalized_root_mse(y, x, 'min-max'), 1 / (y.max() - y.min()))
->>>>>>> 6aaac3e0
 
     # mixed precision inputs are allowed
     assert_almost_equal(normalized_root_mse(y, np.float32(x), 'min-max'),
@@ -87,7 +80,6 @@
         normalized_root_mse(x[:-1], x)
     # invalid normalization name
     with testing.raises(ValueError):
-<<<<<<< HEAD
         compare_nrmse(x, x, 'foo')
 
 
@@ -109,6 +101,4 @@
                 enhancement_measure(enhanced, size=3, eps=1))
     assert_less(enhancement_measure(orig, size=7),
                 enhancement_measure(enhanced, size=7))
-=======
         normalized_root_mse(x, x, 'foo')
->>>>>>> 6aaac3e0
