--- conflicted
+++ resolved
@@ -2,13 +2,8 @@
 from skimage.draw import ellipsoid, ellipsoid_stats
 from skimage.measure import marching_cubes, mesh_surface_area
 from skimage._shared import testing
-<<<<<<< HEAD
 from skimage._shared.testing import assert_array_equal
-from skimage._shared._warnings import expected_warnings
 import pytest
-=======
-
->>>>>>> 0744f9c2
 
 def test_marching_cubes_isotropic():
     ellipsoid_isotropic = ellipsoid(6, 10, 16, levelset=True)
@@ -50,7 +45,7 @@
 
     # Test marching cube with mask
     with pytest.raises(ValueError):
-        verts, faces = marching_cubes_lewiner(
+        verts, faces = marching_cubes(
             ellipsoid_anisotropic, 0., spacing=spacing,
             mask=np.array([]))[:2]
         surf_calc = mesh_surface_area(verts, faces)
@@ -157,7 +152,7 @@
     mask = np.ones_like(ellipsoid_scalar, dtype=bool)
     mask[:10, :, :] = False
     mask[:, :, 20:] = False
-    ver, faces, _, _ = marching_cubes_lewiner(ellipsoid_scalar, 0, mask=mask)
+    ver, faces, _, _ = marching_cubes(ellipsoid_scalar, 0, mask=mask)
     area = mesh_surface_area(ver, faces)
 
     np.testing.assert_allclose(area, 299.56878662109375, rtol=.01)
@@ -167,5 +162,5 @@
     with pytest.raises(ValueError):
         ellipsoid_scalar = ellipsoid(6, 10, 16, levelset=True)
         mask = np.array([])
-        ver, faces, _, _ = marching_cubes_lewiner(ellipsoid_scalar, 0, mask=mask)
+        ver, faces, _, _ = marching_cubes(ellipsoid_scalar, 0, mask=mask)
 
