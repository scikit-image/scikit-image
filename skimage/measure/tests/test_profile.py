import numpy as np
from skimage.measure import profile_line

<<<<<<< HEAD
image = np.arange(100, dtype=np.float).reshape((10, 10))

=======
from skimage._shared.testing import assert_equal, assert_almost_equal


image = np.arange(100).reshape((10, 10)).astype(np.float)
>>>>>>> 95680ff2


def test_horizontal_rightward():
    prof = profile_line(image, (0, 2), (0, 8), order=0)
    expected_prof = np.arange(2, 9)
    assert_equal(prof, expected_prof)


def test_horizontal_leftward():
    prof = profile_line(image, (0, 8), (0, 2), order=0)
    expected_prof = np.arange(8, 1, -1)
    assert_equal(prof, expected_prof)


def test_vertical_downward():
    prof = profile_line(image, (2, 5), (8, 5), order=0)
    expected_prof = np.arange(25, 95, 10)
    assert_equal(prof, expected_prof)


def test_vertical_upward():
    prof = profile_line(image, (8, 5), (2, 5), order=0)
    expected_prof = np.arange(85, 15, -10)
    assert_equal(prof, expected_prof)


def test_45deg_right_downward():
    prof = profile_line(image, (2, 2), (8, 8), order=0)
    expected_prof = np.array([22, 33, 33, 44, 55, 55, 66, 77, 77, 88])
    # repeats are due to aliasing using nearest neighbor interpolation.
    # to see this, imagine a diagonal line with markers every unit of
    # length traversing a checkerboard pattern of squares also of unit
    # length. Because the line is diagonal, sometimes more than one
    # marker will fall on the same checkerboard box.
    assert_almost_equal(prof, expected_prof)


def test_45deg_right_downward_interpolated():
    prof = profile_line(image, (2, 2), (8, 8), order=1)
    expected_prof = np.linspace(22, 88, 10)
    assert_almost_equal(prof, expected_prof)


def test_45deg_right_upward():
    prof = profile_line(image, (8, 2), (2, 8), order=1)
    expected_prof = np.arange(82, 27, -6)
    assert_almost_equal(prof, expected_prof)


def test_45deg_left_upward():
    prof = profile_line(image, (8, 8), (2, 2), order=1)
    expected_prof = np.arange(88, 21, -22. / 3)
    assert_almost_equal(prof, expected_prof)


def test_45deg_left_downward():
    prof = profile_line(image, (2, 8), (8, 2), order=1)
    expected_prof = np.arange(28, 83, 6)
    assert_almost_equal(prof, expected_prof)


def test_pythagorean_triangle_right_downward():
    prof = profile_line(image, (1, 1), (7, 9), order=0)
    expected_prof = np.array([11, 22, 23, 33, 34, 45, 56, 57, 67, 68, 79])
    assert_equal(prof, expected_prof)


def test_pythagorean_triangle_right_downward_interpolated():
    prof = profile_line(image, (1, 1), (7, 9), order=1)
    expected_prof = np.linspace(11, 79, 11)
    assert_almost_equal(prof, expected_prof)


pyth_image = np.zeros((6, 7), np.float)
line = ((1, 2, 2, 3, 3, 4), (1, 2, 3, 3, 4, 5))
below = ((2, 2, 3, 4, 4, 5), (0, 1, 2, 3, 4, 4))
above = ((0, 1, 1, 2, 3, 3), (2, 2, 3, 4, 5, 6))
pyth_image[line] = 1.8
pyth_image[below] = 0.6
pyth_image[above] = 0.6


def test_pythagorean_triangle_right_downward_linewidth():
    prof = profile_line(pyth_image, (1, 1), (4, 5), linewidth=3, order=0)
    expected_prof = np.ones(6)
    assert_almost_equal(prof, expected_prof)


def test_pythagorean_triangle_right_upward_linewidth():
    prof = profile_line(pyth_image[::-1, :], (4, 1), (1, 5),
                        linewidth=3, order=0)
    expected_prof = np.ones(6)
    assert_almost_equal(prof, expected_prof)


def test_pythagorean_triangle_transpose_left_down_linewidth():
    prof = profile_line(pyth_image.T[:, ::-1], (1, 4), (5, 1),
                        linewidth=3, order=0)
    expected_prof = np.ones(6)
<<<<<<< HEAD
    assert_almost_equal(prof, expected_prof)


first_color = np.array([0, 0, 255])
second_color = np.array([255, 255, 0])
rgb_image = np.array(([first_color, first_color], [second_color, second_color]), dtype=np.float)


def test_rgb_vertical_downward():
    prof = profile_line(rgb_image, (0, 0), (1, 0), order=0)
    expected_prof = np.array((first_color, second_color))
    assert_equal(prof, expected_prof)


plane = np.array([[1, 1, 1, 1, 1], [1, 1, 1, 1, 1], [1, 1, 0, 1, 1],
                  [1, 1, 1, 1, 1], [1, 1, 1, 1, 1]], dtype=np.float)
image3d = np.dstack((plane, plane, plane, plane, plane)).T


def test_3d_vertical_downward():
    prof = profile_line(image3d, (0, 0, 0), (0, 1, 0), order=0, multichannel=False)
    expected_prof = np.array([1, 1])
    assert_equal(prof, expected_prof)


def test_3d_diagonal():
    prof = profile_line(image3d, (0, 0, 0), (4, 4, 4), order=0, multichannel=False)
    expected_prof = np.array([1, 1, 1, 0, 0, 1, 1, 1])
    assert_equal(prof, expected_prof)


def test_3d_diagonal_interpolated():
    prof = profile_line(image3d, (1, 1, 1), (3, 3, 3), order=1, multichannel=False)
    expected_prof = np.array([1, 0.75, 0, 0.75, 1])
    assert_equal(prof, expected_prof)

def test_3d_through_center_linewidth_1():
    prof = profile_line(image3d, (0, 2, 2), (4, 2, 2), order=1, linewidth=1, multichannel=False)
    expected_prof = np.repeat(0, 5)
    assert_equal(prof, expected_prof)


def test_3d_through_center_linewidth_3():
    prof = profile_line(image3d, (0, 2, 2), (4, 2, 2), order=1, linewidth=3, multichannel=False)
    expected_prof = np.repeat(0.731370849898, 5)
    assert_almost_equal(prof, expected_prof)


def test_3d_through_center_linewidth_5():
    prof = profile_line(image3d, (0, 2, 2), (4, 2, 2), order=1, linewidth=5, multichannel=False)
    expected_prof = np.repeat(0.877895840863, 5)
    assert_almost_equal(prof, expected_prof)


first_plane_color = np.array([0, 0, 255])
second_plane_color = np.array([255, 255, 0])
rgb_first_plane = np.array([[[first_plane_color], [first_plane_color]],
                            [[first_plane_color], [first_plane_color]]], dtype=np.float)
rgb_second_plane = np.array([[[second_plane_color], [second_plane_color]],
                             [[second_plane_color], [second_plane_color]]], dtype=np.float)
rgb_image3d = np.dstack((rgb_first_plane, rgb_second_plane))


def test_rgb_3d_diagonal():
    prof = profile_line(rgb_image3d, (0, 0, 0), (1, 1, 1), order=0, multichannel=True)
    expected_prof = np.array((first_plane_color, second_plane_color, second_plane_color))
    assert_equal(prof, expected_prof)

if __name__ == "__main__":
    from numpy.testing import run_module_suite
    run_module_suite()
=======
    assert_almost_equal(prof, expected_prof)
>>>>>>> 95680ff2
<|MERGE_RESOLUTION|>--- conflicted
+++ resolved
@@ -1,15 +1,10 @@
 import numpy as np
 from skimage.measure import profile_line
 
-<<<<<<< HEAD
-image = np.arange(100, dtype=np.float).reshape((10, 10))
-
-=======
 from skimage._shared.testing import assert_equal, assert_almost_equal
 
 
 image = np.arange(100).reshape((10, 10)).astype(np.float)
->>>>>>> 95680ff2
 
 
 def test_horizontal_rightward():
@@ -109,78 +104,4 @@
     prof = profile_line(pyth_image.T[:, ::-1], (1, 4), (5, 1),
                         linewidth=3, order=0)
     expected_prof = np.ones(6)
-<<<<<<< HEAD
-    assert_almost_equal(prof, expected_prof)
-
-
-first_color = np.array([0, 0, 255])
-second_color = np.array([255, 255, 0])
-rgb_image = np.array(([first_color, first_color], [second_color, second_color]), dtype=np.float)
-
-
-def test_rgb_vertical_downward():
-    prof = profile_line(rgb_image, (0, 0), (1, 0), order=0)
-    expected_prof = np.array((first_color, second_color))
-    assert_equal(prof, expected_prof)
-
-
-plane = np.array([[1, 1, 1, 1, 1], [1, 1, 1, 1, 1], [1, 1, 0, 1, 1],
-                  [1, 1, 1, 1, 1], [1, 1, 1, 1, 1]], dtype=np.float)
-image3d = np.dstack((plane, plane, plane, plane, plane)).T
-
-
-def test_3d_vertical_downward():
-    prof = profile_line(image3d, (0, 0, 0), (0, 1, 0), order=0, multichannel=False)
-    expected_prof = np.array([1, 1])
-    assert_equal(prof, expected_prof)
-
-
-def test_3d_diagonal():
-    prof = profile_line(image3d, (0, 0, 0), (4, 4, 4), order=0, multichannel=False)
-    expected_prof = np.array([1, 1, 1, 0, 0, 1, 1, 1])
-    assert_equal(prof, expected_prof)
-
-
-def test_3d_diagonal_interpolated():
-    prof = profile_line(image3d, (1, 1, 1), (3, 3, 3), order=1, multichannel=False)
-    expected_prof = np.array([1, 0.75, 0, 0.75, 1])
-    assert_equal(prof, expected_prof)
-
-def test_3d_through_center_linewidth_1():
-    prof = profile_line(image3d, (0, 2, 2), (4, 2, 2), order=1, linewidth=1, multichannel=False)
-    expected_prof = np.repeat(0, 5)
-    assert_equal(prof, expected_prof)
-
-
-def test_3d_through_center_linewidth_3():
-    prof = profile_line(image3d, (0, 2, 2), (4, 2, 2), order=1, linewidth=3, multichannel=False)
-    expected_prof = np.repeat(0.731370849898, 5)
-    assert_almost_equal(prof, expected_prof)
-
-
-def test_3d_through_center_linewidth_5():
-    prof = profile_line(image3d, (0, 2, 2), (4, 2, 2), order=1, linewidth=5, multichannel=False)
-    expected_prof = np.repeat(0.877895840863, 5)
-    assert_almost_equal(prof, expected_prof)
-
-
-first_plane_color = np.array([0, 0, 255])
-second_plane_color = np.array([255, 255, 0])
-rgb_first_plane = np.array([[[first_plane_color], [first_plane_color]],
-                            [[first_plane_color], [first_plane_color]]], dtype=np.float)
-rgb_second_plane = np.array([[[second_plane_color], [second_plane_color]],
-                             [[second_plane_color], [second_plane_color]]], dtype=np.float)
-rgb_image3d = np.dstack((rgb_first_plane, rgb_second_plane))
-
-
-def test_rgb_3d_diagonal():
-    prof = profile_line(rgb_image3d, (0, 0, 0), (1, 1, 1), order=0, multichannel=True)
-    expected_prof = np.array((first_plane_color, second_plane_color, second_plane_color))
-    assert_equal(prof, expected_prof)
-
-if __name__ == "__main__":
-    from numpy.testing import run_module_suite
-    run_module_suite()
-=======
-    assert_almost_equal(prof, expected_prof)
->>>>>>> 95680ff2
+    assert_almost_equal(prof, expected_prof)