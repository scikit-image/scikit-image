import itertools
import numpy as np
from .._shared.utils import check_nD
from . import _moments_cy


def moments_coords(coords, order=3):
    """Calculate all raw image moments up to a certain order.

    The following properties can be calculated from raw image moments:
     * Area as: ``M[0, 0]``.
     * Centroid as: {``M[1, 0] / M[0, 0]``, ``M[0, 1] / M[0, 0]``}.

    Note that raw moments are neither translation, scale nor rotation
    invariant.

    Parameters
    ----------
    coords : (N, D) double or uint8 array
        Array of N points that describe an image of D dimensionality in
        Cartesian space.
    order : int, optional
        Maximum order of moments. Default is 3.

    Returns
    -------
    M : (``order + 1``, ``order + 1``, ...) array
        Raw image moments. (D dimensions)

    References
    ----------
    .. [1] Johannes Kilian. Simple Image Analysis By Moments. Durham
           University, version 0.2, Durham, 2001.

    Examples
    --------
    >>> coords = np.array([[row, col]
    ...                    for row in range(13, 17)
    ...                    for col in range(14, 18)], dtype=np.double)
    >>> M = moments_coords(coords)
    >>> centroid = (M[1, 0] / M[0, 0], M[0, 1] / M[0, 0])
    >>> centroid
    (14.5, 15.5)
    """
    return moments_coords_central(coords, 0, order=order)


def moments_coords_central(coords, center=None, order=3):
    """Calculate all central image moments up to a certain order.

    The following properties can be calculated from raw image moments:
     * Area as: ``M[0, 0]``.
     * Centroid as: {``M[1, 0] / M[0, 0]``, ``M[0, 1] / M[0, 0]``}.

    Note that raw moments are neither translation, scale nor rotation
    invariant.

    Parameters
    ----------
    coords : (N, D) double or uint8 array
        Array of N points that describe an image of D dimensionality in
        Cartesian space. A tuple of coordinates as returned by
        ``np.nonzero`` is also accepted as input.
    center : tuple of float, optional
        Coordinates of the image centroid. This will be computed if it
        is not provided.
    order : int, optional
        Maximum order of moments. Default is 3.

    Returns
    -------
    Mc : (``order + 1``, ``order + 1``, ...) array
        Central image moments. (D dimensions)

    References
    ----------
    .. [1] Johannes Kilian. Simple Image Analysis By Moments. Durham
           University, version 0.2, Durham, 2001.

    Examples
    --------
    >>> coords = np.array([[row, col]
    ...                    for row in range(13, 17)
    ...                    for col in range(14, 18)])
    >>> moments_coords_central(coords)
    array([[16.,  0., 20.,  0.],
           [ 0.,  0.,  0.,  0.],
           [20.,  0., 25.,  0.],
           [ 0.,  0.,  0.,  0.]])

    As seen above, for symmetric objects, odd-order moments (columns 1 and 3,
    rows 1 and 3) are zero when centered on the centroid, or center of mass,
    of the object (the default). If we break the symmetry by adding a new
    point, this no longer holds:

    >>> coords2 = np.concatenate((coords, [[17, 17]]), axis=0)
    >>> np.round(moments_coords_central(coords2),
    ...          decimals=2)  # doctest: +NORMALIZE_WHITESPACE
    array([[17.  ,  0.  , 22.12, -2.49],
           [ 0.  ,  3.53,  1.73,  7.4 ],
           [25.88,  6.02, 36.63,  8.83],
           [ 4.15, 19.17, 14.8 , 39.6 ]])

    Image moments and central image moments are equivalent (by definition)
    when the center is (0, 0):

    >>> np.allclose(moments_coords(coords),
    ...             moments_coords_central(coords, (0, 0)))
    True
    """
    if isinstance(coords, tuple):
        # This format corresponds to coordinate tuples as returned by
        # e.g. np.nonzero: (row_coords, column_coords).
        # We represent them as an npoints x ndim array.
        coords = np.stack(coords, axis=-1)
    check_nD(coords, 2)
    ndim = coords.shape[1]
    if center is None:
        center = np.mean(coords, axis=0)

    # center the coordinates
    coords = coords.astype(float) - center

    # generate all possible exponents for each axis in the given set of points
    # produces a matrix of shape (N, D, order + 1)
    coords = coords[..., np.newaxis] ** np.arange(order + 1)

    # add extra dimensions for proper broadcasting
    coords = coords.reshape(coords.shape + (1,) * (ndim - 1))

    calc = 1

    for axis in range(ndim):
        # isolate each point's axis
        isolated_axis = coords[:, axis]

        # rotate orientation of matrix for proper broadcasting
        isolated_axis = np.moveaxis(isolated_axis, 1, 1 + axis)

        # calculate the moments for each point, one axis at a time
        calc = calc * isolated_axis

    # sum all individual point moments to get our final answer
    Mc = np.sum(calc, axis=0)

    return Mc


def moments(image, order=3):
    """Calculate all raw image moments up to a certain order.

    The following properties can be calculated from raw image moments:
     * Area as: ``M[0, 0]``.
     * Centroid as: {``M[1, 0] / M[0, 0]``, ``M[0, 1] / M[0, 0]``}.

    Note that raw moments are neither translation, scale nor rotation
    invariant.

    Parameters
    ----------
    image : nD double or uint8 array
        Rasterized shape as image.
    order : int, optional
        Maximum order of moments. Default is 3.

    Returns
    -------
    m : (``order + 1``, ``order + 1``) array
        Raw image moments.

    References
    ----------
    .. [1] Wilhelm Burger, Mark Burge. Principles of Digital Image Processing:
           Core Algorithms. Springer-Verlag, London, 2009.
    .. [2] B. Jähne. Digital Image Processing. Springer-Verlag,
           Berlin-Heidelberg, 6. edition, 2005.
    .. [3] T. H. Reiss. Recognizing Planar Objects Using Invariant Image
           Features, from Lecture notes in computer science, p. 676. Springer,
           Berlin, 1993.
    .. [4] https://en.wikipedia.org/wiki/Image_moment

    Examples
    --------
    >>> image = np.zeros((20, 20), dtype=np.double)
    >>> image[13:17, 13:17] = 1
    >>> M = moments(image)
    >>> centroid = (M[1, 0] / M[0, 0], M[0, 1] / M[0, 0])
    >>> centroid
    (14.5, 14.5)
    """
    return moments_central(image, (0,) * image.ndim, order=order)


def moments_central(image, center=None, order=3, **kwargs):
    """Calculate all central image moments up to a certain order.

    The center coordinates (cr, cc) can be calculated from the raw moments as:
    {``M[1, 0] / M[0, 0]``, ``M[0, 1] / M[0, 0]``}.

    Note that central moments are translation invariant but not scale and
    rotation invariant.

    Parameters
    ----------
    image : nD double or uint8 array
        Rasterized shape as image.
    center : tuple of float, optional
        Coordinates of the image centroid. This will be computed if it
        is not provided.
    order : int, optional
        The maximum order of moments computed.

    Returns
    -------
    mu : (``order + 1``, ``order + 1``) array
        Central image moments.

    References
    ----------
    .. [1] Wilhelm Burger, Mark Burge. Principles of Digital Image Processing:
           Core Algorithms. Springer-Verlag, London, 2009.
    .. [2] B. Jähne. Digital Image Processing. Springer-Verlag,
           Berlin-Heidelberg, 6. edition, 2005.
    .. [3] T. H. Reiss. Recognizing Planar Objects Using Invariant Image
           Features, from Lecture notes in computer science, p. 676. Springer,
           Berlin, 1993.
    .. [4] https://en.wikipedia.org/wiki/Image_moment

    Examples
    --------
    >>> image = np.zeros((20, 20), dtype=np.double)
    >>> image[13:17, 13:17] = 1
    >>> M = moments(image)
    >>> centroid = (M[1, 0] / M[0, 0], M[0, 1] / M[0, 0])
    >>> moments_central(image, centroid)
    array([[16.,  0., 20.,  0.],
           [ 0.,  0.,  0.,  0.],
           [20.,  0., 25.,  0.],
           [ 0.,  0.,  0.,  0.]])
    """
    if center is None:
        center = centroid(image)
    calc = image.astype(float)
    for dim, dim_length in enumerate(image.shape):
        delta = np.arange(dim_length, dtype=float) - center[dim]
        powers_of_delta = delta[:, np.newaxis] ** np.arange(order + 1)
        calc = np.rollaxis(calc, dim, image.ndim)
        calc = np.dot(calc, powers_of_delta)
        calc = np.rollaxis(calc, -1, dim)
    return calc


def moments_normalized(mu, order=3):
    """Calculate all normalized central image moments up to a certain order.

    Note that normalized central moments are translation and scale invariant
    but not rotation invariant.

    Parameters
    ----------
    mu : (M,[ ...,] M) array
        Central image moments, where M must be greater than or equal
        to ``order``.
    order : int, optional
        Maximum order of moments. Default is 3.

    Returns
    -------
    nu : (``order + 1``,[ ...,] ``order + 1``) array
        Normalized central image moments.

    References
    ----------
    .. [1] Wilhelm Burger, Mark Burge. Principles of Digital Image Processing:
           Core Algorithms. Springer-Verlag, London, 2009.
    .. [2] B. Jähne. Digital Image Processing. Springer-Verlag,
           Berlin-Heidelberg, 6. edition, 2005.
    .. [3] T. H. Reiss. Recognizing Planar Objects Using Invariant Image
           Features, from Lecture notes in computer science, p. 676. Springer,
           Berlin, 1993.
    .. [4] https://en.wikipedia.org/wiki/Image_moment

    Examples
    --------
    >>> image = np.zeros((20, 20), dtype=np.double)
    >>> image[13:17, 13:17] = 1
    >>> m = moments(image)
    >>> centroid = (m[0, 1] / m[0, 0], m[1, 0] / m[0, 0])
    >>> mu = moments_central(image, centroid)
    >>> moments_normalized(mu)
    array([[       nan,        nan, 0.078125  , 0.        ],
           [       nan, 0.        , 0.        , 0.        ],
           [0.078125  , 0.        , 0.00610352, 0.        ],
           [0.        , 0.        , 0.        , 0.        ]])
    """
    if np.any(np.array(mu.shape) <= order):
        raise ValueError("Shape of image moments must be >= `order`")
    nu = np.zeros_like(mu)
    mu0 = mu.ravel()[0]
    for powers in itertools.product(range(order + 1), repeat=mu.ndim):
        if sum(powers) < 2:
            nu[powers] = np.nan
        else:
            nu[powers] = mu[powers] / (mu0 ** (sum(powers) / nu.ndim + 1))
    return nu


def moments_hu(nu, dtype=None):
    """Calculate Hu's set of image moments (2D-only).

    Note that this set of moments is proofed to be translation, scale and
    rotation invariant.

    Parameters
    ----------
    nu : (M, M) array
        Normalized central image moments, where M must be >= 4.

    Returns
    -------
    nu : (7,) array
        Hu's set of image moments.
    dtype : dtype, optional
        Output data type: must be floating point. By default, nu data
        type is used if it is floating point, otherwise, double
        precision is used.

    References
    ----------
    .. [1] M. K. Hu, "Visual Pattern Recognition by Moment Invariants",
           IRE Trans. Info. Theory, vol. IT-8, pp. 179-187, 1962
    .. [2] Wilhelm Burger, Mark Burge. Principles of Digital Image Processing:
           Core Algorithms. Springer-Verlag, London, 2009.
    .. [3] B. Jähne. Digital Image Processing. Springer-Verlag,
           Berlin-Heidelberg, 6. edition, 2005.
    .. [4] T. H. Reiss. Recognizing Planar Objects Using Invariant Image
           Features, from Lecture notes in computer science, p. 676. Springer,
           Berlin, 1993.
    .. [5] https://en.wikipedia.org/wiki/Image_moment

<<<<<<< HEAD
=======
    Examples
    --------
    >>> image = np.zeros((20, 20), dtype=np.double)
    >>> image[13:17, 13:17] = 0.5
    >>> image[10:12, 10:12] = 1
    >>> mu = moments_central(image)
    >>> nu = moments_normalized(mu)
    >>> moments_hu(nu)
    array([7.45370370e-01, 3.51165981e-01, 1.04049179e-01, 4.06442107e-02,
           2.64312299e-03, 2.40854582e-02, 4.33680869e-19])
>>>>>>> fca9f16d
    """
    nu = np.asarray(nu)
    if dtype is None:
        if nu.dtype.char in 'fd':
            dtype = nu.dtype
        else:
            dtype = np.float64

    dtype = np.dtype(dtype)

    if dtype.char not in 'fd':
        raise ValueError("Only single and double precision floating point "
                         "data types are supported for moments_hu")
    return _moments_cy.moments_hu(nu.astype(dtype))


def centroid(image):
    """Return the (weighted) centroid of an image.

    Parameters
    ----------
    image : array
        The input image.

    Returns
    -------
    center : tuple of float, length ``image.ndim``
        The centroid of the (nonzero) pixels in ``image``.

    Examples
    --------
    >>> image = np.zeros((20, 20), dtype=np.double)
    >>> image[13:17, 13:17] = 0.5
    >>> image[10:12, 10:12] = 1
    >>> centroid(image)
    array([13.16666667, 13.16666667])
    """
    M = moments_central(image, center=(0,) * image.ndim, order=1)
    center = (M[tuple(np.eye(image.ndim, dtype=int))]  # array of weighted sums
                                                       # for each axis
              / M[(0,) * image.ndim])  # weighted sum of all points
    return center


def inertia_tensor(image, mu=None):
    """Compute the inertia tensor of the input image.

    Parameters
    ----------
    image : array
        The input image.
    mu : array, optional
        The pre-computed central moments of ``image``. The inertia tensor
        computation requires the central moments of the image. If an
        application requires both the central moments and the inertia tensor
        (for example, `skimage.measure.regionprops`), then it is more
        efficient to pre-compute them and pass them to the inertia tensor
        call.

    Returns
    -------
    T : array, shape ``(image.ndim, image.ndim)``
        The inertia tensor of the input image. :math:`T_{i, j}` contains
        the covariance of image intensity along axes :math:`i` and :math:`j`.

    References
    ----------
    .. [1] https://en.wikipedia.org/wiki/Moment_of_inertia#Inertia_tensor
    .. [2] Bernd Jähne. Spatio-Temporal Image Processing: Theory and
           Scientific Applications. (Chapter 8: Tensor Methods) Springer, 1993.
    """
    if mu is None:
        mu = moments_central(image, order=2)  # don't need higher-order moments
    mu0 = mu[(0,) * image.ndim]
    result = np.zeros((image.ndim, image.ndim))

    # nD expression to get coordinates ([2, 0], [0, 2]) (2D),
    # ([2, 0, 0], [0, 2, 0], [0, 0, 2]) (3D), etc.
    corners2 = tuple(2 * np.eye(image.ndim, dtype=int))
    d = np.diag(result)
    d.flags.writeable = True
    # See https://ocw.mit.edu/courses/aeronautics-and-astronautics/
    #             16-07-dynamics-fall-2009/lecture-notes/MIT16_07F09_Lec26.pdf
    # Iii is the sum of second-order moments of every axis *except* i, not the
    # second order moment of axis i.
    # See also https://github.com/scikit-image/scikit-image/issues/3229
    d[:] = (np.sum(mu[corners2]) - mu[corners2]) / mu0

    for dims in itertools.combinations(range(image.ndim), 2):
        mu_index = np.zeros(image.ndim, dtype=int)
        mu_index[list(dims)] = 1
        result[dims] = -mu[tuple(mu_index)] / mu0
        result.T[dims] = -mu[tuple(mu_index)] / mu0
    return result


def inertia_tensor_eigvals(image, mu=None, T=None):
    """Compute the eigenvalues of the inertia tensor of the image.

    The inertia tensor measures covariance of the image intensity along
    the image axes. (See `inertia_tensor`.) The relative magnitude of the
    eigenvalues of the tensor is thus a measure of the elongation of a
    (bright) object in the image.

    Parameters
    ----------
    image : array
        The input image.
    mu : array, optional
        The pre-computed central moments of ``image``.
    T : array, shape ``(image.ndim, image.ndim)``
        The pre-computed inertia tensor. If ``T`` is given, ``mu`` and
        ``image`` are ignored.

    Returns
    -------
    eigvals : list of float, length ``image.ndim``
        The eigenvalues of the inertia tensor of ``image``, in descending
        order.

    Notes
    -----
    Computing the eigenvalues requires the inertia tensor of the input image.
    This is much faster if the central moments (``mu``) are provided, or,
    alternatively, one can provide the inertia tensor (``T``) directly.
    """
    if T is None:
        T = inertia_tensor(image, mu)
    eigvals = np.linalg.eigvalsh(T)
    # Floating point precision problems could make a positive
    # semidefinite matrix have an eigenvalue that is very slightly
    # negative. This can cause problems down the line, so set values
    # very near zero to zero.
    eigvals = np.clip(eigvals, 0, None, out=eigvals)
    return sorted(eigvals, reverse=True)<|MERGE_RESOLUTION|>--- conflicted
+++ resolved
@@ -338,8 +338,6 @@
            Berlin, 1993.
     .. [5] https://en.wikipedia.org/wiki/Image_moment
 
-<<<<<<< HEAD
-=======
     Examples
     --------
     >>> image = np.zeros((20, 20), dtype=np.double)
@@ -350,7 +348,6 @@
     >>> moments_hu(nu)
     array([7.45370370e-01, 3.51165981e-01, 1.04049179e-01, 4.06442107e-02,
            2.64312299e-03, 2.40854582e-02, 4.33680869e-19])
->>>>>>> fca9f16d
     """
     nu = np.asarray(nu)
     if dtype is None:
