--- conflicted
+++ resolved
@@ -159,8 +159,7 @@
 
     image_true, image_test = _as_floats(image_true, image_test)
 
-<<<<<<< HEAD
-    err = mean_squared_error(im_true, im_test)
+    err = mean_squared_error(image_true, image_test)
     return 10 * np.log10((data_range ** 2) / err)
 
 
@@ -257,8 +256,4 @@
     H_im_test = entropy(np.sum(hist, axis=1))
     H_true_test = entropy(np.ravel(hist))
 
-    return (H_im_true + H_im_test) / H_true_test
-=======
-    err = mean_squared_error(image_true, image_test)
-    return 10 * np.log10((data_range ** 2) / err)
->>>>>>> b7a1fde5
+    return (H_im_true + H_im_test) / H_true_test