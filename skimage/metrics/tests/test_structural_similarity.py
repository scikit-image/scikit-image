--- conflicted
+++ resolved
@@ -53,33 +53,19 @@
 
 # Because we are forcing a random seed state, it is probably good to test
 # against a few seeds in case on seed gives a particularly bad example
-<<<<<<< HEAD
-@testing.parametrize('seed', [1, 2, 3, 5, 8, 13])
-def test_structural_similarity_grad(seed):
-    N = 60
-=======
 @pytest.mark.parametrize('seed', [1, 2, 3, 5, 8, 13])
 @pytest.mark.parametrize('dtype', [np.float16, np.float32, np.float64])
 def test_structural_similarity_grad(seed, dtype):
-    N = 30
->>>>>>> b0d6abfb
+    N = 60
     # NOTE: This test is known to randomly fail on some systems (Mac OS X 10.6)
     #       And when testing tests in parallel. Therefore, we choose a few
     #       seeds that are known to work.
     #       The likely cause of this failure is that we are setting a hard
     #       threshold on the value of the gradient. Often the computed gradient
     #       is only slightly larger than what was measured.
-<<<<<<< HEAD
     rnd = np.random.default_rng(seed)
-    X = rnd.random((N, N)) * 255
-    Y = rnd.random((N, N)) * 255
-=======
-    # X = np.random.rand(N, N) * 255
-    # Y = np.random.rand(N, N) * 255
-    rnd = np.random.RandomState(seed)
-    X = rnd.rand(N, N).astype(dtype, copy=False) * 255
-    Y = rnd.rand(N, N).astype(dtype, copy=False) * 255
->>>>>>> b0d6abfb
+    X = rnd.random((N, N)).astype(dtype, copy=False) * 255
+    Y = rnd.random((N, N)).astype(dtype, copy=False) * 255
 
     f = structural_similarity(X, Y, data_range=255)
     g = structural_similarity(X, Y, data_range=255, gradient=True)
