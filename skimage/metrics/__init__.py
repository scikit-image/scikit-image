<<<<<<< HEAD
from . import _api
from ._multimethods import (adapted_rand_error, contingency_table,
                            hausdorff_distance, hausdorff_pair,
                            mean_squared_error, normalized_mutual_information,
                            normalized_root_mse, peak_signal_noise_ratio,
                            structural_similarity, variation_of_information)
=======
from ._adapted_rand_error import adapted_rand_error
from ._contingency_table import contingency_table
from ._structural_similarity import structural_similarity
from ._variation_of_information import variation_of_information
from .set_metrics import hausdorff_distance, hausdorff_pair
from .simple_metrics import (mean_squared_error, normalized_mutual_information,
                             normalized_root_mse, peak_signal_noise_ratio)
>>>>>>> 84df56fa

__all__ = [
    "adapted_rand_error",
    "variation_of_information",
    "contingency_table",
    "mean_squared_error",
    "normalized_mutual_information",
    "normalized_root_mse",
    "peak_signal_noise_ratio",
    "structural_similarity",
    "hausdorff_distance",
    "hausdorff_pair",
]<|MERGE_RESOLUTION|>--- conflicted
+++ resolved
@@ -1,19 +1,9 @@
-<<<<<<< HEAD
 from . import _api
 from ._multimethods import (adapted_rand_error, contingency_table,
                             hausdorff_distance, hausdorff_pair,
                             mean_squared_error, normalized_mutual_information,
                             normalized_root_mse, peak_signal_noise_ratio,
                             structural_similarity, variation_of_information)
-=======
-from ._adapted_rand_error import adapted_rand_error
-from ._contingency_table import contingency_table
-from ._structural_similarity import structural_similarity
-from ._variation_of_information import variation_of_information
-from .set_metrics import hausdorff_distance, hausdorff_pair
-from .simple_metrics import (mean_squared_error, normalized_mutual_information,
-                             normalized_root_mse, peak_signal_noise_ratio)
->>>>>>> 84df56fa
 
 __all__ = [
     "adapted_rand_error",
