<<<<<<< HEAD
from ._adapted_rand_error import adapted_rand_error
from ._contingency_table import contingency_table
from ._structural_similarity import structural_similarity
from ._variation_of_information import variation_of_information
from .set_metrics import (hausdorff_distance, hausdorff_pair,
                            hausdorff_distance_mask, hausdorff_pair_mask)
from .simple_metrics import (mean_squared_error, normalized_mutual_information,
                             normalized_root_mse, peak_signal_noise_ratio)

__all__ = [
    "adapted_rand_error",
    "variation_of_information",
    "contingency_table",
    "mean_squared_error",
    "normalized_mutual_information",
    "normalized_root_mse",
    "peak_signal_noise_ratio",
    "structural_similarity",
    "hausdorff_distance",
    "hausdorff_distance_mask",
    "hausdorff_pair",
    "hausdorff_pair_mask",
]
=======
import lazy_loader as lazy

__getattr__, __dir__, __all__ = lazy.attach_stub(__name__, __file__)
>>>>>>> 7ef7332a
<|MERGE_RESOLUTION|>--- conflicted
+++ resolved
@@ -1,29 +1,3 @@
-<<<<<<< HEAD
-from ._adapted_rand_error import adapted_rand_error
-from ._contingency_table import contingency_table
-from ._structural_similarity import structural_similarity
-from ._variation_of_information import variation_of_information
-from .set_metrics import (hausdorff_distance, hausdorff_pair,
-                            hausdorff_distance_mask, hausdorff_pair_mask)
-from .simple_metrics import (mean_squared_error, normalized_mutual_information,
-                             normalized_root_mse, peak_signal_noise_ratio)
-
-__all__ = [
-    "adapted_rand_error",
-    "variation_of_information",
-    "contingency_table",
-    "mean_squared_error",
-    "normalized_mutual_information",
-    "normalized_root_mse",
-    "peak_signal_noise_ratio",
-    "structural_similarity",
-    "hausdorff_distance",
-    "hausdorff_distance_mask",
-    "hausdorff_pair",
-    "hausdorff_pair_mask",
-]
-=======
 import lazy_loader as lazy
 
-__getattr__, __dir__, __all__ = lazy.attach_stub(__name__, __file__)
->>>>>>> 7ef7332a
+__getattr__, __dir__, __all__ = lazy.attach_stub(__name__, __file__)