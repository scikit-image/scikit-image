<<<<<<< HEAD
import lazy_loader as lazy
=======
from ._adapted_rand_error import adapted_rand_error
from ._contingency_table import contingency_table
from ._structural_similarity import structural_similarity
from ._variation_of_information import variation_of_information
from .set_metrics import hausdorff_distance, hausdorff_pair
from .simple_metrics import (
    mean_squared_error,
    normalized_mutual_information,
    normalized_root_mse,
    peak_signal_noise_ratio,
)
>>>>>>> 382f8e2e

__getattr__, __dir__, __all__ = lazy.attach_stub(__name__, __file__)<|MERGE_RESOLUTION|>--- conflicted
+++ resolved
@@ -1,17 +1,3 @@
-<<<<<<< HEAD
 import lazy_loader as lazy
-=======
-from ._adapted_rand_error import adapted_rand_error
-from ._contingency_table import contingency_table
-from ._structural_similarity import structural_similarity
-from ._variation_of_information import variation_of_information
-from .set_metrics import hausdorff_distance, hausdorff_pair
-from .simple_metrics import (
-    mean_squared_error,
-    normalized_mutual_information,
-    normalized_root_mse,
-    peak_signal_noise_ratio,
-)
->>>>>>> 382f8e2e
 
 __getattr__, __dir__, __all__ = lazy.attach_stub(__name__, __file__)