--- conflicted
+++ resolved
@@ -153,7 +153,6 @@
     assert image.shape == (60, 256, 256)
 
 
-<<<<<<< HEAD
 def test_brain_3d():
     """Needs internet connection."""
     path = fetch('data/brain.tiff')
@@ -161,7 +160,6 @@
     assert image.shape == (10, 256, 256)
 
 
-=======
 def test_kidney_3d_multichannel():
     """Test that 3D multichannel image of kidney tissue can be loaded.
 
@@ -179,5 +177,4 @@
     """
     fetch('data/lily.tif')
     lily = data.lily()
-    assert lily.shape == (922, 922, 4)
->>>>>>> 999a6b08
+    assert lily.shape == (922, 922, 4)