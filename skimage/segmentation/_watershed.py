"""watershed.py - watershed algorithm

This module implements a watershed algorithm that apportions pixels into
marked basins. The algorithm uses a priority queue to hold the pixels
with the metric for the priority queue being pixel value, then the time
of entry into the queue - this settles ties in favor of the closest marker.

Some ideas taken from
Soille, "Automated Basin Delineation from Digital Elevation Models Using
Mathematical Morphology", Signal Processing 20 (1990) 171-182.

The most important insight in the paper is that entry time onto the queue
solves two problems: a pixel should be assigned to the neighbor with the
largest gradient or, if there is no gradient, pixels on a plateau should
be split between markers on opposite sides.
"""

import numpy as np
from scipy import ndimage as ndi

from . import _watershed_cy
from ..morphology.extrema import local_minima
from ..morphology._util import _validate_connectivity, _offsets_to_raveled_neighbors
from ..util import crop, regular_seeds


def _validate_inputs(image, markers, mask, connectivity):
    """Ensure that all inputs to watershed have matching shapes and types.

    Parameters
    ----------
    image : array
        The input image.
    markers : int or array of int
        The marker image.
    mask : array, or None
        A boolean mask, True where we want to compute the watershed.
    connectivity : int in {1, ..., image.ndim}
        The connectivity of the neighborhood of a pixel.

    Returns
    -------
    image, markers, mask : arrays
        The validated and formatted arrays. Image will have dtype float64,
        markers int32, and mask int8. If ``None`` was given for the mask,
        it is a volume of all 1s.

    Raises
    ------
    ValueError
        If the shapes of the given arrays don't match.
    """
    n_pixels = image.size
    if mask is None:
        # Use a complete `True` mask if none is provided
        mask = np.ones(image.shape, bool)
    else:
        mask = np.asanyarray(mask, dtype=bool)
        n_pixels = np.sum(mask)
        if mask.shape != image.shape:
            message = (
                f'`mask` (shape {mask.shape}) must have same shape '
                f'as `image` (shape {image.shape})'
            )
            raise ValueError(message)
    if markers is None:
        markers_bool = local_minima(image, connectivity=connectivity) * mask
        footprint = ndi.generate_binary_structure(markers_bool.ndim, connectivity)
        markers = ndi.label(markers_bool, structure=footprint)[0]
    elif not isinstance(markers, np.ndarray | list | tuple):
        # not array-like, assume int
        # given int, assume that number of markers *within mask*.
        markers = regular_seeds(image.shape, int(markers / (n_pixels / image.size)))
        markers *= mask
    else:
        markers = np.asanyarray(markers) * mask
        if markers.shape != image.shape:
            message = (
                f'`markers` (shape {markers.shape}) must have same '
                f'shape as `image` (shape {image.shape})'
            )
            raise ValueError(message)
    return (image.astype(np.float64), markers, mask.astype(np.int8))


def watershed(
    image,
    markers=None,
    connectivity=1,
    offset=None,
    mask=None,
    compactness=0,
    watershed_line=False,
):
    """Find watershed basins in an image flooded from given markers.

    Parameters
    ----------
    image : (M, N[, ...]) ndarray
        Data array where the lowest value points are labeled first.
<<<<<<< HEAD
    markers : int, or ndarray of int with same shape as image, optional
        The desired number of basins, or an array marking the basins with the
=======
    markers : int, or (M, N[, ...]) ndarray of int, optional
        The desired number of markers, or an array marking the basins with the
>>>>>>> 4e4309ed
        values to be assigned in the label matrix. Zero means not a marker. If
        None, the (default) markers are determined as the local minima of
        ``image``. Specifically, the computation is equivalent to applying
        :func:`skimage.morphology.local_minima` onto ``image``, followed by
        :func:`skimage.measure.label` onto the result (with the same given
        ``connectivity``). Generally speaking, users are encouraged to pass
        markers explicitly.
    connectivity : ndarray, optional
        An array with the same number of dimensions as ``image`` whose
        non-zero elements indicate neighbors for connection.
        Following the scipy convention, default is a one-connected array of
        the dimension of the image.
    offset : array_like of shape image.ndim, optional
        offset of the connectivity (one offset per dimension)
<<<<<<< HEAD
    mask : ndarray of bools or 0s and 1s, optional
        Array of same shape as ``image``. Only points at which mask == True
        will be labeled.
=======
    mask : (M, N[, ...]) ndarray of bools or 0's and 1's, optional
        Only points where mask == True will be labeled.
>>>>>>> 4e4309ed
    compactness : float, optional
        Use compact watershed [1]_ with given compactness parameter.
        Higher values result in more regularly-shaped watershed basins.
    watershed_line : bool, optional
        If True, a one-pixel wide line separates the regions
        obtained by the watershed algorithm. The line has the label 0.
        Note that the method used for adding this line expects that
        marker regions are not adjacent; the watershed line may not catch
        borders between adjacent marker regions.

    Returns
    -------
    out : ndarray
        A labeled matrix of the same type and shape as ``markers``

    See Also
    --------
    skimage.segmentation.random_walker
        A segmentation algorithm based on anisotropic diffusion, usually
        slower than the watershed but with good results on noisy data and
        boundaries with holes.

    Notes
    -----
    This function implements a watershed algorithm [2]_ [3]_ that apportions
    pixels into marked basins. The algorithm uses a priority queue to hold
    the pixels with the metric for the priority queue being pixel value, then
    the time of entry into the queue -- this settles ties in favor of the
    closest marker.

    Some ideas are taken from [4]_.
    The most important insight in the paper is that entry time onto the queue
    solves two problems: a pixel should be assigned to the neighbor with the
    largest gradient or, if there is no gradient, pixels on a plateau should
    be split between markers on opposite sides.

    This implementation converts all arguments to specific, lowest common
    denominator types, then passes these to a C algorithm.

    Markers can be determined manually, or automatically using for example
    the local minima of the gradient of the image, or the local maxima of the
    distance function to the background for separating overlapping objects
    (see example).

    References
    ----------
    .. [1] P. Neubert and P. Protzel, "Compact Watershed and Preemptive SLIC:
           On Improving Trade-offs of Superpixel Segmentation Algorithms,"
           2014 22nd International Conference on Pattern Recognition,
           Stockholm, Sweden, 2014, pp. 996-1001, :DOI:`10.1109/ICPR.2014.181`
           https://www.tu-chemnitz.de/etit/proaut/publications/cws_pSLIC_ICPR.pdf

    .. [2] https://en.wikipedia.org/wiki/Watershed_%28image_processing%29

    .. [3] http://cmm.ensmp.fr/~beucher/wtshed.html

    .. [4] P. J. Soille and M. M. Ansoult, "Automated basin delineation from
           digital elevation models using mathematical morphology," Signal
           Processing, 20(2):171-182, :DOI:`10.1016/0165-1684(90)90127-K`

    Examples
    --------
    The watershed algorithm is useful to separate overlapping objects.

    We first generate an initial image with two overlapping circles:

    >>> x, y = np.indices((80, 80))
    >>> x1, y1, x2, y2 = 28, 28, 44, 52
    >>> r1, r2 = 16, 20
    >>> mask_circle1 = (x - x1)**2 + (y - y1)**2 < r1**2
    >>> mask_circle2 = (x - x2)**2 + (y - y2)**2 < r2**2
    >>> image = np.logical_or(mask_circle1, mask_circle2)

    Next, we want to separate the two circles. We generate markers at the
    maxima of the distance to the background:

    >>> from scipy import ndimage as ndi
    >>> distance = ndi.distance_transform_edt(image)
    >>> from skimage.feature import peak_local_max
    >>> max_coords = peak_local_max(distance, labels=image,
    ...                             footprint=np.ones((3, 3)))
    >>> local_maxima = np.zeros_like(image, dtype=bool)
    >>> local_maxima[tuple(max_coords.T)] = True
    >>> markers = ndi.label(local_maxima)[0]

    Finally, we run the watershed on the image and markers:

    >>> labels = watershed(-distance, markers, mask=image)

    The algorithm works also for 3-D images, and can be used for example to
    separate overlapping spheres.
    """
    image, markers, mask = _validate_inputs(image, markers, mask, connectivity)
    connectivity, offset = _validate_connectivity(image.ndim, connectivity, offset)

    # pad the image, markers, and mask so that we can use the mask to
    # keep from running off the edges
    pad_width = [(p, p) for p in offset]
    image = np.pad(image, pad_width, mode='constant')
    mask = np.pad(mask, pad_width, mode='constant').ravel()
    output = np.pad(markers, pad_width, mode='constant')

    flat_neighborhood = _offsets_to_raveled_neighbors(
        image.shape, connectivity, center=offset
    )
    marker_locations = np.flatnonzero(output)
    image_strides = np.array(image.strides, dtype=np.intp) // image.itemsize

    _watershed_cy.watershed_raveled(
        image.ravel(),
        marker_locations,
        flat_neighborhood,
        mask,
        image_strides,
        compactness,
        output.ravel(),
        watershed_line,
    )

    output = crop(output, pad_width, copy=True)

    return output<|MERGE_RESOLUTION|>--- conflicted
+++ resolved
@@ -98,13 +98,8 @@
     ----------
     image : (M, N[, ...]) ndarray
         Data array where the lowest value points are labeled first.
-<<<<<<< HEAD
-    markers : int, or ndarray of int with same shape as image, optional
+    markers : int, or (M, N[, ...]) ndarray of int, optional
         The desired number of basins, or an array marking the basins with the
-=======
-    markers : int, or (M, N[, ...]) ndarray of int, optional
-        The desired number of markers, or an array marking the basins with the
->>>>>>> 4e4309ed
         values to be assigned in the label matrix. Zero means not a marker. If
         None, the (default) markers are determined as the local minima of
         ``image``. Specifically, the computation is equivalent to applying
@@ -119,14 +114,9 @@
         the dimension of the image.
     offset : array_like of shape image.ndim, optional
         offset of the connectivity (one offset per dimension)
-<<<<<<< HEAD
-    mask : ndarray of bools or 0s and 1s, optional
-        Array of same shape as ``image``. Only points at which mask == True
+    mask : (M, N[, ...]) ndarray of bools or 0's and 1's, optional
+        Array of same shape as `image`. Only points at which mask == True
         will be labeled.
-=======
-    mask : (M, N[, ...]) ndarray of bools or 0's and 1's, optional
-        Only points where mask == True will be labeled.
->>>>>>> 4e4309ed
     compactness : float, optional
         Use compact watershed [1]_ with given compactness parameter.
         Higher values result in more regularly-shaped watershed basins.
@@ -140,7 +130,7 @@
     Returns
     -------
     out : ndarray
-        A labeled matrix of the same type and shape as ``markers``
+        A labeled matrix of the same type and shape as `markers`.
 
     See Also
     --------
