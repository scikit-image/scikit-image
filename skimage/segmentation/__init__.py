from ._expand_labels import expand_labels
from .random_walker_segmentation import random_walker
from .active_contour_model import active_contour
from ._felzenszwalb import felzenszwalb
from .slic_superpixels import slic
from ._quickshift import quickshift
from .boundaries import find_boundaries, mark_boundaries
from ._clear_border import clear_border
from ._join import join_segmentations, relabel_sequential
from ._watershed import watershed
from ._chan_vese import chan_vese
from .morphsnakes import (morphological_geodesic_active_contour,
                          morphological_chan_vese, inverse_gaussian_gradient,
                          circle_level_set,
                          disk_level_set, checkerboard_level_set)
from .trainable_segmentation import (multiscale_basic_features,
                                     fit_segmenter, predict_segmenter,
                                     TrainableSegmenter)
from ..morphology import flood, flood_fill


<<<<<<< HEAD
__all__ = ['random_walker',
           'active_contour',
           'felzenszwalb',
           'slic',
           'quickshift',
           'find_boundaries',
           'mark_boundaries',
           'clear_border',
           'join_segmentations',
           'relabel_sequential',
           'watershed',
           'chan_vese',
           'morphological_geodesic_active_contour',
           'morphological_chan_vese',
           'inverse_gaussian_gradient',
           'circle_level_set',
           'disk_level_set',
           'checkerboard_level_set',
           'flood',
           'flood_fill',
           'multiscale_basic_features',
           'fit_segmenter',
           'predict_segmenter',
           'TrainableSegmenter'
           ]
=======
__all__ = [
    'expand_labels',
    'random_walker',
    'active_contour',
    'felzenszwalb',
    'slic',
    'quickshift',
    'find_boundaries',
    'mark_boundaries',
    'clear_border',
    'join_segmentations',
    'relabel_sequential',
    'watershed',
    'chan_vese',
    'morphological_geodesic_active_contour',
    'morphological_chan_vese',
    'inverse_gaussian_gradient',
    'circle_level_set',
    'disk_level_set',
    'checkerboard_level_set',
    'flood',
    'flood_fill',
]
>>>>>>> f74ebf31
<|MERGE_RESOLUTION|>--- conflicted
+++ resolved
@@ -19,33 +19,6 @@
 from ..morphology import flood, flood_fill
 
 
-<<<<<<< HEAD
-__all__ = ['random_walker',
-           'active_contour',
-           'felzenszwalb',
-           'slic',
-           'quickshift',
-           'find_boundaries',
-           'mark_boundaries',
-           'clear_border',
-           'join_segmentations',
-           'relabel_sequential',
-           'watershed',
-           'chan_vese',
-           'morphological_geodesic_active_contour',
-           'morphological_chan_vese',
-           'inverse_gaussian_gradient',
-           'circle_level_set',
-           'disk_level_set',
-           'checkerboard_level_set',
-           'flood',
-           'flood_fill',
-           'multiscale_basic_features',
-           'fit_segmenter',
-           'predict_segmenter',
-           'TrainableSegmenter'
-           ]
-=======
 __all__ = [
     'expand_labels',
     'random_walker',
@@ -68,5 +41,8 @@
     'checkerboard_level_set',
     'flood',
     'flood_fill',
-]
->>>>>>> f74ebf31
+    'multiscale_basic_features',
+    'fit_segmenter',
+    'predict_segmenter',
+    'TrainableSegmenter'
+]