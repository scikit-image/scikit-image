--- conflicted
+++ resolved
@@ -258,39 +258,6 @@
     assert data[..., 0].shape == labels.shape
 
 
-<<<<<<< HEAD
-=======
-def test_multispectral_2d_deprecated():
-    lx, ly = 70, 100
-    data, labels = make_2d_syntheticdata(lx, ly)
-    data = data[..., np.newaxis].repeat(2, axis=-1)  # Expect identical output
-
-    # checking for multichannel kwarg warning
-    with expected_warnings(['"cg" mode' + '|' + SCIPY_RANK_WARNING,
-                           "`multichannel` is a deprecated argument",
-                            NUMPY_MATRIX_WARNING,
-                            'The probability range is outside']):
-        multi_labels = random_walker(data, labels, mode='cg',
-                                     multichannel=True)
-    assert data[..., 0].shape == labels.shape
-
-    # checking for positional multichannel warning
-    with expected_warnings(['"cg" mode' + '|' + SCIPY_RANK_WARNING,
-                           "Providing the `multichannel` argument",
-                            NUMPY_MATRIX_WARNING,
-                            'The probability range is outside']):
-        multi_labels = random_walker(data, labels, 130, 'cg', 1.e-3, True,
-                                     True)
-    assert data[..., 0].shape == labels.shape
-
-    with expected_warnings(['"cg" mode' + '|' + SCIPY_RANK_WARNING,
-                            NUMPY_MATRIX_WARNING]):
-        single_labels = random_walker(data[..., 0], labels, mode='cg')
-    assert (multi_labels.reshape(labels.shape)[25:45, 40:60] == 2).all()
-    assert data[..., 0].shape == labels.shape
-
-
->>>>>>> 07cb7695
 @testing.parametrize('dtype', [np.float32, np.float64])
 def test_multispectral_3d(dtype):
     n = 30
