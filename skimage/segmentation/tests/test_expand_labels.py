from scipy import ndimage as ndi
from skimage import data

import numpy as np

from skimage import measure
from skimage.segmentation._expand_labels import expand_labels

from skimage._shared import testing
from skimage._shared.testing import assert_array_equal

SAMPLE1D = np.array([0, 0, 4, 0, 0, 0, 0, 0, 0, 1, 1, 0, 0, 0, 0, 0, 0])
SAMPLE1D_EXPANDED_3 = np.array([4, 4, 4, 4, 4, 4, 1, 1, 1, 1, 1, 1, 1, 1, 0, 0, 0])

# Some pixels are important edge cases with undefined behaviour:
# these are the pixels that are at the same distance from
# multiple labels. Ideally the label would be chosen at random
# to avoid bias, but as we are relying on the index map returned
# by the scipy.ndimage distance transform, what actually happens
# is determined by the upstream implementation of the distance
# tansform, thus we don't give any guarantees for the edge case pixels.
#
# Regardless, it seems prudent to have a test including an edge case
# so we can detect whether future upstream changes in scipy.ndimage
# modify the behaviour.

EDGECASE1D = np.array([0, 0, 4, 0, 0, 0, 0, 0, 1, 1, 0, 0, 0, 0, 0, 0])
EDGECASE1D_EXPANDED_3 = np.array([4, 4, 4, 4, 4, 4, 1, 1, 1, 1, 1, 1, 1, 0, 0, 0])

SAMPLE2D = np.array(
    [
        [0, 0, 0, 0, 0, 0, 0, 0, 0, 0, 0],
        [0, 0, 0, 0, 0, 0, 0, 0, 0, 0, 0],
        [0, 0, 1, 1, 0, 0, 0, 0, 0, 0, 0],
        [0, 1, 1, 1, 0, 0, 0, 0, 0, 0, 0],
        [0, 1, 1, 0, 0, 0, 0, 0, 0, 0, 0],
        [0, 0, 1, 0, 0, 0, 0, 0, 0, 2, 0],
        [0, 0, 0, 0, 0, 0, 0, 0, 0, 2, 0],
        [0, 0, 0, 0, 0, 0, 0, 0, 0, 0, 0],
        [0, 0, 0, 0, 0, 0, 0, 0, 0, 0, 0],
        [0, 0, 0, 0, 0, 0, 0, 0, 0, 0, 0],
    ]
)

SAMPLE2D_EXPANDED_3 = np.array(
    [
        [1, 1, 1, 1, 1, 1, 0, 0, 0, 0, 0],
        [1, 1, 1, 1, 1, 1, 0, 0, 0, 0, 0],
        [1, 1, 1, 1, 1, 1, 1, 0, 0, 2, 0],
        [1, 1, 1, 1, 1, 1, 1, 2, 2, 2, 2],
        [1, 1, 1, 1, 1, 1, 0, 2, 2, 2, 2],
        [1, 1, 1, 1, 1, 1, 2, 2, 2, 2, 2],
        [1, 1, 1, 1, 1, 0, 2, 2, 2, 2, 2],
        [1, 1, 1, 1, 1, 0, 0, 2, 2, 2, 2],
        [0, 0, 1, 0, 0, 0, 0, 2, 2, 2, 2],
        [0, 0, 0, 0, 0, 0, 0, 0, 0, 2, 0],
    ]
)

# non-integer expansion
SAMPLE2D_EXPANDED_1_5 = np.array(
    [
        [0, 0, 0, 0, 0, 0, 0, 0, 0, 0, 0],
        [0, 1, 1, 1, 1, 0, 0, 0, 0, 0, 0],
        [1, 1, 1, 1, 1, 0, 0, 0, 0, 0, 0],
        [1, 1, 1, 1, 1, 0, 0, 0, 0, 0, 0],
        [1, 1, 1, 1, 1, 0, 0, 0, 2, 2, 2],
        [1, 1, 1, 1, 0, 0, 0, 0, 2, 2, 2],
        [0, 1, 1, 1, 0, 0, 0, 0, 2, 2, 2],
        [0, 0, 0, 0, 0, 0, 0, 0, 2, 2, 2],
        [0, 0, 0, 0, 0, 0, 0, 0, 0, 0, 0],
        [0, 0, 0, 0, 0, 0, 0, 0, 0, 0, 0],
    ]
)


EDGECASE2D = np.array(
    [
        [0, 0, 0, 0, 0, 0, 0, 0, 0, 0, 0],
        [0, 0, 0, 0, 0, 2, 2, 0, 0, 0, 0],
        [0, 0, 1, 1, 0, 2, 2, 0, 0, 0, 0],
        [0, 1, 1, 1, 0, 2, 0, 0, 0, 0, 0],
        [0, 0, 1, 0, 0, 0, 0, 0, 0, 0, 0],
    ]
)

EDGECASE2D_EXPANDED_4 = np.array(
    [
        [1, 1, 1, 1, 2, 2, 2, 2, 2, 2, 0],
        [1, 1, 1, 1, 2, 2, 2, 2, 2, 2, 2],
        [1, 1, 1, 1, 1, 2, 2, 2, 2, 2, 2],
        [1, 1, 1, 1, 1, 2, 2, 2, 2, 2, 0],
        [1, 1, 1, 1, 1, 2, 2, 2, 2, 2, 0],
    ]
)

SAMPLE3D = np.array(
<<<<<<< HEAD
      [[[0, 0, 0, 0],
        [0, 3, 0, 0],
        [0, 0, 0, 0],
        [0, 0, 0, 0]],

       [[0, 0, 0, 0],
        [0, 3, 3, 0],
        [0, 0, 0, 0],
        [0, 0, 0, 0]],

       [[0, 0, 0, 0],
        [0, 3, 0, 0],
        [0, 0, 0, 0],
        [0, 0, 5, 0]],

       [[0, 0, 0, 0],
        [0, 0, 0, 0],
        [0, 0, 0, 0],
        [0, 0, 5, 0]]])

SAMPLE3D_EXPANDED_2 =np.array(
      [[[3, 3, 3, 3],
        [3, 3, 3, 3],
        [3, 3, 3, 3],
        [0, 3, 5, 0]],

       [[3, 3, 3, 3],
        [3, 3, 3, 3],
        [3, 3, 3, 3],
        [0, 5, 5, 5]],

       [[3, 3, 3, 3],
        [3, 3, 3, 3],
        [3, 3, 5, 5],
        [5, 5, 5, 5]],

       [[3, 3, 3, 0],
        [3, 3, 3, 0],
        [3, 3, 5, 5],
        [5, 5, 5, 5]]])
SAMPLE3D_EXPAND_SPACING = np.array(
      [[[0, 3, 0, 0],
        [3, 3, 3, 0],
        [0, 3, 0, 0],
        [0, 0, 0, 0]],

       [[0, 3, 3, 0],
        [3, 3, 3, 3],
        [0, 3, 3, 0],
        [0, 0, 0, 0]],

       [[0, 3, 0, 0],
        [3, 3, 3, 0],
        [0, 3, 5, 0],
        [0, 5, 5, 5]],

       [[0, 0, 0, 0],
        [0, 0, 0, 0],
        [0, 0, 5, 0],
        [0, 5, 5, 5]]])
=======
    [
        [[0, 0, 0, 0], [0, 3, 0, 0], [0, 0, 0, 0], [0, 0, 0, 0]],
        [[0, 0, 0, 0], [0, 3, 3, 0], [0, 0, 0, 0], [0, 0, 0, 0]],
        [[0, 0, 0, 0], [0, 3, 0, 0], [0, 0, 0, 0], [0, 0, 5, 0]],
        [[0, 0, 0, 0], [0, 0, 0, 0], [0, 0, 0, 0], [0, 0, 5, 0]],
    ]
)

SAMPLE3D_EXPANDED_2 = np.array(
    [
        [[3, 3, 3, 3], [3, 3, 3, 3], [3, 3, 3, 3], [0, 3, 5, 0]],
        [[3, 3, 3, 3], [3, 3, 3, 3], [3, 3, 3, 3], [0, 5, 5, 5]],
        [[3, 3, 3, 3], [3, 3, 3, 3], [3, 3, 5, 5], [5, 5, 5, 5]],
        [[3, 3, 3, 0], [3, 3, 3, 0], [3, 3, 5, 5], [5, 5, 5, 5]],
    ]
)
>>>>>>> 21485b18

SAMPLE_EDGECASE_BEHAVIOUR = np.array([[0, 1, 0, 0], [2, 0, 0, 0], [0, 3, 0, 0]])


@testing.parametrize(
    "input_array, expected_output, expand_distance, spacing",
    [
<<<<<<< HEAD
    (SAMPLE1D, SAMPLE1D_EXPANDED_3, 3, 1),
    (SAMPLE2D, SAMPLE2D_EXPANDED_3, 3, 1),
    (SAMPLE2D, SAMPLE2D_EXPANDED_1_5, 1.5, 1),
    (EDGECASE1D, EDGECASE1D_EXPANDED_3, 3, 1),
    (EDGECASE2D, EDGECASE2D_EXPANDED_4, 4, 1),
    (SAMPLE3D, SAMPLE3D_EXPANDED_2, 2, 1),
    (SAMPLE3D, SAMPLE3D_EXPAND_SPACING, 1, [2,1,1])
    ]
=======
        (SAMPLE1D, SAMPLE1D_EXPANDED_3, 3),
        (SAMPLE2D, SAMPLE2D_EXPANDED_3, 3),
        (SAMPLE2D, SAMPLE2D_EXPANDED_1_5, 1.5),
        (EDGECASE1D, EDGECASE1D_EXPANDED_3, 3),
        (EDGECASE2D, EDGECASE2D_EXPANDED_4, 4),
        (SAMPLE3D, SAMPLE3D_EXPANDED_2, 2),
    ],
>>>>>>> 21485b18
)
def test_expand_labels(input_array, expected_output, expand_distance, spacing):
    expanded = expand_labels(input_array, expand_distance, spacing)
    assert_array_equal(expanded, expected_output)


@testing.parametrize('ndim', [2, 3])
@testing.parametrize('distance', range(6))
def test_binary_blobs(ndim, distance):
    """Check some invariants with label expansion.

    - New labels array should exactly contain the original labels array.
    - Distance to old labels array within new labels should never exceed input
      distance.
    - Distance beyond the expanded labels should always exceed the input
      distance.
    """
    img = data.binary_blobs(length=64, blob_size_fraction=0.05, n_dim=ndim)
    labels = measure.label(img)
    expanded = expand_labels(labels, distance=distance)
    original_mask = labels != 0
    assert_array_equal(labels[original_mask], expanded[original_mask])
    expanded_only_mask = (expanded - labels).astype(bool)
    distance_map = ndi.distance_transform_edt(~original_mask)
    expanded_distances = distance_map[expanded_only_mask]
    if expanded_distances.size > 0:
        assert np.all(expanded_distances <= distance)
    beyond_expanded_distances = distance_map[~expanded.astype(bool)]
    if beyond_expanded_distances.size > 0:
        assert np.all(beyond_expanded_distances > distance)


def test_edge_case_behaviour():
    """Check edge case behavior to detect upstream changes

    For edge cases where a pixel has the same distance to several regions,
    lexicographical order seems to determine which region gets to expand
    into this pixel given the current upstream behaviour in
    scipy.ndimage.distance_map_edt.

    As a result, we expect different results when transposing the array.
    If this test fails, something has changed upstream.
    """
    expanded = expand_labels(SAMPLE_EDGECASE_BEHAVIOUR, 1)
    expanded_transpose = expand_labels(SAMPLE_EDGECASE_BEHAVIOUR.T, 1)
    assert not np.all(expanded == expanded_transpose.T)<|MERGE_RESOLUTION|>--- conflicted
+++ resolved
@@ -95,68 +95,6 @@
 )
 
 SAMPLE3D = np.array(
-<<<<<<< HEAD
-      [[[0, 0, 0, 0],
-        [0, 3, 0, 0],
-        [0, 0, 0, 0],
-        [0, 0, 0, 0]],
-
-       [[0, 0, 0, 0],
-        [0, 3, 3, 0],
-        [0, 0, 0, 0],
-        [0, 0, 0, 0]],
-
-       [[0, 0, 0, 0],
-        [0, 3, 0, 0],
-        [0, 0, 0, 0],
-        [0, 0, 5, 0]],
-
-       [[0, 0, 0, 0],
-        [0, 0, 0, 0],
-        [0, 0, 0, 0],
-        [0, 0, 5, 0]]])
-
-SAMPLE3D_EXPANDED_2 =np.array(
-      [[[3, 3, 3, 3],
-        [3, 3, 3, 3],
-        [3, 3, 3, 3],
-        [0, 3, 5, 0]],
-
-       [[3, 3, 3, 3],
-        [3, 3, 3, 3],
-        [3, 3, 3, 3],
-        [0, 5, 5, 5]],
-
-       [[3, 3, 3, 3],
-        [3, 3, 3, 3],
-        [3, 3, 5, 5],
-        [5, 5, 5, 5]],
-
-       [[3, 3, 3, 0],
-        [3, 3, 3, 0],
-        [3, 3, 5, 5],
-        [5, 5, 5, 5]]])
-SAMPLE3D_EXPAND_SPACING = np.array(
-      [[[0, 3, 0, 0],
-        [3, 3, 3, 0],
-        [0, 3, 0, 0],
-        [0, 0, 0, 0]],
-
-       [[0, 3, 3, 0],
-        [3, 3, 3, 3],
-        [0, 3, 3, 0],
-        [0, 0, 0, 0]],
-
-       [[0, 3, 0, 0],
-        [3, 3, 3, 0],
-        [0, 3, 5, 0],
-        [0, 5, 5, 5]],
-
-       [[0, 0, 0, 0],
-        [0, 0, 0, 0],
-        [0, 0, 5, 0],
-        [0, 5, 5, 5]]])
-=======
     [
         [[0, 0, 0, 0], [0, 3, 0, 0], [0, 0, 0, 0], [0, 0, 0, 0]],
         [[0, 0, 0, 0], [0, 3, 3, 0], [0, 0, 0, 0], [0, 0, 0, 0]],
@@ -173,7 +111,14 @@
         [[3, 3, 3, 0], [3, 3, 3, 0], [3, 3, 5, 5], [5, 5, 5, 5]],
     ]
 )
->>>>>>> 21485b18
+SAMPLE3D_EXPAND_SPACING = np.array(
+    [
+        [[0, 3, 0, 0], [3, 3, 3, 0], [0, 3, 0, 0], [0, 0, 0, 0]],
+        [[0, 3, 3, 0], [3, 3, 3, 3], [0, 3, 3, 0], [0, 0, 0, 0]],
+        [[0, 3, 0, 0], [3, 3, 3, 0], [0, 3, 5, 0], [0, 5, 5, 5]],
+        [[0, 0, 0, 0], [0, 0, 0, 0], [0, 0, 5, 0], [0, 5, 5, 5]],
+    ]
+)
 
 SAMPLE_EDGECASE_BEHAVIOUR = np.array([[0, 1, 0, 0], [2, 0, 0, 0], [0, 3, 0, 0]])
 
@@ -181,24 +126,14 @@
 @testing.parametrize(
     "input_array, expected_output, expand_distance, spacing",
     [
-<<<<<<< HEAD
-    (SAMPLE1D, SAMPLE1D_EXPANDED_3, 3, 1),
-    (SAMPLE2D, SAMPLE2D_EXPANDED_3, 3, 1),
-    (SAMPLE2D, SAMPLE2D_EXPANDED_1_5, 1.5, 1),
-    (EDGECASE1D, EDGECASE1D_EXPANDED_3, 3, 1),
-    (EDGECASE2D, EDGECASE2D_EXPANDED_4, 4, 1),
-    (SAMPLE3D, SAMPLE3D_EXPANDED_2, 2, 1),
-    (SAMPLE3D, SAMPLE3D_EXPAND_SPACING, 1, [2,1,1])
-    ]
-=======
-        (SAMPLE1D, SAMPLE1D_EXPANDED_3, 3),
-        (SAMPLE2D, SAMPLE2D_EXPANDED_3, 3),
-        (SAMPLE2D, SAMPLE2D_EXPANDED_1_5, 1.5),
-        (EDGECASE1D, EDGECASE1D_EXPANDED_3, 3),
-        (EDGECASE2D, EDGECASE2D_EXPANDED_4, 4),
-        (SAMPLE3D, SAMPLE3D_EXPANDED_2, 2),
+        (SAMPLE1D, SAMPLE1D_EXPANDED_3, 3, 1),
+        (SAMPLE2D, SAMPLE2D_EXPANDED_3, 3, 1),
+        (SAMPLE2D, SAMPLE2D_EXPANDED_1_5, 1.5, 1),
+        (EDGECASE1D, EDGECASE1D_EXPANDED_3, 3, 1),
+        (EDGECASE2D, EDGECASE2D_EXPANDED_4, 4, 1),
+        (SAMPLE3D, SAMPLE3D_EXPANDED_2, 2, 1),
+        (SAMPLE3D, SAMPLE3D_EXPAND_SPACING, 1, [2, 1, 1]),
     ],
->>>>>>> 21485b18
 )
 def test_expand_labels(input_array, expected_output, expand_distance, spacing):
     expanded = expand_labels(input_array, expand_distance, spacing)
