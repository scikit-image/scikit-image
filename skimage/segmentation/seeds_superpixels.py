--- conflicted
+++ resolved
@@ -191,13 +191,8 @@
     
     label_hists = np.array(hist_2d).reshape((n_labels, hist_size))
     label_areas = []
-<<<<<<< HEAD
-    for y in xrange(l_metrics.n_blocks_r):
-        for x in xrange(l_metrics.n_blocks_c):
-=======
-    for y in range(l_metrics.n_blocks_y):
-        for x in range(l_metrics.n_blocks_x):
->>>>>>> 89249470
+    for y in range(l_metrics.n_blocks_r):
+        for x in range(l_metrics.n_blocks_c):
             label_areas.append(l_metrics.block_area(y, x))
     label_areas = np.array(label_areas, dtype=np.int32)
     
