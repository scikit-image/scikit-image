#cython: cdivision=True
#cython: boundscheck=False
#cython: nonecheck=False
#cython: wraparound=False
from libc.float cimport DBL_MAX
<<<<<<< HEAD
from cpython cimport bool
from cython.parallel cimport prange
=======
>>>>>>> 7e4840bd

import numpy as np
cimport numpy as cnp

from ..util import regular_grid
from .._shared.fused_numerics cimport np_floats

cnp.import_array()


def _slic_cython(np_floats[:, :, :, ::1] image_zyx,
                 cnp.uint8_t[:, :, ::1] mask,
                 np_floats[:, ::1] segments,
                 float step,
                 Py_ssize_t max_iter,
<<<<<<< HEAD
                 double[::1] spacing,
                 bint slic_zero,
                 Py_ssize_t n_jobs):
=======
                 np_floats[::1] spacing,
                 bint slic_zero,
                 Py_ssize_t start_label=1,
                 bint ignore_color=False):
>>>>>>> 7e4840bd
    """Helper function for SLIC segmentation.

    Parameters
    ----------
    image_zyx : 4D array of np_floats, shape (Z, Y, X, C)
        The input image.
    mask : 3D array of bool, shape (Z, Y, X), optional
        The input mask.
    segments : 2D array of np_floats, shape (N, 3 + C)
        The initial centroids obtained by SLIC as [Z, Y, X, C...].
    step : np_floats
        The size of the step between two seeds in voxels.
    max_iter : int
        The maximum number of k-means iterations.
    spacing : 1D array of np_floats, shape (3,)
        The voxel spacing along each image dimension. This parameter
        controls the weights of the distances along z, y, and x during
        k-means clustering.
    slic_zero : bool
        True to run SLIC-zero, False to run original SLIC.
    start_label: int
        The label indexing start value.
    ignore_color : bool
        True to update centroid positions without considering pixels
        color.

    Returns
    -------
    nearest_segments : 3D array of int, shape (Z, Y, X)
        The label field/superpixels found by SLIC.

    Notes
    -----
    The image is considered to be in (z, y, x) order, which can be
    surprising. More commonly, the order (x, y, z) is used. However,
    in 3D image analysis, 'z' is usually the "special" dimension, with,
    for example, a different effective resolution than the other two
    axes. Therefore, x and y are often processed together, or viewed as
    a cut-plane through the volume. So, if the order was (x, y, z) and
    we wanted to look at the 5th cut plane, we would write::

        my_z_plane = img3d[:, :, 5]

    but, assuming a C-contiguous array, this would grab a discontiguous
    slice of memory, which is bad for performance. In contrast, if we
    see the image as (z, y, x) ordered, we would do::

        my_z_plane = img3d[5]

    and get back a contiguous block of memory. This is better both for
    performance and for readability.

    """

    if np_floats is cnp.float32_t:
        dtype = np.float32
    else:
        dtype = np.float64

    # initialize on grid
    cdef Py_ssize_t depth, height, width
    depth = image_zyx.shape[0]
    height = image_zyx.shape[1]
    width = image_zyx.shape[2]

    cdef Py_ssize_t n_segments = segments.shape[0]
    # number of features [X, Y, Z, ...]
    cdef Py_ssize_t n_features = segments.shape[1]

    # approximate grid size for desired n_segments
    cdef Py_ssize_t step_z, step_y, step_x
    slices = regular_grid((depth, height, width), n_segments)
    step_z, step_y, step_x = [int(s.step if s.step is not None else 1)
                              for s in slices]

    # Add mask support
    cdef bint use_mask = mask is not None
    cdef Py_ssize_t mask_label = start_label - 1

    cdef Py_ssize_t[:, :, ::1] nearest_segments \
        = np.full((depth, height, width), mask_label, dtype=np.intp)
    cdef np_floats[:, :, ::1] distance \
        = np.empty((depth, height, width), dtype=dtype)
    cdef Py_ssize_t[::1] n_segment_elems = np.empty(n_segments, dtype=np.intp)

    cdef Py_ssize_t i, c, k, x, y, z, x_min, x_max, y_min, y_max, z_min, z_max
    cdef bint change
    cdef np_floats dist_center, cx, cy, cz, dx, dy, dz, t

    cdef np_floats sz, sy, sx
    sz = spacing[0]
    sy = spacing[1]
    sx = spacing[2]

    # The colors are scaled before being passed to _slic_cython so
    # max_color_sq can be initialised as all ones
    cdef np_floats[::1] max_dist_color = np.ones(n_segments, dtype=dtype)
    cdef np_floats dist_color

    # The reference implementation (Achanta et al.) calls this invxywt
    cdef np_floats spatial_weight = 1.0 / (step * step)

    with nogil:
        for i in range(max_iter):
            change = False
            distance[:, :, :] = DBL_MAX

            # assign pixels to segments
            for k in range(n_segments):

                # segment coordinate centers
                cz = segments[k, 0]
                cy = segments[k, 1]
                cx = segments[k, 2]

                # compute windows
                z_min = <Py_ssize_t>max(cz - 2 * step_z, 0)
                z_max = <Py_ssize_t>min(cz + 2 * step_z + 1, depth)
                y_min = <Py_ssize_t>max(cy - 2 * step_y, 0)
                y_max = <Py_ssize_t>min(cy + 2 * step_y + 1, height)
                x_min = <Py_ssize_t>max(cx - 2 * step_x, 0)
                x_max = <Py_ssize_t>min(cx + 2 * step_x + 1, width)

                for z in range(z_min, z_max):
                    dz = sz * (cz - z)
                    dz = dz * dz
                    for y in prange(y_min, y_max, num_threads=n_jobs):
                        dy = sy * (cy - y)
                        dy = dy * dy
                        for x in range(x_min, x_max):

                            if use_mask and not mask[z, y, x]:
                                continue

                            dx = sx * (cx - x)
                            dx = dx * dx
                            dist_center = (dz + dy + dx) * spatial_weight
<<<<<<< HEAD
                            dist_color = 0
                            for c in range(3, n_features):
                                t = image_zyx[z, y, x, c - 3] - segments[k, c]
                                dist_color = dist_color + t * t
                            if slic_zero:
                                dist_center = dist_center + dist_color / max_dist_color[k]
                            else:
                                dist_center = dist_center + dist_color
=======

                            if not ignore_color:
                                dist_color = 0
                                for c in range(3, n_features):
                                    t = (image_zyx[z, y, x, c - 3]
                                         - segments[k, c])
                                    dist_color += t * t

                                if slic_zero:
                                    dist_color /= max_dist_color[k]
                                dist_center += dist_color
>>>>>>> 7e4840bd

                            if distance[z, y, x] > dist_center:
                                nearest_segments[z, y, x] = k + start_label
                                distance[z, y, x] = dist_center
                                change = True

            # stop if no pixel changed its segment
            if not change:
                break

            # recompute segment centers

            # sum features for all segments
            n_segment_elems[:] = 0
            segments[:, :] = 0
            for z in range(depth):
                for y in range(height):
                    for x in range(width):
<<<<<<< HEAD
                        k = nearest_segments[z, y, x]
                        n_segment_elems[k] = n_segment_elems[k] + 1
                        segments[k, 0] = segments[k, 0] + z
                        segments[k, 1] = segments[k, 1] + y
                        segments[k, 2] = segments[k, 2] + x
=======

                        if use_mask:
                            if not mask[z, y, x]:
                                continue

                            if nearest_segments[z, y, x] == mask_label:
                                continue

                        k = nearest_segments[z, y, x] - start_label
                        n_segment_elems[k] += 1
                        segments[k, 0] += z
                        segments[k, 1] += y
                        segments[k, 2] += x
>>>>>>> 7e4840bd
                        for c in range(3, n_features):
                            segments[k, c] = segments[k, c] + image_zyx[z, y, x, c - 3]

            # divide by number of elements per segment to obtain mean
            for k in range(n_segments):
                for c in range(n_features):
                    segments[k, c] /= n_segment_elems[k]

            # If in SLICO mode, update the color distance maxima
            if slic_zero:
                for z in range(depth):
                    for y in range(height):
                        for x in range(width):

                            if use_mask:
                                if not mask[z, y, x]:
                                    continue

                                if nearest_segments[z, y, x] == mask_label:
                                    continue

                            k = nearest_segments[z, y, x] - start_label
                            dist_color = 0

                            for c in range(3, n_features):
                                t = image_zyx[z, y, x, c - 3] - segments[k, c]
                                dist_color += t * t

                            # The reference implementation seems to only change
                            # the color if it increases from previous iteration
                            if max_dist_color[k] < dist_color:
                                max_dist_color[k] = dist_color

    return np.asarray(nearest_segments)


def _enforce_label_connectivity_cython(Py_ssize_t[:, :, ::1] segments,
                                       Py_ssize_t min_size,
                                       Py_ssize_t max_size,
                                       Py_ssize_t start_label=1):
    """ Helper function to remove small disconnected regions from the labels

    Parameters
    ----------
    segments : 3D array of int, shape (Z, Y, X)
        The label field/superpixels found by SLIC.
    min_size : int
        The minimum size of the segment
    max_size : int
        The maximum size of the segment. This is done for performance reasons,
        to pre-allocate a sufficiently large array for the breadth first search
    start_label : int
        The label indexing start value.

    Returns
    -------
    connected_segments : 3D array of int, shape (Z, Y, X)
        A label field with connected labels starting at label=1
    """

    # get image dimensions
    cdef Py_ssize_t depth, height, width
    depth = segments.shape[0]
    height = segments.shape[1]
    width = segments.shape[2]

    # neighborhood arrays
    cdef Py_ssize_t[::1] ddx = np.array((1, -1, 0, 0, 0, 0), dtype=np.intp)
    cdef Py_ssize_t[::1] ddy = np.array((0, 0, 1, -1, 0, 0), dtype=np.intp)
    cdef Py_ssize_t[::1] ddz = np.array((0, 0, 0, 0, 1, -1), dtype=np.intp)

    # new object with connected segments initialized to mask_label
    cdef Py_ssize_t mask_label = start_label - 1

    cdef Py_ssize_t[:, :, ::1] connected_segments \
        = np.full_like(segments, mask_label, dtype=np.intp)

    cdef Py_ssize_t current_new_label = start_label
    cdef Py_ssize_t label = start_label

    # variables for the breadth first search
    cdef Py_ssize_t current_segment_size = 1
    cdef Py_ssize_t bfs_visited = 0
    cdef Py_ssize_t adjacent

    cdef Py_ssize_t zz, yy, xx

    cdef Py_ssize_t[:, ::1] coord_list = np.empty((max_size, 3), dtype=np.intp)

    with nogil:
        for z in range(depth):
            for y in range(height):
                for x in range(width):

                    if segments[z, y, x] == mask_label:
                        continue

                    if connected_segments[z, y, x] > mask_label:
                        continue

                    # find the component size
                    adjacent = 0
                    label = segments[z, y, x]
                    connected_segments[z, y, x] = current_new_label
                    current_segment_size = 1
                    bfs_visited = 0
                    coord_list[bfs_visited, 0] = z
                    coord_list[bfs_visited, 1] = y
                    coord_list[bfs_visited, 2] = x

                    #perform a breadth first search to find
                    # the size of the connected component
                    while bfs_visited < current_segment_size < max_size:
                        for i in range(6):
                            zz = coord_list[bfs_visited, 0] + ddz[i]
                            yy = coord_list[bfs_visited, 1] + ddy[i]
                            xx = coord_list[bfs_visited, 2] + ddx[i]
                            if (0 <= xx < width and
                                0 <= yy < height and
                                0 <= zz < depth):
                                if (segments[zz, yy, xx] == label and
                                    connected_segments[zz, yy, xx] == mask_label):
                                    connected_segments[zz, yy, xx] = \
                                        current_new_label
                                    coord_list[current_segment_size, 0] = zz
                                    coord_list[current_segment_size, 1] = yy
                                    coord_list[current_segment_size, 2] = xx
                                    current_segment_size += 1
                                    if current_segment_size >= max_size:
                                        break
                                elif (connected_segments[zz, yy, xx] > mask_label and
                                      connected_segments[zz, yy, xx] != current_new_label):
                                    adjacent = connected_segments[zz, yy, xx]
                        bfs_visited += 1

                    # change to an adjacent one, like in the original paper
                    if current_segment_size < min_size:
                        for i in range(current_segment_size):
                            connected_segments[coord_list[i, 0],
                                               coord_list[i, 1],
                                               coord_list[i, 2]] = adjacent
                    else:
                        current_new_label += 1

    return np.asarray(connected_segments)<|MERGE_RESOLUTION|>--- conflicted
+++ resolved
@@ -3,11 +3,8 @@
 #cython: nonecheck=False
 #cython: wraparound=False
 from libc.float cimport DBL_MAX
-<<<<<<< HEAD
 from cpython cimport bool
 from cython.parallel cimport prange
-=======
->>>>>>> 7e4840bd
 
 import numpy as np
 cimport numpy as cnp
@@ -23,16 +20,12 @@
                  np_floats[:, ::1] segments,
                  float step,
                  Py_ssize_t max_iter,
-<<<<<<< HEAD
-                 double[::1] spacing,
-                 bint slic_zero,
-                 Py_ssize_t n_jobs):
-=======
                  np_floats[::1] spacing,
                  bint slic_zero,
                  Py_ssize_t start_label=1,
-                 bint ignore_color=False):
->>>>>>> 7e4840bd
+                 bint ignore_color=False,
+                 Py_ssize_t n_jobs
+                 ):
     """Helper function for SLIC segmentation.
 
     Parameters
@@ -170,28 +163,17 @@
                             dx = sx * (cx - x)
                             dx = dx * dx
                             dist_center = (dz + dy + dx) * spatial_weight
-<<<<<<< HEAD
-                            dist_color = 0
-                            for c in range(3, n_features):
-                                t = image_zyx[z, y, x, c - 3] - segments[k, c]
-                                dist_color = dist_color + t * t
-                            if slic_zero:
-                                dist_center = dist_center + dist_color / max_dist_color[k]
-                            else:
-                                dist_center = dist_center + dist_color
-=======
 
                             if not ignore_color:
                                 dist_color = 0
                                 for c in range(3, n_features):
                                     t = (image_zyx[z, y, x, c - 3]
                                          - segments[k, c])
-                                    dist_color += t * t
-
+                                    dist_color = dist_color + t * t
+                                    
                                 if slic_zero:
-                                    dist_color /= max_dist_color[k]
-                                dist_center += dist_color
->>>>>>> 7e4840bd
+                                    dist_center = dist_center + dist_color / max_dist_color[k]
+                                dist_center = dist_center + dist_color
 
                             if distance[z, y, x] > dist_center:
                                 nearest_segments[z, y, x] = k + start_label
@@ -210,27 +192,20 @@
             for z in range(depth):
                 for y in range(height):
                     for x in range(width):
-<<<<<<< HEAD
-                        k = nearest_segments[z, y, x]
+
+                        if use_mask:
+                            if not mask[z, y, x]:
+                                continue
+
+                            if nearest_segments[z, y, x] == mask_label:
+                                continue
+
+                        k = nearest_segments[z, y, x] - start_label
                         n_segment_elems[k] = n_segment_elems[k] + 1
                         segments[k, 0] = segments[k, 0] + z
                         segments[k, 1] = segments[k, 1] + y
                         segments[k, 2] = segments[k, 2] + x
-=======
-
-                        if use_mask:
-                            if not mask[z, y, x]:
-                                continue
-
-                            if nearest_segments[z, y, x] == mask_label:
-                                continue
-
-                        k = nearest_segments[z, y, x] - start_label
-                        n_segment_elems[k] += 1
-                        segments[k, 0] += z
-                        segments[k, 1] += y
-                        segments[k, 2] += x
->>>>>>> 7e4840bd
+                        
                         for c in range(3, n_features):
                             segments[k, c] = segments[k, c] + image_zyx[z, y, x, c - 3]
 
