--- conflicted
+++ resolved
@@ -1,98 +1,8 @@
 import os
 
 import numpy as np
-<<<<<<< HEAD
-from skimage import data_dir
-from skimage.io import use_plugin
+from skimage.io import use_plugin, reset_plugins
 from skimage.io.collection import MultiImage
-
-from skimage._shared import testing
-from skimage._shared.testing import assert_equal, assert_allclose, TestCase
-
-
-class TestMultiImage(TestCase):
-    def setUp(self):
-        # This multipage TIF file was created with imagemagick:
-        # convert im1.tif im2.tif -adjoin multipage.tif
-        use_plugin('pil')
-        paths = [os.path.join(data_dir, 'multipage_rgb.tif'),
-                 os.path.join(data_dir, 'no_time_for_that_tiny.gif')]
-        self.imgs = [MultiImage(paths[0]),
-                     MultiImage(paths[0], conserve_memory=False),
-                     MultiImage(paths[1]),
-                     MultiImage(paths[1], conserve_memory=False),
-                     MultiImage(paths[0]),
-                     MultiImage(paths[1], conserve_memory=False),
-                     MultiImage(os.pathsep.join(paths))]
-
-    def test_shapes(self):
-        img = self.imgs[-1]
-        imgs = img[:]
-        assert imgs[0].shape == imgs[1].shape
-        assert imgs[0].shape == (10, 10, 3)
-
-    def test_len(self):
-        assert len(self.imgs[0]) == len(self.imgs[1]) == 2
-        assert len(self.imgs[2]) == len(self.imgs[3]) == 24
-        assert len(self.imgs[4]) == 2
-        assert len(self.imgs[5]) == 24
-        assert len(self.imgs[6]) == 26, len(self.imgs[6])
-
-    def test_slicing(self):
-        img = self.imgs[-1]
-        assert type(img[:]) is MultiImage
-        assert len(img[:]) == 26, len(img[:])
-        assert len(img[:1]) == 1
-        assert len(img[1:]) == 25
-        assert_allclose(img[0], img[:1][0])
-        assert_allclose(img[1], img[1:][0])
-        assert_allclose(img[-1], img[::-1][0])
-        assert_allclose(img[0], img[::-1][-1])
-
-    def test_getitem(self):
-        for img in self.imgs:
-            num = len(img)
-
-            for i in range(-num, num):
-                assert type(img[i]) is np.ndarray
-            assert_allclose(img[0], img[-num])
-
-            with testing.raises(AssertionError):
-                assert_allclose(img[0], img[1])
-
-            with testing.raises(IndexError):
-                img[num]
-            with testing.raises(IndexError):
-                img[-num - 1]
-
-    def test_files_property(self):
-        for img in self.imgs:
-            if isinstance(img, MultiImage):
-                continue
-
-            assert isinstance(img.filename, str)
-
-            with testing.raises(AttributeError):
-                img.filename = "newfile"
-
-    def test_conserve_memory_property(self):
-        for img in self.imgs:
-            assert isinstance(img.conserve_memory, bool)
-
-            with testing.raises(AttributeError):
-                img.conserve_memory = True
-
-    def test_concatenate(self):
-        for img in self.imgs:
-            if img[0].shape != img[-1].shape:
-                with testing.raises(ValueError):
-                    img.concatenate()
-                continue
-            array = img.concatenate()
-            assert_equal(array.shape, (len(img),) + img[0].shape)
-=======
-from skimage.io import use_plugin, reset_plugins
-from skimage.io.collection import MultiImage, ImageCollection
 
 from skimage._shared import testing
 from skimage._shared.testing import assert_equal, assert_allclose
@@ -110,9 +20,9 @@
             MultiImage(paths[0], conserve_memory=False),
             MultiImage(paths[1]),
             MultiImage(paths[1], conserve_memory=False),
-            ImageCollection(paths[0]),
-            ImageCollection(paths[1], conserve_memory=False),
-            ImageCollection(os.pathsep.join(paths))]
+            MultiImage(paths[0]),
+            MultiImage(paths[1], conserve_memory=False),
+            MultiImage(os.pathsep.join(paths))]
     yield imgs
 
     reset_plugins()
@@ -132,7 +42,7 @@
 
 def test_slicing(imgs):
     img = imgs[-1]
-    assert type(img[:]) is ImageCollection
+    assert type(img[:]) is MultiImage
     assert len(img[:]) == 26, len(img[:])
     assert len(img[:1]) == 1
     assert len(img[1:]) == 25
@@ -159,7 +69,7 @@
 
 def test_files_property(imgs):
     for img in imgs:
-        if isinstance(img, ImageCollection):
+        if isinstance(img, MultiImage):
             continue
 
         assert isinstance(img.filename, str)
@@ -181,5 +91,4 @@
                 img.concatenate()
             continue
         array = img.concatenate()
-        assert_equal(array.shape, (len(img),) + img[0].shape)
->>>>>>> 2db874cc
+        assert_equal(array.shape, (len(img),) + img[0].shape)