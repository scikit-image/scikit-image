--- conflicted
+++ resolved
@@ -23,44 +23,6 @@
     io.reset_plugins()
 
 
-<<<<<<< HEAD
-=======
-def test_imread_MEF():
-    io.use_plugin('fits')
-    testfile = os.path.join(data_dir, 'multi.fits')
-    img = io.imread(testfile)
-    assert np.all(img == fits.getdata(testfile, 1))
-
-
-def test_imread_simple():
-    io.use_plugin('fits')
-    testfile = os.path.join(data_dir, 'simple.fits')
-    img = io.imread(testfile)
-    assert np.all(img == fits.getdata(testfile, 0))
-
-
-def test_imread_collection_single_MEF():
-    io.use_plugin('fits')
-    testfile = os.path.join(data_dir, 'multi.fits')
-    ic1 = io.imread_collection(testfile)
-    ic2 = io.ImageCollection(
-        [(testfile, 1), (testfile, 2), (testfile, 3)],
-        load_func=fplug.FITSFactory)
-    assert _same_ImageCollection(ic1, ic2)
-
-
-def test_imread_collection_MEF_and_simple():
-    io.use_plugin('fits')
-    testfile1 = os.path.join(data_dir, 'multi.fits')
-    testfile2 = os.path.join(data_dir, 'simple.fits')
-    ic1 = io.imread_collection([testfile1, testfile2])
-    ic2 = io.ImageCollection([(testfile1, 1), (testfile1, 2),
-                             (testfile1, 3), (testfile2, 0)],
-                             load_func=fplug.FITSFactory)
-    assert _same_ImageCollection(ic1, ic2)
-
-
->>>>>>> 3049a033
 def _same_ImageCollection(collection1, collection2):
     """
     Ancillary function to compare two ImageCollection objects, checking that
