--- conflicted
+++ resolved
@@ -179,18 +179,6 @@
     def __init__(self, load_pattern, conserve_memory=True, load_func=None,
                  **load_func_kwargs):
         """Load and manage a collection of images."""
-<<<<<<< HEAD
-        self._files = self._find_files(load_pattern)
-        self._numframes = len(self._files)
-
-        if load_func is None:
-            from ._io import imread
-            self.load_func = imread
-        else:
-            self.load_func = load_func
-
-        self.load_func_kwargs = load_func_kwargs
-=======
         self._files = []
         if _is_multipattern(load_pattern):
             if isinstance(load_pattern, str):
@@ -205,7 +193,6 @@
             self._numframes = self._find_images()
         else:
             raise TypeError('Invalid pattern as input.')
->>>>>>> 2db874cc
 
         if conserve_memory:
             memory_slots = 1
@@ -215,8 +202,6 @@
         self._conserve_memory = conserve_memory
         self._cached = None
 
-<<<<<<< HEAD
-=======
         if load_func is None:
             from ._io import imread
             self.load_func = imread
@@ -224,7 +209,6 @@
             self.load_func = load_func
 
         self.load_func_kwargs = load_func_kwargs
->>>>>>> 2db874cc
         self.data = np.empty(memory_slots, dtype=object)
 
     @property
