"""Data structures to hold collections of images, with optional caching."""


import os
from glob import glob
import re
from copy import copy

import numpy as np
from PIL import Image

from ..external.tifffile import TiffFile


__all__ = ['MultiImage', 'ImageCollection',
           'concatenate_images', 'imread_collection_wrapper']


def concatenate_images(ic):
    """Concatenate all images in the image collection into an array.

    Parameters
    ----------
    ic: an iterable of images (including ImageCollection and MultiImage)
        The images to be concatenated.

    Returns
    -------
    ar : np.ndarray
        An array having one more dimension than the images in `ic`.

    See Also
    --------
    ImageCollection.concatenate, MultiImage.concatenate

    Raises
    ------
    ValueError
        If images in `ic` don't have identical shapes.
    """
    all_images = [img[np.newaxis, ...] for img in ic]
    try:
        ar = np.concatenate(all_images)
    except ValueError:
        raise ValueError('Image dimensions must agree.')
    return ar


def alphanumeric_key(s):
    """Convert string to list of strings and ints that gives intuitive sorting.

    Parameters
    ----------
    s: string

    Returns
    -------
    k: a list of strings and ints

    Examples
    --------
    >>> alphanumeric_key('z23a')
    ['z', 23, 'a']
    >>> filenames = ['f9.10.png', 'e10.png', 'f9.9.png', 'f10.10.png',
    ...              'f10.9.png']
    >>> sorted(filenames)
    ['e10.png', 'f10.10.png', 'f10.9.png', 'f9.10.png', 'f9.9.png']
    >>> sorted(filenames, key=alphanumeric_key)
    ['e10.png', 'f9.9.png', 'f9.10.png', 'f10.9.png', 'f10.10.png']
    """
    k = [int(c) if c.isdigit() else c for c in re.split('([0-9]+)', s)]
    return k


class ImageCollection(object):

    """Load and manage a collection of image files.

    Note that files are always stored in alphabetical order. Also note that
    slicing returns a new ImageCollection, *not* a view into the data.

    Parameters
    ----------
    load_pattern : str or list
        Pattern glob or filenames to load. The path can be absolute or
        relative.  Multiple patterns should be separated by os.pathsep,
        e.g. '/tmp/work/*.png:/tmp/other/*.jpg'.  Also see
        implementation notes below.
    conserve_memory : bool, optional
        If True, never keep more than one in memory at a specific
        time.  Otherwise, images will be cached once they are loaded.

    Other parameters
    ----------------
    load_func : callable
        ``imread`` by default.  See notes below.

    Attributes
    ----------
    files : list of str
        If a glob string is given for `load_pattern`, this attribute
        stores the expanded file list.  Otherwise, this is simply
        equal to `load_pattern`.

    Notes
    -----
    ImageCollection can be modified to load images from an arbitrary
    source by specifying a combination of `load_pattern` and
    `load_func`.  For an ImageCollection ``ic``, ``ic[5]`` uses
    ``load_func(file_pattern[5])`` to load the image.

    Imagine, for example, an ImageCollection that loads every tenth
    frame from a video file::

      class AVILoader:
          video_file = 'myvideo.avi'

          def __call__(self, frame):
              return video_read(self.video_file, frame)

      avi_load = AVILoader()

      frames = range(0, 1000, 10) # 0, 10, 20, ...
      ic = ImageCollection(frames, load_func=avi_load)

      x = ic[5] # calls avi_load(frames[5]) or equivalently avi_load(50)

    Another use of ``load_func`` would be to convert all images to ``uint8``::

      def imread_convert(f):
          return imread(f).astype(np.uint8)

      ic = ImageCollection('/tmp/*.png', load_func=imread_convert)

    Examples
    --------
    >>> import skimage.io as io
    >>> from skimage import data_dir

    >>> coll = io.ImageCollection(data_dir + '/chess*.png')
    >>> len(coll)
    2
    >>> coll[0].shape
    (200, 200)

    >>> ic = io.ImageCollection('/tmp/work/*.png:/tmp/other/*.jpg')

    """

    def __init__(self, load_pattern, conserve_memory=True, load_func=None,
                 **load_func_kwargs):
        """Load and manage a collection of images."""
<<<<<<< HEAD
=======
        if isinstance(load_pattern, str):
            load_pattern = load_pattern.split(os.pathsep)
            self._files = []
            for pattern in load_pattern:
                self._files.extend(glob(pattern))
            self._files = sorted(self._files, key=alphanumeric_key)
            self._numframes = self._find_images()
        else:
            self._files = load_pattern
            self._numframes = len(self._files)
            self._frame_index = None
>>>>>>> 0f03a2cd

        self._files = self._find_files(load_pattern)
        self._numframes = len(self._files)

        if load_func is None:
            from ._io import imread
            self.load_func = imread
        else:
            self.load_func = load_func

        self.load_func_kwargs = load_func_kwargs

        if conserve_memory:
            memory_slots = 1
        else:
            memory_slots = self._numframes

        self._conserve_memory = conserve_memory
        self._cached = None

        self.data = np.empty(memory_slots, dtype=object)

    @property
    def files(self):
        return self._files

    @property
    def conserve_memory(self):
        return self._conserve_memory

    def __getitem__(self, n):
        """Return selected image(s) in the collection.

        Loading is done on demand.

        Parameters
        ----------
        n : int or slice
            The image number to be returned, or a slice selecting the images
            and ordering to be returned in a new ImageCollection.

        Returns
        -------
        img : ndarray or ImageCollection.
            The `n`-th image in the collection, or a new ImageCollection with
            the selected images.

        """
        if hasattr(n, '__index__'):
            n = n.__index__()

        if type(n) not in [int, slice]:
            raise TypeError('slicing must be with an int or slice object')

        if type(n) is int:
            n = self._check_imgnum(n)
            idx = n % len(self.data)

            if ((self.conserve_memory and n != self._cached) or
                    (self.data[idx] is None)):
                kwargs = self.load_func_kwargs
                self.data[idx] = self.load_func(self.files[n], **kwargs)
                self._cached = n

            return self.data[idx]
        else:
            # A slice object was provided, so create a new ImageCollection
            # object. Any loaded image data in the original ImageCollection
            # will be copied by reference to the new object.  Image data
            # loaded after this creation is not linked.
            fidx = range(self._numframes)[n]
            new_ic = copy(self)

            new_ic._files = [self._files[i] for i in fidx]
            new_ic._numframes = len(fidx)

            if self.conserve_memory:
                if self._cached in fidx:
                    new_ic._cached = fidx.index(self._cached)
                    new_ic.data = np.copy(self.data)
                else:
                    new_ic.data = np.empty(1, dtype=object)
            else:
                new_ic.data = self.data[fidx]
            return new_ic

    def _find_files(self, load_pattern):
        """Expand given pattern to list of files, if possible."""
        if isinstance(load_pattern, six.string_types):
            load_pattern = load_pattern.split(os.pathsep)
            files = []
            for pattern in load_pattern:
                files.extend(glob(pattern))
            files = sorted(files, key=alphanumeric_key)
        else:
            files = load_pattern
        return files

    def _check_imgnum(self, n):
        """Check that the given image number is valid."""
        num = self._numframes
        if -num <= n < num:
            n = n % num
        else:
            raise IndexError("There are only %s images in the collection"
                             % num)
        return n

    def __iter__(self):
        """Iterate over the images."""
        for i in range(len(self)):
            yield self[i]

    def __len__(self):
        """Number of images in collection."""
        return self._numframes

    def __str__(self):
        return str(self.files)

    def reload(self, n=None):
        """Clear the image cache.

        Parameters
        ----------
        n : None or int
            Clear the cache for this image only. By default, the
            entire cache is erased.

        """
        self.data = np.empty_like(self.data)

    def concatenate(self):
        """Concatenate all images in the collection into an array.

        Returns
        -------
        ar : np.ndarray
            An array having one more dimension than the images in `self`.

        See Also
        --------
        concatenate_images

        Raises
        ------
        ValueError
            If images in the `ImageCollection` don't have identical shapes.
        """
        return concatenate_images(self)


def imread_collection_wrapper(imread):
    def imread_collection(load_pattern, conserve_memory=True):
        """Return an `ImageCollection` from files matching the given pattern.

        Note that files are always stored in alphabetical order. Also note that
        slicing returns a new ImageCollection, *not* a view into the data.

        See `skimage.io.ImageCollection` for details.

        Parameters
        ----------
        load_pattern : str or list
            Pattern glob or filenames to load. The path can be absolute or
            relative.  Multiple patterns should be separated by a colon,
            e.g. ``/tmp/work/*.png:/tmp/other/*.jpg``.  Also see
            implementation notes below.
        conserve_memory : bool, optional
            If True, never keep more than one in memory at a specific
            time.  Otherwise, images will be cached once they are loaded.

        """
        return ImageCollection(load_pattern, conserve_memory=conserve_memory,
                               load_func=imread)
    return imread_collection


class MultiImage(ImageCollection):

    """A class containing all frames from multi-frame images.

    Parameters
    ----------
    load_pattern : str or list
        Pattern glob or filenames to load. The path can be absolute or
        relative.  Multiple patterns should be separated by `os.pathsep`,
        e.g. ``/tmp/work/*.png:/tmp/other/*.jpg``.
    conserve_memory : bool, optional
        Whether to conserve memory by only caching a single frame. Default is
        True.

    Other parameters
    ----------------
    load_func : callable
        ``imread`` by default.  See notes below.

    Notes
    -----
    If ``conserve_memory=True`` the memory footprint can be reduced, however
    the performance can be affected because frames have to be read from file
    more often.

    The last accessed frame is cached, all other frames will have to be read
    from file.

    By default, MultiImage builds a list of frames in each image, and calls
    ``imread(filename, img_num=n)`` for each n to read the n:th frame in
    filename. If ``load_func`` is specified, it should accept the ``img_num``
    keyword argument.

    For finding the frames, the current implementation makes use of
    ``tifffile`` for Tiff files and PIL otherwise, and will only list frames
    from files supported by them.

    Examples
    --------
    >>> from skimage import data_dir

    >>> img = MultiImage(data_dir + '/multipage.tif') # doctest: +SKIP
    >>> len(img) # doctest: +SKIP
    2
    >>> for frame in img: # doctest: +SKIP
    ...     print(frame.shape) # doctest: +SKIP
    (15, 10)
    (15, 10)

    """

    def __init__(self, load_pattern, conserve_memory=True,
                 load_func=None, **load_func_kwargs):
        """Load multi-images as a collection of frames."""

        self._filename = load_pattern
        self._searched_files = super(MultiImage, self)._find_files(
            load_pattern
        )

        if load_func is None:
            from ._io import imread
            load_func = imread

        def load_frame(frame_idx, **kwargs):
            fname, img_num = frame_idx
            if img_num is not None:
                kwargs['img_num'] = img_num
            return load_func(fname, **kwargs)

        super(MultiImage, self).__init__(self._find_frames(),
                                         conserve_memory,
                                         load_func=load_frame,
                                         **load_func_kwargs)

    @property
    def filename(self):
        return self._filename

    def _find_frames(self):
        index = []
        for fname in self._searched_files:
            if fname.lower().endswith(('.tiff', '.tif')):
                with open(fname, 'rb') as f:
                    img = TiffFile(f)
                    index += [(fname, i) for i in range(len(img.pages))]
            else:
                try:
                    im = Image.open(fname)
                    im.seek(0)
                except (IOError, OSError):
                    continue
                i = 0
                while True:
                    try:
                        im.seek(i)
                    except EOFError:
                        break
                    index.append((fname, i))
                    i += 1
                if hasattr(im, 'fp') and im.fp:
                    im.fp.close()
        return index<|MERGE_RESOLUTION|>--- conflicted
+++ resolved
@@ -150,21 +150,6 @@
     def __init__(self, load_pattern, conserve_memory=True, load_func=None,
                  **load_func_kwargs):
         """Load and manage a collection of images."""
-<<<<<<< HEAD
-=======
-        if isinstance(load_pattern, str):
-            load_pattern = load_pattern.split(os.pathsep)
-            self._files = []
-            for pattern in load_pattern:
-                self._files.extend(glob(pattern))
-            self._files = sorted(self._files, key=alphanumeric_key)
-            self._numframes = self._find_images()
-        else:
-            self._files = load_pattern
-            self._numframes = len(self._files)
-            self._frame_index = None
->>>>>>> 0f03a2cd
-
         self._files = self._find_files(load_pattern)
         self._numframes = len(self._files)
 
