--- conflicted
+++ resolved
@@ -209,12 +209,7 @@
         else:
             raise TypeError('Invalid pattern as input.')
 
-<<<<<<< HEAD
-        self._files = sorted(self._files, key=alphanumeric_key)
-
         self.load_func_kwargs = load_func_kwargs
-=======
->>>>>>> 306231ac
         if load_func is None:
             try:
                 from imageio.v3 import imread as iio_imread
