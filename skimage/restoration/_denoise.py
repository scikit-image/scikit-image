--- conflicted
+++ resolved
@@ -3,11 +3,7 @@
 from math import ceil
 from .. import img_as_float
 from ..restoration._denoise_cy import _denoise_bilateral, _denoise_tv_bregman
-<<<<<<< HEAD
-from .._shared.utils import skimage_deprecation, warn
-=======
 from .._shared.utils import _mode_deprecations, skimage_deprecation, warn
->>>>>>> 1a7b9763
 import warnings
 
 
@@ -466,142 +462,6 @@
                                  noise_std=noise_std)
 
     else:
-<<<<<<< HEAD
-=======
-        raise ValueError('only 2-d and 3-d images may be denoised with this '
-                         'function')
-    return out
-
-
-def _wavelet_threshold(im, wavelet, threshold=None, noise_std=None, mode='soft'):
-    """Performs wavelet denoising.
-
-    Parameters
-    ----------
-    im : ndarray (2d or 3d) of ints, uints or floats
-        Input data to be denoised. `im` can be of any numeric type,
-        but it is cast into an ndarray of floats for the computation
-        of the denoised image.
-    wavelet : string
-        The type of wavelet to perform. Can be any of the options
-        [pywt.wavelist]_ outputs. For example, this may be any of ``{db1, db2,
-        db3, db4, haar}``.
-    noise_std : float, optional
-        The noise is estimated when noise_std is None (the default). It does
-        this as mentioned in pull request #1837.
-    threshold : float, optional
-        The thresholding value. All wavelet coefficients less than this value
-        are set to 0. The default value (None) uses the SureShrink method found in
-        [1]_ to remove noise.
-    mode : {'soft', 'hard'}, optional
-        An optional argument to choose the type of denoising performed. It
-        noted that choosing soft thresholding given additive noise finds the
-        best approximation of the original image.
-
-    Returns
-    -------
-    out : ndarray
-        Denoised image.
-
-    References
-    ----------
-    .. [1] Chang, S. Grace, Bin Yu, and Martin Vetterli. "Adaptive wavelet
-           thresholding for image denoising and compression." Image Processing,
-           IEEE Transactions on 9.9 (2000): 1532-1546.
-    """
-    coeffs = pywt.wavedecn(im, wavelet=wavelet)
-    detail_coeffs = coeffs[-1]['d' * im.ndim]
-
-    if noise_std is None:
-        # Estimate the noise std.dev as discussed in PR #1837
-        noise_std = np.median(np.abs(detail_coeffs)) / 0.67448975019608171
-
-    if threshold is None:
-        # The BayesShrink threshold from [1]_ in docstring
-        threshold = noise_std**2 / np.sqrt(max(im.var() - noise_std**2, 0))
-
-    denoised_detail = [{key: pywt.threshold(level[key], value=threshold,
-                       mode=mode) for key in level} for level in coeffs[1:]]
-    denoised_root = pywt.threshold(coeffs[0], value=threshold, mode=mode)
-    return pywt.waverecn([denoised_root, *denoised_detail], wavelet)
-
-
-def denoise_wavelet(im, noise_std=None, wavelet='db1', mode='soft'):
-    """Performs wavelet denoising on an image.
-
-    Parameters
-    ----------
-    im : ndarray (greater than 2d) of ints, uints or floats
-        Input data to be denoised. `im` can be of any numeric type,
-        but it is cast into an ndarray of floats for the computation
-        of the denoised image.
-    noise_std : float, optional
-        The noise standard deviation used when computing the threshold
-        adaptively as described in [1]_.
-    wavelet : string, optional
-        The type of wavelet to perform and can be any of the options
-        [pywt.wavelist]_ outputs. The default is `'db1'`. For example,
-        ``wavelet`` can be any of ``{'db2', 'haar', 'sym9'}`` and many more.
-    mode : {'soft', 'hard'}, optional
-        An optional argument to choose the type of denoising performed. It
-        noted that choosing soft thresholding given additive noise finds the
-        best approximation of the original image.
-
-    Returns
-    -------
-    out : ndarray
-        Denoised image.
-
-    Notes
-    -----
-    As with the Fourier transform, there is an analogue to frequency in the
-    wavelet domain. Correspondingly, many pixel values of an image are 0 after
-    taking the wavelet transform.
-
-    By wavelet denoising, we are enforcing that many of the wavelet coefficients
-    are 0 while keeping the error small. When we use soft thresholding, our
-    estimate is
-
-    .. math:: \widehat{x} = \arg \min_x ||z - x||_2^2 + \lambda ||x||_1
-
-    where :math:`z` is the input image wavelet coefficients and :math:`\lambda`
-    is the threshold.
-
-    This function performs wavelet denoising on each color plane separately. The
-    output is clipped between 0 and 1.
-
-    References
-    ----------
-    .. [1] Chang, S. Grace, Bin Yu, and Martin Vetterli. "Adaptive wavelet
-           thresholding for image denoising and compression." Image Processing,
-           IEEE Transactions on 9.9 (2000): 1532-1546.
-    .. [pywt.wavelist] http://pywavelets.readthedocs.org/en/latest/ref/wavelets.html#wavelet-wavelist
-
-    See also
-    --------
-    _wavelet_threshold : The function used to compute the wavelet denoising.
-
-    Examples
-    --------
-    >>> from skimage import color, data
-    >>> img = data.astronaut() * 1.0 / 255
-    >>> img = color.rgb2gray(img)
-    >>> img += 0.5 * img.std() * np.random.randn(*img.shape)
-    >>> img = np.clip(img, 0, 1)
-    >>> denoised_img = denoise_wavelet(img)
-    >>> assert denoised_img.min() >= 0.0
-    >>> assert denoised_img.max() <= 1.0
-    """
-
-    if not im.dtype.kind == 'f':
-        im = img_as_float(im)
-
-    if im.ndim == 2:
-        out = _wavelet_threshold(im, wavelet=wavelet, mode=mode,
-                                 noise_std=noise_std)
-
-    else:
->>>>>>> 1a7b9763
         out = np.dstack([_wavelet_threshold(im[..., c], wavelet=wavelet,
                                             mode=mode, noise_std=noise_std)
                          for c in range(im.ndim)])
