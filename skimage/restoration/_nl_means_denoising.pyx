--- conflicted
+++ resolved
@@ -10,108 +10,11 @@
 from .._shared.fast_exp cimport _fast_exp
 
 
-<<<<<<< HEAD
-# A fast approximation of the exponential function.
-# Reference [1]: https://schraudolph.org/pubs/Schraudolph99.pdf
-# Reference [2]: https://doi.org/10.1162/089976600300015033
-
-# use just EXP_A = 1512775 for integer version, to avoid FP calculations
-# let EXP_A = 2^20*ln2
-cdef double EXP_A = (1512775.3951951856938)
-# For min. RMS error, let EXP_BC = 1023*2^20 - 60801
-cdef int EXP_BC = 1072632447
-# For min. max. relative error, let EXP_BC = 1023*2^20 - 45799
-# cdef int EXP_BC = 1072647449
-# For min. mean relative error, let EXP_BC = 1023*2^20 - 68243
-# cdef int EXP_BC = 1072625005
-from libc.stdint cimport int32_t
-
-cdef struct _n:
-    int32_t i
-    int32_t j
-cdef union _eco:
-    double d
-    _n n
-    char t[8]
-
-cdef inline double fast_exp (double y) nogil:
-    cdef _eco eco
-    eco.n.i = 1;
-
-    if eco.t[0] == 1:
-        # Little endian
-        eco.n.j = (<int32_t>(EXP_A*(y))) + EXP_BC
-        eco.n.i = 0
-    else:
-        # Big endian
-        eco.n.i = (<int32_t>(EXP_A*(y))) + EXP_BC
-        eco.n.j = 0
-
-    return eco.d
-
-
-cdef inline double patch_distance_2d(IMGDTYPE [:, :] p1,
-                                     IMGDTYPE [:, :] p2,
-                                     IMGDTYPE [:, ::] w, int s, double var) nogil:
-    """
-    Compute a Gaussian distance between two image patches.
-
-    Parameters
-    ----------
-    p1 : 2-D array_like
-        First patch.
-    p2 : 2-D array_like
-        Second patch.
-    w : 2-D array_like
-        Array of weights for the different pixels of the patches.
-    s : int
-        Linear size of the patches.
-    var : double
-        Expected noise variance.
-
-    Returns
-    -------
-    distance : double
-        Gaussian distance between the two patches
-
-    Notes
-    -----
-    The returned distance is given by
-
-    .. math::  \exp( -w ((p1 - p2)^2 - 2*var))
-    """
-    cdef int i, j
-    cdef int center = s / 2
-    # Check if central pixel is too different in the 2 patches
-    cdef double tmp_diff = p1[center, center] - p2[center, center]
-    cdef double init = w[center, center] * tmp_diff * tmp_diff
-    if init > 1:
-        return 0.
-    cdef double distance = 0
-    for i in range(s):
-        # exp of large negative numbers will be 0, so we'd better stop
-        if distance > DISTANCE_CUTOFF:
-            return 0.
-        for j in range(s):
-            tmp_diff = p1[i, j] - p2[i, j]
-            distance += w[i, j] * (tmp_diff * tmp_diff - 2 * var)
-    distance = max(distance, 0)
-    distance = fast_exp(-distance)
-    return distance
-
-
-cdef inline double patch_distance_2dmultichannel(IMGDTYPE [:, :, :] p1,
-                                                 IMGDTYPE [:, :, :] p2,
-                                                 IMGDTYPE [:, ::] w,
-                                                 int s, double var,
-                                                 int n_channels) nogil:
-=======
 cdef inline np_floats patch_distance_2d(np_floats [:, :, :] p1,
                                         np_floats [:, :, :] p2,
                                         np_floats [:, ::] w,
                                         Py_ssize_t s, np_floats var,
                                         Py_ssize_t n_channels) nogil:
->>>>>>> d323ed1f
     """
     Compute a Gaussian distance between two image patches.
 
