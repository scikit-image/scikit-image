import numpy as np
import pytest
from scipy import ndimage as ndi
from scipy.signal import convolve2d

from skimage import restoration, util
from skimage._shared.testing import fetch
from skimage._shared.utils import _supported_float_type
from skimage.color import rgb2gray
from skimage.data import astronaut, camera
from skimage.restoration import uft

test_img = util.img_as_float(camera())


def _get_rtol_atol(dtype):
    rtol = 1e-3
    atol = 0
    if dtype == np.float16:
        rtol = 1e-2
        atol = 1e-3
    elif dtype == np.float32:
        atol = 1e-5
    return rtol, atol


@pytest.mark.parametrize('dtype', [np.float16, np.float32, np.float64])
def test_wiener(dtype):
    psf = np.ones((5, 5), dtype=dtype) / 25
    data = convolve2d(test_img, psf, 'same')
    np.random.seed(0)
    data += 0.1 * data.std() * np.random.standard_normal(data.shape)
    data = data.astype(dtype, copy=False)
    deconvolved = restoration.wiener(data, psf, 0.05)
    assert deconvolved.dtype == _supported_float_type(dtype)

    rtol, atol = _get_rtol_atol(dtype)
    path = fetch('restoration/tests/camera_wiener.npy')
    np.testing.assert_allclose(deconvolved, np.load(path), rtol=rtol,
                               atol=atol)

    _, laplacian = uft.laplacian(2, data.shape)
    otf = uft.ir2tf(psf, data.shape, is_real=False)
    assert otf.real.dtype == _supported_float_type(dtype)
    deconvolved = restoration.wiener(data, otf, 0.05,
                                     reg=laplacian,
                                     is_real=False)
    assert deconvolved.real.dtype == _supported_float_type(dtype)
    np.testing.assert_allclose(np.real(deconvolved),
                               np.load(path),
                               rtol=rtol, atol=atol)


@pytest.mark.parametrize('dtype', [np.float16, np.float32, np.float64])
def test_unsupervised_wiener(dtype):
    psf = np.ones((5, 5), dtype=dtype) / 25
    data = convolve2d(test_img, psf, 'same')
<<<<<<< HEAD
    seed = 16829302
    rng = np.random.RandomState(seed)
    data += 0.1 * data.std() * rng.standard_normal(data.shape)
    deconvolved, _ = restoration.unsupervised_wiener(data, psf,
                                                     random_state=seed)
=======
    np.random.seed(0)
    data += 0.1 * data.std() * np.random.standard_normal(data.shape)
    data = data.astype(dtype, copy=False)
    deconvolved, _ = restoration.unsupervised_wiener(data, psf)
    assert deconvolved.dtype == _supported_float_type(dtype)

    rtol, atol = _get_rtol_atol(dtype)
>>>>>>> 00875e67
    path = fetch('restoration/tests/camera_unsup.npy')
    np.testing.assert_allclose(deconvolved, np.load(path), rtol=rtol,
                               atol=atol)

    _, laplacian = uft.laplacian(2, data.shape)
    otf = uft.ir2tf(psf, data.shape, is_real=False)
<<<<<<< HEAD
    deconvolved = restoration.unsupervised_wiener(
        data, otf, reg=laplacian, is_real=False,
        user_params={"callback": lambda x: None},
        random_state=seed)[0]
=======
    assert otf.real.dtype == _supported_float_type(dtype)
    np.random.seed(0)
    deconvolved = restoration.unsupervised_wiener(
        data, otf, reg=laplacian, is_real=False,
        user_params={"callback": lambda x: None})[0]
    assert deconvolved.real.dtype == _supported_float_type(dtype)
>>>>>>> 00875e67
    path = fetch('restoration/tests/camera_unsup2.npy')
    np.testing.assert_allclose(np.real(deconvolved),
                               np.load(path),
                               rtol=rtol, atol=atol)


def test_image_shape():
    """Test that shape of output image in deconvolution is same as input.

    This addresses issue #1172.
    """
    point = np.zeros((5, 5), float)
    point[2, 2] = 1.
    psf = ndi.gaussian_filter(point, sigma=1.)
    # image shape: (45, 45), as reported in #1172
    image = util.img_as_float(camera()[65:165, 215:315]) # just the face
    image_conv = ndi.convolve(image, psf)
    deconv_sup = restoration.wiener(image_conv, psf, 1)
    deconv_un = restoration.unsupervised_wiener(image_conv, psf)[0]
    # test the shape
    np.testing.assert_equal(image.shape, deconv_sup.shape)
    np.testing.assert_equal(image.shape, deconv_un.shape)
    # test the reconstruction error
    sup_relative_error = np.abs(deconv_sup - image) / image
    un_relative_error = np.abs(deconv_un - image) / image
    np.testing.assert_array_less(np.median(sup_relative_error), 0.1)
    np.testing.assert_array_less(np.median(un_relative_error), 0.1)


def test_richardson_lucy():
    psf = np.ones((5, 5)) / 25
    data = convolve2d(test_img, psf, 'same')
    np.random.seed(0)
    data += 0.1 * data.std() * np.random.standard_normal(data.shape)
    deconvolved = restoration.richardson_lucy(data, psf, 5)

    path = fetch('restoration/tests/camera_rl.npy')
    np.testing.assert_allclose(deconvolved, np.load(path), rtol=1e-3)


@pytest.mark.parametrize('dtype_image', [np.float16, np.float32, np.float64])
@pytest.mark.parametrize('dtype_psf', [np.float32, np.float64])
def test_richardson_lucy_filtered(dtype_image, dtype_psf):
    if dtype_image == np.float64:
        atol = 1e-8
    else:
        atol = 1e-5
    test_img_astro = rgb2gray(astronaut())

    psf = np.ones((5, 5), dtype=dtype_psf) / 25
    data = convolve2d(test_img_astro, psf, 'same')
    data = data.astype(dtype_image, copy=False)

    deconvolved = restoration.richardson_lucy(data, psf, 5,
                                              filter_epsilon=1e-6)
    assert deconvolved.dtype == _supported_float_type(data.dtype)

    path = fetch('restoration/tests/astronaut_rl.npy')
    np.testing.assert_allclose(deconvolved, np.load(path), rtol=1e-3,
                               atol=atol)


if __name__ == '__main__':
    from numpy import testing
    testing.run_module_suite()<|MERGE_RESOLUTION|>--- conflicted
+++ resolved
@@ -55,42 +55,30 @@
 def test_unsupervised_wiener(dtype):
     psf = np.ones((5, 5), dtype=dtype) / 25
     data = convolve2d(test_img, psf, 'same')
-<<<<<<< HEAD
     seed = 16829302
     rng = np.random.RandomState(seed)
     data += 0.1 * data.std() * rng.standard_normal(data.shape)
+    data = data.astype(dtype, copy=False)
     deconvolved, _ = restoration.unsupervised_wiener(data, psf,
                                                      random_state=seed)
-=======
-    np.random.seed(0)
-    data += 0.1 * data.std() * np.random.standard_normal(data.shape)
-    data = data.astype(dtype, copy=False)
-    deconvolved, _ = restoration.unsupervised_wiener(data, psf)
-    assert deconvolved.dtype == _supported_float_type(dtype)
+    float_type = _supported_float_type(dtype)
+    assert deconvolved.dtype == float_type
 
     rtol, atol = _get_rtol_atol(dtype)
->>>>>>> 00875e67
     path = fetch('restoration/tests/camera_unsup.npy')
     np.testing.assert_allclose(deconvolved, np.load(path), rtol=rtol,
                                atol=atol)
 
     _, laplacian = uft.laplacian(2, data.shape)
     otf = uft.ir2tf(psf, data.shape, is_real=False)
-<<<<<<< HEAD
-    deconvolved = restoration.unsupervised_wiener(
+    assert otf.real.dtype == _supported_float_type(dtype)
+    deconvolved2 = restoration.unsupervised_wiener(
         data, otf, reg=laplacian, is_real=False,
         user_params={"callback": lambda x: None},
         random_state=seed)[0]
-=======
-    assert otf.real.dtype == _supported_float_type(dtype)
-    np.random.seed(0)
-    deconvolved = restoration.unsupervised_wiener(
-        data, otf, reg=laplacian, is_real=False,
-        user_params={"callback": lambda x: None})[0]
-    assert deconvolved.real.dtype == _supported_float_type(dtype)
->>>>>>> 00875e67
+    assert deconvolved2.real.dtype == float_type
     path = fetch('restoration/tests/camera_unsup2.npy')
-    np.testing.assert_allclose(np.real(deconvolved),
+    np.testing.assert_allclose(np.real(deconvolved2),
                                np.load(path),
                                rtol=rtol, atol=atol)
 
