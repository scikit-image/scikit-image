--- conflicted
+++ resolved
@@ -234,11 +234,7 @@
     image[0, 0, 0] = 0
     unwrap = unwrap_phase(image)
     assert_(np.ma.isMaskedArray(unwrap))
-<<<<<<< HEAD
     assert_(np.sum(unwrap.mask) == 999)  # all but one masked
-    assert_(unwrap[0, 0, 0] == 0)
-=======
-    assert_(np.sum(unwrap.mask) == 999)   # all but one masked
     assert_(unwrap[0, 0, 0] == 0)
 
 
@@ -252,5 +248,4 @@
     x[1] = np.nan
     xx, yy = np.meshgrid(x, x)
     with pytest.raises(RuntimeError, match="NaN encountered while sorting edges"):
-        unwrap_phase(xx)
->>>>>>> 2079e2e7
+        unwrap_phase(xx)