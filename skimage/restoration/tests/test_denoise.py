--- conflicted
+++ resolved
@@ -488,23 +488,14 @@
 @pytest.mark.parametrize('channel_axis', [0, -1])
 def test_denoise_nl_means_multichannel(fast_mode, dtype, channel_axis):
     # for true 3D data, 3D denoising is better than denoising as 2D+channels
-    dtype = np.float64
-<<<<<<< HEAD
-    rstate = np.random.default_rng(5)
-=======
->>>>>>> 510b7cdd
 
     # synthetic 3d volume
     img = data.binary_blobs(length=32, n_dim=3, seed=5)
     img = img[:, :24, :16].astype(dtype, copy=False)
 
     sigma = 0.2
-<<<<<<< HEAD
-    imgn = img + sigma * rstate.standard_normal(img.shape)
-=======
     rng = np.random.default_rng(5)
     imgn = img + sigma * rng.standard_normal(img.shape)
->>>>>>> 510b7cdd
     imgn = imgn.astype(dtype)
 
     # test 3D denoising (channel_axis = None)
