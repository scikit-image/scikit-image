--- conflicted
+++ resolved
@@ -652,11 +652,84 @@
     with expected_warnings(['Pass-through of possibly RGB images',
                             'alpha argument is deprecated']):
         assert_equal(gray2rgb(x, alpha=True).shape, (5, 5, 4))
-<<<<<<< HEAD
-    assert_equal(gray2rgb(np.array([[1, 2], [3, 4.]]),
-                          alpha=True)[0, 0, 3], 1)
-    assert_equal(gray2rgb(np.array([[1, 2], [3, 4]], dtype=np.uint8),
-                          alpha=True)[0, 0, 3], 255)
+
+    with expected_warnings(['alpha argument is deprecated']):
+        assert_equal(gray2rgb(np.array([[1, 2], [3, 4.]]),
+                              alpha=True)[0, 0, 3], 1)
+    with expected_warnings(['alpha argument is deprecated']):
+        assert_equal(gray2rgb(np.array([[1, 2], [3, 4]], dtype=np.uint8),
+                              alpha=True)[0, 0, 3], 255)
+
+
+@pytest.mark.parametrize("shape", [(5, 5), (5, 5, 4), (5, 4, 5, 4)])
+def test_gray2rgba(shape):
+    # nD case
+    img = np.random.random(shape)
+    rgba = gray2rgba(img)
+
+    # Shape check
+    assert_equal(rgba.shape, shape + (4, ))
+
+    # dtype check
+    assert rgba.dtype == img.dtype
+
+    # RGB channels check
+    for channel in range(3):
+        assert_equal(rgba[..., channel], img)
+
+    # Alpha channel check
+    assert_equal(rgba[..., 3], 1.0)
+
+
+def test_gray2rgba_dtype():
+    img_f64 = np.random.random((5, 5))
+    img_f32 = img_f64.astype('float32')
+    img_u8 = img_as_ubyte(img_f64)
+    img_int = img_u8.astype(int)
+
+    for img in [img_f64, img_f32, img_u8, img_int]:
+        assert gray2rgba(img).dtype == img.dtype
+
+
+def test_gray2rgba_alpha():
+    img = np.random.random((5, 5))
+    img_u8 = img_as_ubyte(img)
+
+    # Default
+    alpha = None
+    rgba = gray2rgba(img, alpha)
+
+    assert_equal(rgba[..., :3], gray2rgb(img))
+    assert_equal(rgba[..., 3], 1.0)
+
+    # Scalar
+    alpha = 0.5
+    rgba = gray2rgba(img, alpha)
+
+    assert_equal(rgba[..., :3], gray2rgb(img))
+    assert_equal(rgba[..., 3], alpha)
+
+    # Array
+    alpha = np.random.random((5, 5))
+    rgba = gray2rgba(img, alpha)
+
+    assert_equal(rgba[..., :3], gray2rgb(img))
+    assert_equal(rgba[..., 3], alpha)
+
+    # Warning about alpha cast
+    alpha = 0.5
+    with expected_warnings(["alpha can't be safely cast to image dtype"]):
+        rgba = gray2rgba(img_u8, alpha)
+        assert_equal(rgba[..., :3], gray2rgb(img_u8))
+
+    # Invalid shape
+    alpha = np.random.random((5, 5, 1))
+    expected_err_msg = ("could not broadcast input array from shape (5,5,1) "
+                        "into shape (5,5)")
+
+    with pytest.raises(ValueError) as err:
+        rgba = gray2rgba(img, alpha)
+    assert expected_err_msg == str(err.value)
 
 
 @pytest.mark.parametrize("func", [rgb2hsv, hsv2rgb,
@@ -680,84 +753,4 @@
     img = np.random.rand(*shape)
     out = func(img)
 
-    assert out.shape == shape[:out.ndim]
-=======
-
-    with expected_warnings(['alpha argument is deprecated']):
-        assert_equal(gray2rgb(np.array([[1, 2], [3, 4.]]),
-                              alpha=True)[0, 0, 3], 1)
-    with expected_warnings(['alpha argument is deprecated']):
-        assert_equal(gray2rgb(np.array([[1, 2], [3, 4]], dtype=np.uint8),
-                              alpha=True)[0, 0, 3], 255)
-
-
-@pytest.mark.parametrize("shape", [(5, 5), (5, 5, 4), (5, 4, 5, 4)])
-def test_gray2rgba(shape):
-    # nD case
-    img = np.random.random(shape)
-    rgba = gray2rgba(img)
-
-    # Shape check
-    assert_equal(rgba.shape, shape + (4, ))
-
-    # dtype check
-    assert rgba.dtype == img.dtype
-
-    # RGB channels check
-    for channel in range(3):
-        assert_equal(rgba[..., channel], img)
-
-    # Alpha channel check
-    assert_equal(rgba[..., 3], 1.0)
-
-
-def test_gray2rgba_dtype():
-    img_f64 = np.random.random((5, 5))
-    img_f32 = img_f64.astype('float32')
-    img_u8 = img_as_ubyte(img_f64)
-    img_int = img_u8.astype(int)
-
-    for img in [img_f64, img_f32, img_u8, img_int]:
-        assert gray2rgba(img).dtype == img.dtype
-
-
-def test_gray2rgba_alpha():
-    img = np.random.random((5, 5))
-    img_u8 = img_as_ubyte(img)
-
-    # Default
-    alpha = None
-    rgba = gray2rgba(img, alpha)
-
-    assert_equal(rgba[..., :3], gray2rgb(img))
-    assert_equal(rgba[..., 3], 1.0)
-
-    # Scalar
-    alpha = 0.5
-    rgba = gray2rgba(img, alpha)
-
-    assert_equal(rgba[..., :3], gray2rgb(img))
-    assert_equal(rgba[..., 3], alpha)
-
-    # Array
-    alpha = np.random.random((5, 5))
-    rgba = gray2rgba(img, alpha)
-
-    assert_equal(rgba[..., :3], gray2rgb(img))
-    assert_equal(rgba[..., 3], alpha)
-
-    # Warning about alpha cast
-    alpha = 0.5
-    with expected_warnings(["alpha can't be safely cast to image dtype"]):
-        rgba = gray2rgba(img_u8, alpha)
-        assert_equal(rgba[..., :3], gray2rgb(img_u8))
-
-    # Invalid shape
-    alpha = np.random.random((5, 5, 1))
-    expected_err_msg = ("could not broadcast input array from shape (5,5,1) "
-                        "into shape (5,5)")
-
-    with pytest.raises(ValueError) as err:
-        rgba = gray2rgba(img, alpha)
-    assert expected_err_msg == str(err.value)
->>>>>>> faacd838
+    assert out.shape == shape[:out.ndim]