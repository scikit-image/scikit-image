"""Tests for color conversion functions.

Authors
-------
- the rgb2hsv test was written by Nicolas Pinto, 2009
- other tests written by Ralf Gommers, 2009

:license: modified BSD
"""

import colorsys
import numpy as np
import pytest
from numpy.testing import (assert_almost_equal, assert_array_almost_equal,
                           assert_equal)

from skimage import data
from skimage._shared._warnings import expected_warnings
from skimage._shared.testing import fetch
from skimage._shared.utils import _supported_float_type, slice_at_axis
from skimage.color import (rgb2hsv, hsv2rgb,
                           rgb2xyz, xyz2rgb,
                           rgb2hed, hed2rgb,
                           separate_stains,
                           combine_stains,
                           rgb2rgbcie, rgbcie2rgb,
                           convert_colorspace,
                           rgb2gray, gray2rgb,
                           xyz2lab, lab2xyz,
                           lab2rgb, rgb2lab,
                           xyz2luv, luv2xyz,
                           luv2rgb, rgb2luv,
                           lab2lch, lch2lab,
                           rgb2yuv, yuv2rgb,
                           rgb2yiq, yiq2rgb,
                           rgb2ypbpr, ypbpr2rgb,
                           rgb2ycbcr, ycbcr2rgb,
                           rgb2ydbdr, ydbdr2rgb,
                           rgba2rgb, gray2rgba)
from skimage.util import img_as_float, img_as_ubyte, img_as_float32


class TestColorconv():

    img_rgb = data.colorwheel()
    img_grayscale = data.camera()
    img_rgba = np.array([[[0, 0.5, 1, 0],
                          [0, 0.5, 1, 1],
                          [0, 0.5, 1, 0.5]]]).astype(float)
    img_stains = img_as_float(img_rgb) * 0.3

    colbars = np.array([[1, 1, 0, 0, 1, 1, 0, 0],
                        [1, 1, 1, 1, 0, 0, 0, 0],
                        [1, 0, 1, 0, 1, 0, 1, 0]]).astype(float)
    colbars_array = np.swapaxes(colbars.reshape(3, 4, 2), 0, 2)
    colbars_point75 = colbars * 0.75
    colbars_point75_array = np.swapaxes(colbars_point75.reshape(3, 4, 2), 0, 2)

    xyz_array = np.array([[[0.4124, 0.21260, 0.01930]],    # red
                          [[0, 0, 0]],    # black
                          [[.9505, 1., 1.089]],    # white
                          [[.1805, .0722, .9505]],    # blue
                          [[.07719, .15438, .02573]],    # green
                          ])
    lab_array = np.array([[[53.233, 80.109, 67.220]],    # red
                          [[0., 0., 0.]],    # black
                          [[100.0, 0.005, -0.010]],    # white
                          [[32.303, 79.197, -107.864]],    # blue
                          [[46.229, -51.7, 49.898]],    # green
                          ])

    luv_array = np.array([[[53.233, 175.053, 37.751]],   # red
                          [[0., 0., 0.]],   # black
                          [[100., 0.001, -0.017]],   # white
                          [[32.303, -9.400, -130.358]],   # blue
                          [[46.228, -43.774, 56.589]],   # green
                          ])

    # RGBA to RGB
    @pytest.mark.parametrize("channel_axis", [0, 1, 2, -1, -2, -3])
    def test_rgba2rgb_conversion(self, channel_axis):
        rgba = self.img_rgba

        rgba = np.moveaxis(rgba, source=-1, destination=channel_axis)
        rgb = rgba2rgb(rgba, channel_axis=channel_axis)
        rgb = np.moveaxis(rgb, source=channel_axis, destination=-1)

        expected = np.array([[[1, 1, 1],
                              [0, 0.5, 1],
                              [0.5, 0.75, 1]]]).astype(float)
        assert_equal(rgb.shape, expected.shape)
        assert_almost_equal(rgb, expected)

    def test_rgba2rgb_error_grayscale(self):
        with pytest.raises(ValueError):
            rgba2rgb(self.img_grayscale)

    @pytest.mark.parametrize("channel_axis", [None, 1.5])
    def test_rgba2rgb_error_channel_axis_invalid(self, channel_axis):
        with pytest.raises(TypeError):
            rgba2rgb(self.img_rgba, channel_axis=channel_axis)

    @pytest.mark.parametrize("channel_axis", [-4, 3])
    def test_rgba2rgb_error_channel_axis_out_of_range(self, channel_axis):
        with pytest.raises(np.AxisError):
            rgba2rgb(self.img_rgba, channel_axis=channel_axis)

    def test_rgba2rgb_error_rgb(self):
        with pytest.raises(ValueError):
            rgba2rgb(self.img_rgb)

    def test_rgba2rgb_dtype(self):
        rgba = self.img_rgba.astype('float64')
        rgba32 = img_as_float32(rgba)

        assert rgba2rgb(rgba).dtype == rgba.dtype
        assert rgba2rgb(rgba32).dtype == rgba32.dtype

    # RGB to HSV
    @pytest.mark.parametrize("channel_axis", [0, 1, -1, -2])
    def test_rgb2hsv_conversion(self, channel_axis):
        rgb = img_as_float(self.img_rgb)[::16, ::16]

        _rgb = np.moveaxis(rgb, source=-1, destination=channel_axis)
        hsv = rgb2hsv(_rgb, channel_axis=channel_axis)
        hsv = np.moveaxis(hsv, source=channel_axis, destination=-1)
        hsv = hsv.reshape(-1, 3)

        # ground truth from colorsys
        gt = np.array([colorsys.rgb_to_hsv(pt[0], pt[1], pt[2])
                       for pt in rgb.reshape(-1, 3)]
                      )
        assert_almost_equal(hsv, gt)

    def test_rgb2hsv_error_grayscale(self):
        with pytest.raises(ValueError):
            rgb2hsv(self.img_grayscale)

    def test_rgb2hsv_dtype(self):
        rgb = img_as_float(self.img_rgb)
        rgb32 = img_as_float32(self.img_rgb)

        assert rgb2hsv(rgb).dtype == rgb.dtype
        assert rgb2hsv(rgb32).dtype == rgb32.dtype

    # HSV to RGB
    @pytest.mark.parametrize("channel_axis", [0, 1, -1, -2])
    def test_hsv2rgb_conversion(self, channel_axis):
        rgb = self.img_rgb.astype("float32")[::16, ::16]
        # create HSV image with colorsys
        hsv = np.array([colorsys.rgb_to_hsv(pt[0], pt[1], pt[2])
                        for pt in rgb.reshape(-1, 3)]).reshape(rgb.shape)

        hsv = np.moveaxis(hsv, source=-1, destination=channel_axis)
        _rgb = hsv2rgb(hsv, channel_axis=channel_axis)
        _rgb = np.moveaxis(_rgb, source=channel_axis, destination=-1)

        # convert back to RGB and compare with original.
        # relative precision for RGB -> HSV roundtrip is about 1e-6
        assert_almost_equal(rgb, _rgb, decimal=4)

    def test_hsv2rgb_error_grayscale(self):
        with pytest.raises(ValueError):
            hsv2rgb(self.img_grayscale)

    def test_hsv2rgb_dtype(self):
        rgb = self.img_rgb.astype("float32")[::16, ::16]
        # create HSV image with colorsys
        hsv = np.array([colorsys.rgb_to_hsv(pt[0], pt[1], pt[2])
                        for pt in rgb.reshape(-1, 3)],
                       dtype='float64').reshape(rgb.shape)
        hsv32 = hsv.astype('float32')

        assert hsv2rgb(hsv).dtype == hsv.dtype
        assert hsv2rgb(hsv32).dtype == hsv32.dtype

    # RGB to XYZ
    @pytest.mark.parametrize("channel_axis", [0, 1, -1, -2])
    def test_rgb2xyz_conversion(self, channel_axis):
        gt = np.array([[[0.950456, 1.      , 1.088754],
                        [0.538003, 0.787329, 1.06942 ],
                        [0.592876, 0.28484 , 0.969561],
                        [0.180423, 0.072169, 0.950227]],
                       [[0.770033, 0.927831, 0.138527],
                        [0.35758 , 0.71516 , 0.119193],
                        [0.412453, 0.212671, 0.019334],
                        [0.      , 0.      , 0.      ]]])

        img = np.moveaxis(
            self.colbars_array, source=-1, destination=channel_axis
        )
        out = rgb2xyz(img, channel_axis=channel_axis)
        out = np.moveaxis(out, source=channel_axis, destination=-1)

        assert_almost_equal(out, gt)

    # stop repeating the "raises" checks for all other functions that are
    # implemented with color._convert()
    def test_rgb2xyz_error_grayscale(self):
        with pytest.raises(ValueError):
            rgb2xyz(self.img_grayscale)

    def test_rgb2xyz_dtype(self):
        img = self.colbars_array
        img32 = img.astype('float32')

        assert rgb2xyz(img).dtype == img.dtype
        assert rgb2xyz(img32).dtype == img32.dtype

    # XYZ to RGB
    def test_xyz2rgb_conversion(self):
        assert_almost_equal(xyz2rgb(rgb2xyz(self.colbars_array)),
                            self.colbars_array)

    def test_xyz2rgb_dtype(self):
        img = rgb2xyz(self.colbars_array)
        img32 = img.astype('float32')

        assert xyz2rgb(img).dtype == img.dtype
        assert xyz2rgb(img32).dtype == img32.dtype

    # RGB<->XYZ roundtrip on another image
    @pytest.mark.parametrize("channel_axis", [0, 1, -1, -2])
    def test_xyz_rgb_roundtrip(self, channel_axis):
        img_rgb = img_as_float(self.img_rgb)

        img_rgb = np.moveaxis(img_rgb, source=-1, destination=channel_axis)
        round_trip = xyz2rgb(rgb2xyz(img_rgb, channel_axis=channel_axis),
                             channel_axis=channel_axis)

        assert_array_almost_equal(round_trip, img_rgb)

    # HED<->RGB roundtrip with ubyte image
    def test_hed_rgb_roundtrip(self):
        img_in = img_as_ubyte(self.img_stains)
        img_out = rgb2hed(hed2rgb(img_in))
        assert_equal(img_as_ubyte(img_out), img_in)

    # HED<->RGB roundtrip with float image
    @pytest.mark.parametrize("channel_axis", [0, 1, -1, -2])
    def test_hed_rgb_float_roundtrip(self, channel_axis):
        img_in = self.img_stains
        img_in = np.moveaxis(img_in, source=-1, destination=channel_axis)
        img_out = rgb2hed(
            hed2rgb(img_in, channel_axis=channel_axis),
            channel_axis=channel_axis
        )
        assert_array_almost_equal(img_out, img_in)

    # BRO<->RGB roundtrip with ubyte image
    def test_bro_rgb_roundtrip(self):
        from skimage.color.colorconv import bro_from_rgb, rgb_from_bro
        img_in = img_as_ubyte(self.img_stains)
        img_out = combine_stains(img_in, rgb_from_bro)
        img_out = separate_stains(img_out, bro_from_rgb)
        assert_equal(img_as_ubyte(img_out), img_in)

    # BRO<->RGB roundtrip with float image
    @pytest.mark.parametrize("channel_axis", [0, 1, -1])
    def test_bro_rgb_roundtrip_float(self, channel_axis):
        from skimage.color.colorconv import bro_from_rgb, rgb_from_bro
        img_in = self.img_stains
        img_in = np.moveaxis(img_in, source=-1, destination=channel_axis)
        img_out = combine_stains(
            img_in, rgb_from_bro, channel_axis=channel_axis
        )
        img_out = separate_stains(
            img_out, bro_from_rgb, channel_axis=channel_axis
        )
        assert_array_almost_equal(img_out, img_in)

    # RGB to RGB CIE
    @pytest.mark.parametrize("channel_axis", [0, 1, -1, -2])
    def test_rgb2rgbcie_conversion(self, channel_axis):
        gt = np.array([[[ 0.1488856 ,  0.18288098,  0.19277574],
                        [ 0.01163224,  0.16649536,  0.18948516],
                        [ 0.12259182,  0.03308008,  0.17298223],
                        [-0.01466154,  0.01669446,  0.16969164]],
                       [[ 0.16354714,  0.16618652,  0.0230841 ],
                        [ 0.02629378,  0.1498009 ,  0.01979351],
                        [ 0.13725336,  0.01638562,  0.00329059],
                        [ 0.        ,  0.        ,  0.        ]]])

        img = np.moveaxis(
            self.colbars_array, source=-1, destination=channel_axis
        )
        out = rgb2rgbcie(img, channel_axis=channel_axis)

        out = np.moveaxis(out, source=channel_axis, destination=-1)

        assert_almost_equal(out, gt)

    def test_rgb2rgbcie_dtype(self):
        img = self.colbars_array.astype('float64')
        img32 = img.astype('float32')

        assert rgb2rgbcie(img).dtype == img.dtype
        assert rgb2rgbcie(img32).dtype == img32.dtype

    # RGB CIE to RGB
    @pytest.mark.parametrize("channel_axis", [0, 1, -1, -2])
    def test_rgbcie2rgb_conversion(self, channel_axis):
        rgb = np.moveaxis(
            self.colbars_array, source=-1, destination=channel_axis
        )
        round_trip = rgbcie2rgb(rgb2rgbcie(rgb, channel_axis=channel_axis),
                                channel_axis=channel_axis)
        # only roundtrip test, we checked rgb2rgbcie above already
        assert_almost_equal(round_trip, rgb)

    def test_rgbcie2rgb_dtype(self):
        img = rgb2rgbcie(self.colbars_array).astype('float64')
        img32 = img.astype('float32')

        assert rgbcie2rgb(img).dtype == img.dtype
        assert rgbcie2rgb(img32).dtype == img32.dtype

    @pytest.mark.parametrize("channel_axis", [0, -1])
    def test_convert_colorspace(self, channel_axis):
        colspaces = ['HSV', 'RGB CIE', 'XYZ', 'YCbCr', 'YPbPr', 'YDbDr']
        colfuncs_from = [
            hsv2rgb, rgbcie2rgb, xyz2rgb,
            ycbcr2rgb, ypbpr2rgb, ydbdr2rgb
        ]
        colfuncs_to = [
            rgb2hsv, rgb2rgbcie, rgb2xyz,
            rgb2ycbcr, rgb2ypbpr, rgb2ydbdr
        ]

        colbars_array = np.moveaxis(
            self.colbars_array, source=-1, destination=channel_axis
        )

        kw = dict(channel_axis=channel_axis)

        assert_almost_equal(
            convert_colorspace(colbars_array, 'RGB', 'RGB', **kw),
            colbars_array)

        for i, space in enumerate(colspaces):
            gt = colfuncs_from[i](colbars_array, **kw)
            assert_almost_equal(
                convert_colorspace(colbars_array, space, 'RGB', **kw), gt)
            gt = colfuncs_to[i](colbars_array, **kw)
            assert_almost_equal(
                convert_colorspace(colbars_array, 'RGB', space, **kw), gt)

        with pytest.raises(ValueError):
            convert_colorspace(self.colbars_array, 'nokey', 'XYZ')
        with pytest.raises(ValueError):
            convert_colorspace(self.colbars_array, 'RGB', 'nokey')

    @pytest.mark.parametrize("channel_axis", [0, 1, -1, -2])
    def test_rgb2gray(self, channel_axis):
        x = np.array([1, 1, 1]).reshape((1, 1, 3)).astype(float)
        x = np.moveaxis(x, source=-1, destination=channel_axis)
        g = rgb2gray(x, channel_axis=channel_axis)
        assert_array_almost_equal(g, 1)

        assert_equal(g.shape, (1, 1))

    def test_rgb2gray_contiguous(self):
        x = np.random.rand(10, 10, 3)
        assert rgb2gray(x).flags["C_CONTIGUOUS"]
        assert rgb2gray(x[:5, :5]).flags["C_CONTIGUOUS"]

    def test_rgb2gray_alpha(self):
        x = np.empty((10, 10, 4))
        with pytest.raises(ValueError):
            rgb2gray(x)

    def test_rgb2gray_on_gray(self):
        with pytest.raises(ValueError):
            rgb2gray(np.empty((5, 5)))

    def test_rgb2gray_dtype(self):
        img = np.random.rand(10, 10, 3).astype('float64')
        img32 = img.astype('float32')

        assert rgb2gray(img).dtype == img.dtype
        assert rgb2gray(img32).dtype == img32.dtype

    # test matrices for xyz2lab and lab2xyz generated using
    # http://www.easyrgb.com/index.php?X=CALC
    # Note: easyrgb website displays xyz*100
    def test_xyz2lab(self):
        assert_array_almost_equal(xyz2lab(self.xyz_array),
                                  self.lab_array, decimal=3)

        # Test the conversion with the rest of the illuminants.
        for I in ["A", "B", "C", "d50", "d55", "d65"]:
            I = I.lower()
            for obs in ["2", "10", "R"]:
                obs = obs.lower()
                fname = f"color/tests/data/lab_array_{I}_{obs}.npy"
                lab_array_I_obs = np.load(fetch(fname))
                assert_array_almost_equal(lab_array_I_obs,
                                          xyz2lab(self.xyz_array, I, obs),
                                          decimal=2)
        for I in ["d75", "e"]:
            fname = f"color/tests/data/lab_array_{I}_2.npy"
            lab_array_I_obs = np.load(fetch(fname))
            assert_array_almost_equal(lab_array_I_obs,
                                      xyz2lab(self.xyz_array, I, "2"),
                                      decimal=2)

    @pytest.mark.parametrize("channel_axis", [0, 1, -1, -2])
    def test_xyz2lab_channel_axis(self, channel_axis):
        # test conversion with channels along a specified axis
        xyz = np.moveaxis(self.xyz_array, source=-1, destination=channel_axis)
        lab = xyz2lab(xyz, channel_axis=channel_axis)
        lab = np.moveaxis(lab, source=channel_axis, destination=-1)
        assert_array_almost_equal(lab, self.lab_array, decimal=3)

    def test_xyz2lab_dtype(self):
        img = self.xyz_array.astype('float64')
        img32 = img.astype('float32')

        assert xyz2lab(img).dtype == img.dtype
        assert xyz2lab(img32).dtype == img32.dtype

    def test_lab2xyz(self):
        assert_array_almost_equal(lab2xyz(self.lab_array),
                                  self.xyz_array, decimal=3)

        # Test the conversion with the rest of the illuminants.
        for I in ["A", "B", "C", "d50", "d55", "d65"]:
            I = I.lower()
            for obs in ["2", "10", "R"]:
                obs = obs.lower()
                fname = f"color/tests/data/lab_array_{I}_{obs}.npy"
                lab_array_I_obs = np.load(fetch(fname))
                assert_array_almost_equal(lab2xyz(lab_array_I_obs, I, obs),
                                          self.xyz_array, decimal=3)
        for I in ["d75", "e"]:
            fname = f"color/tests/data/lab_array_{I}_2.npy"
            lab_array_I_obs = np.load(fetch(fname))
            assert_array_almost_equal(lab2xyz(lab_array_I_obs, I, "2"),
                                      self.xyz_array, decimal=3)

        # And we include a call to test the exception handling in the code.
        with pytest.raises(ValueError):
            lab2xyz(lab_array_I_obs, "NaI", "2")   # Not an illuminant

        with pytest.raises(ValueError):
            lab2xyz(lab_array_I_obs, "d50", "42")   # Not a degree

    @pytest.mark.parametrize("channel_axis", [0, 1, -1, -2])
    def test_lab2xyz_channel_axis(self, channel_axis):
        # test conversion with channels along a specified axis
        lab = np.moveaxis(self.lab_array, source=-1, destination=channel_axis)
        xyz = lab2xyz(lab, channel_axis=channel_axis)
        xyz = np.moveaxis(xyz, source=channel_axis, destination=-1)
        assert_array_almost_equal(xyz, self.xyz_array, decimal=3)

    def test_lab2xyz_dtype(self):
        img = self.lab_array.astype('float64')
        img32 = img.astype('float32')

        assert lab2xyz(img).dtype == img.dtype
        assert lab2xyz(img32).dtype == img32.dtype

    def test_rgb2lab_brucelindbloom(self):
        """
        Test the RGB->Lab conversion by comparing to the calculator on the
        authoritative Bruce Lindbloom
        [website](http://brucelindbloom.com/index.html?ColorCalculator.html).
        """
        # Obtained with D65 white point, sRGB model and gamma
        gt_for_colbars = np.array([
            [100, 0, 0],
            [97.1393, -21.5537, 94.4780],
            [91.1132, -48.0875, -14.1312],
            [87.7347, -86.1827, 83.1793],
            [60.3242, 98.2343, -60.8249],
            [53.2408, 80.0925, 67.2032],
            [32.2970, 79.1875, -107.8602],
            [0, 0, 0]]).T
        gt_array = np.swapaxes(gt_for_colbars.reshape(3, 4, 2), 0, 2)
        assert_array_almost_equal(
            rgb2lab(self.colbars_array), gt_array, decimal=2
        )

    @pytest.mark.parametrize("channel_axis", [0, 1, -1, -2])
    def test_lab_rgb_roundtrip(self, channel_axis):
        img_rgb = img_as_float(self.img_rgb)
        img_rgb = np.moveaxis(img_rgb, source=-1, destination=channel_axis)
        assert_array_almost_equal(
            lab2rgb(
                rgb2lab(img_rgb, channel_axis=channel_axis),
                channel_axis=channel_axis
            ),
            img_rgb,
        )

    def test_rgb2lab_dtype(self):
        img = self.colbars_array.astype('float64')
        img32 = img.astype('float32')

        assert rgb2lab(img).dtype == img.dtype
        assert rgb2lab(img32).dtype == img32.dtype

    def test_lab2rgb_dtype(self):
        img = self.lab_array.astype('float64')
        img32 = img.astype('float32')

        assert lab2rgb(img).dtype == img.dtype
        assert lab2rgb(img32).dtype == img32.dtype

    # test matrices for xyz2luv and luv2xyz generated using
    # http://www.easyrgb.com/index.php?X=CALC
    # Note: easyrgb website displays xyz*100
    def test_xyz2luv(self):
        assert_array_almost_equal(xyz2luv(self.xyz_array),
                                  self.luv_array, decimal=3)

        # Test the conversion with the rest of the illuminants.
        for I in ["A", "B", "C", "d50", "d55", "d65"]:
            I = I.lower()
            for obs in ["2", "10", "R"]:
                obs = obs.lower()
                fname = f"color/tests/data/luv_array_{I}_{obs}.npy"
                luv_array_I_obs = np.load(fetch(fname))
                assert_array_almost_equal(luv_array_I_obs,
                                          xyz2luv(self.xyz_array, I, obs),
                                          decimal=2)
        for I in ["d75", "e"]:
            fname = f"color/tests/data/luv_array_{I}_2.npy"
            luv_array_I_obs = np.load(fetch(fname))
            assert_array_almost_equal(luv_array_I_obs,
                                      xyz2luv(self.xyz_array, I, "2"),
                                      decimal=2)

    @pytest.mark.parametrize("channel_axis", [0, 1, -1, -2])
    def test_xyz2luv_channel_axis(self, channel_axis):
        # test conversion with channels along a specified axis
        xyz = np.moveaxis(self.xyz_array, source=-1, destination=channel_axis)
        luv = xyz2luv(xyz, channel_axis=channel_axis)
        luv = np.moveaxis(luv, source=channel_axis, destination=-1)
        assert_array_almost_equal(luv, self.luv_array, decimal=3)

    def test_xyz2luv_dtype(self):
        img = self.xyz_array.astype('float64')
        img32 = img.astype('float32')

        assert xyz2luv(img).dtype == img.dtype
        assert xyz2luv(img32).dtype == img32.dtype

    def test_luv2xyz(self):
        assert_array_almost_equal(luv2xyz(self.luv_array),
                                  self.xyz_array, decimal=3)

        # Test the conversion with the rest of the illuminants.
        for I in ["A", "B", "C", "d50", "d55", "d65"]:
            I = I.lower()
            for obs in ["2", "10", "R"]:
                obs = obs.lower()
                fname = f"color/tests/data/luv_array_{I}_{obs}.npy"
                luv_array_I_obs = np.load(fetch(fname))
                assert_array_almost_equal(luv2xyz(luv_array_I_obs, I, obs),
                                          self.xyz_array, decimal=3)
        for I in ["d75", "e"]:
            fname = f"color/tests/data/luv_array_{I}_2.npy"
            luv_array_I_obs = np.load(fetch(fname))
            assert_array_almost_equal(luv2xyz(luv_array_I_obs, I, "2"),
                                      self.xyz_array, decimal=3)

    @pytest.mark.parametrize("channel_axis", [0, 1, -1, -2])
    def test_luv2xyz_channel_axis(self, channel_axis):
        # test conversion with channels along a specified axis
        luv = np.moveaxis(self.luv_array, source=-1, destination=channel_axis)
        xyz = luv2xyz(luv, channel_axis=channel_axis)
        xyz = np.moveaxis(xyz, source=channel_axis, destination=-1)
        assert_array_almost_equal(xyz, self.xyz_array, decimal=3)

    def test_luv2xyz_dtype(self):
        img = self.luv_array.astype('float64')
        img32 = img.astype('float32')

        assert luv2xyz(img).dtype == img.dtype
        assert luv2xyz(img32).dtype == img32.dtype

    def test_rgb2luv_brucelindbloom(self):
        """
        Test the RGB->Lab conversion by comparing to the calculator on the
        authoritative Bruce Lindbloom
        [website](http://brucelindbloom.com/index.html?ColorCalculator.html).
        """
        # Obtained with D65 white point, sRGB model and gamma
        gt_for_colbars = np.array([
            [100, 0, 0],
            [97.1393, 7.7056, 106.7866],
            [91.1132, -70.4773, -15.2042],
            [87.7347, -83.0776, 107.3985],
            [60.3242, 84.0714, -108.6834],
            [53.2408, 175.0151, 37.7564],
            [32.2970, -9.4054, -130.3423],
            [0, 0, 0]]).T
        gt_array = np.swapaxes(gt_for_colbars.reshape(3, 4, 2), 0, 2)
        assert_array_almost_equal(rgb2luv(self.colbars_array),
                                  gt_array, decimal=2)

    def test_rgb2luv_dtype(self):
        img = self.colbars_array.astype('float64')
        img32 = img.astype('float32')

        assert rgb2luv(img).dtype == img.dtype
        assert rgb2luv(img32).dtype == img32.dtype

    def test_luv2rgb_dtype(self):
        img = self.luv_array.astype('float64')
        img32 = img.astype('float32')

        assert luv2rgb(img).dtype == img.dtype
        assert luv2rgb(img32).dtype == img32.dtype

    @pytest.mark.parametrize("channel_axis", [0, 1, -1 -2])
    def test_luv_rgb_roundtrip(self, channel_axis):
        img_rgb = img_as_float(self.img_rgb)
        img_rgb = np.moveaxis(img_rgb, source=-1, destination=channel_axis)
        assert_array_almost_equal(
            luv2rgb(
                rgb2luv(img_rgb, channel_axis=channel_axis),
                channel_axis=channel_axis
            ),
            img_rgb,
        )

    def test_lab_rgb_outlier(self):
        lab_array = np.ones((3, 1, 3))
        lab_array[0] = [50, -12, 85]
        lab_array[1] = [50, 12, -85]
        lab_array[2] = [90, -4, -47]
        rgb_array = np.array([[[0.501, 0.481, 0]],
                              [[0, 0.482, 1.]],
                              [[0.578, 0.914, 1.]],
                              ])
        assert_almost_equal(lab2rgb(lab_array), rgb_array, decimal=3)

    def test_lab_full_gamut(self):
        a, b = np.meshgrid(np.arange(-100, 100), np.arange(-100, 100))
        L = np.ones(a.shape)
        lab = np.dstack((L, a, b))
        for value in [0, 10, 20]:
            lab[:, :, 0] = value
            with expected_warnings(['Color data out of range']):
                lab2xyz(lab)

    @pytest.mark.parametrize("channel_axis", [0, 1, -1, -2])
    def test_lab_lch_roundtrip(self, channel_axis):
        rgb = img_as_float(self.img_rgb)
        rgb = np.moveaxis(rgb, source=-1, destination=channel_axis)
        lab = rgb2lab(rgb, channel_axis=channel_axis)
        lab2 = lch2lab(
            lab2lch(lab, channel_axis=channel_axis),
            channel_axis=channel_axis,
        )
        assert_array_almost_equal(lab2, lab)

    def test_rgb_lch_roundtrip(self):
        rgb = img_as_float(self.img_rgb)
        lab = rgb2lab(rgb)
        lch = lab2lch(lab)
        lab2 = lch2lab(lch)
        rgb2 = lab2rgb(lab2)
        assert_array_almost_equal(rgb, rgb2)

    def test_lab_lch_0d(self):
        lab0 = self._get_lab0()
        lch0 = lab2lch(lab0)
        lch2 = lab2lch(lab0[None, None, :])
        assert_array_almost_equal(lch0, lch2[0, 0, :])

    def test_lab_lch_1d(self):
        lab0 = self._get_lab0()
        lch0 = lab2lch(lab0)
        lch1 = lab2lch(lab0[None, :])
        assert_array_almost_equal(lch0, lch1[0, :])

    def test_lab_lch_3d(self):
        lab0 = self._get_lab0()
        lch0 = lab2lch(lab0)
        lch3 = lab2lch(lab0[None, None, None, :])
        assert_array_almost_equal(lch0, lch3[0, 0, 0, :])

    def _get_lab0(self):
        rgb = img_as_float(self.img_rgb[:1, :1, :])
        return rgb2lab(rgb)[0, 0, :]

    def test_yuv(self):
        rgb = np.array([[[1.0, 1.0, 1.0]]])
        assert_array_almost_equal(rgb2yuv(rgb), np.array([[[1, 0, 0]]]))
        assert_array_almost_equal(rgb2yiq(rgb), np.array([[[1, 0, 0]]]))
        assert_array_almost_equal(rgb2ypbpr(rgb), np.array([[[1, 0, 0]]]))
        assert_array_almost_equal(
            rgb2ycbcr(rgb), np.array([[[235, 128, 128]]])
        )
        assert_array_almost_equal(rgb2ydbdr(rgb), np.array([[[1, 0, 0]]]))
        rgb = np.array([[[0.0, 1.0, 0.0]]])
        assert_array_almost_equal(
            rgb2yuv(rgb), np.array([[[0.587, -0.28886916, -0.51496512]]])
        )
        assert_array_almost_equal(
            rgb2yiq(rgb), np.array([[[0.587, -0.27455667, -0.52273617]]])
        )
        assert_array_almost_equal(
            rgb2ypbpr(rgb), np.array([[[0.587, -0.331264, -0.418688]]])
        )
        assert_array_almost_equal(
            rgb2ycbcr(rgb), np.array([[[144.553, 53.797, 34.214]]])
        )
        assert_array_almost_equal(
            rgb2ydbdr(rgb), np.array([[[0.587, -0.883, 1.116]]])
        )

    @pytest.mark.parametrize("channel_axis", [0, 1, -1, -2])
    def test_yuv_roundtrip(self, channel_axis):
        img_rgb = img_as_float(self.img_rgb)[::16, ::16]
        img_rgb = np.moveaxis(img_rgb, source=-1, destination=channel_axis)
        assert_array_almost_equal(
            yuv2rgb(rgb2yuv(img_rgb, channel_axis=channel_axis),
                    channel_axis=channel_axis),
            img_rgb)
        assert_array_almost_equal(
            yiq2rgb(rgb2yiq(img_rgb, channel_axis=channel_axis),
                    channel_axis=channel_axis),
            img_rgb)
        assert_array_almost_equal(
            ypbpr2rgb(rgb2ypbpr(img_rgb, channel_axis=channel_axis),
                      channel_axis=channel_axis),
            img_rgb)
        assert_array_almost_equal(
            ycbcr2rgb(rgb2ycbcr(img_rgb, channel_axis=channel_axis),
                      channel_axis=channel_axis),
            img_rgb)
        assert_array_almost_equal(
            ydbdr2rgb(rgb2ydbdr(img_rgb, channel_axis=channel_axis),
                      channel_axis=channel_axis),
            img_rgb)

    def test_rgb2yuv_dtype(self):
        img = self.colbars_array.astype('float64')
        img32 = img.astype('float32')

        assert rgb2yuv(img).dtype == img.dtype
        assert rgb2yuv(img32).dtype == img32.dtype

    def test_yuv2rgb_dtype(self):
        img = rgb2yuv(self.colbars_array).astype('float64')
        img32 = img.astype('float32')

        assert yuv2rgb(img).dtype == img.dtype
        assert yuv2rgb(img32).dtype == img32.dtype

    def test_rgb2yiq_conversion(self):
        rgb = img_as_float(self.img_rgb)[::16, ::16]
        yiq = rgb2yiq(rgb).reshape(-1, 3)
        gt = np.array([colorsys.rgb_to_yiq(pt[0], pt[1], pt[2])
                       for pt in rgb.reshape(-1, 3)]
                      )
        assert_almost_equal(yiq, gt, decimal=2)


def test_gray2rgb():
    x = np.array([0, 0.5, 1])
    w = gray2rgb(x)
    expected_output = np.array([[ 0, 0, 0 ],
                                [ 0.5, 0.5, 0.5, ],
                                [ 1, 1, 1 ]])

    assert_equal(w, expected_output)

    x = x.reshape((3, 1))
    y = gray2rgb(x)

    assert_equal(y.shape, (3, 1, 3))
    assert_equal(y.dtype, x.dtype)
    assert_equal(y[..., 0], x)
    assert_equal(y[0, 0, :], [0, 0, 0])

    x = np.array([[0, 128, 255]], dtype=np.uint8)
    z = gray2rgb(x)

    assert_equal(z.shape, (1, 3, 3))
    assert_equal(z[..., 0], x)
    assert_equal(z[0, 1, :], [128, 128, 128])


<<<<<<< HEAD
=======
def test_gray2rgb_rgb():
    x = np.random.rand(5, 5, 4)
    y = gray2rgb(x)
    assert y.shape == (x.shape + (3,))
    for i in range(3):
        assert_equal(x, y[..., i])


>>>>>>> 6ba33750
@pytest.mark.parametrize("shape", [(5, 5), (5, 5, 4), (5, 4, 5, 4)])
@pytest.mark.parametrize("channel_axis", [0, 1, -1, -2])
def test_gray2rgba(shape, channel_axis):
    # nD case
    img = np.random.random(shape)
    rgba = gray2rgba(img, channel_axis=channel_axis)
    assert rgba.ndim == img.ndim + 1

    # Shape check
    new_axis_loc = channel_axis % rgba.ndim
    assert_equal(rgba.shape,
                 shape[:new_axis_loc] + (4, ) + shape[new_axis_loc:])

    # dtype check
    assert rgba.dtype == img.dtype

    # RGB channels check
    for channel in range(3):
        assert_equal(rgba[slice_at_axis(channel, axis=new_axis_loc)], img)

    # Alpha channel check
    assert_equal(rgba[slice_at_axis(3, axis=new_axis_loc)], 1.0)


@pytest.mark.parametrize("shape", [(5, 5), (5, 5, 4), (5, 4, 5, 4)])
@pytest.mark.parametrize("channel_axis", [0, 1, -1, -2])
def test_gray2rgb_channel_axis(shape, channel_axis):
    # nD case
    img = np.random.random(shape)
    rgb = gray2rgb(img, channel_axis=channel_axis)
    assert rgb.ndim == img.ndim + 1

    # Shape check
    new_axis_loc = channel_axis % rgb.ndim
    assert_equal(rgb.shape,
                 shape[:new_axis_loc] + (3, ) + shape[new_axis_loc:])

    # dtype check
    assert rgb.dtype == img.dtype


def test_gray2rgba_dtype():
    img_f64 = np.random.random((5, 5))
    img_f32 = img_f64.astype('float32')
    img_u8 = img_as_ubyte(img_f64)
    img_int = img_u8.astype(int)

    for img in [img_f64, img_f32, img_u8, img_int]:
        assert gray2rgba(img).dtype == img.dtype


def test_gray2rgba_alpha():
    img = np.random.random((5, 5))
    img_u8 = img_as_ubyte(img)

    # Default
    alpha = None
    rgba = gray2rgba(img, alpha)

    assert_equal(rgba[..., :3], gray2rgb(img))
    assert_equal(rgba[..., 3], 1.0)

    # Scalar
    alpha = 0.5
    rgba = gray2rgba(img, alpha)

    assert_equal(rgba[..., :3], gray2rgb(img))
    assert_equal(rgba[..., 3], alpha)

    # Array
    alpha = np.random.random((5, 5))
    rgba = gray2rgba(img, alpha)

    assert_equal(rgba[..., :3], gray2rgb(img))
    assert_equal(rgba[..., 3], alpha)

    # Warning about alpha cast
    alpha = 0.5
    with expected_warnings(["alpha can't be safely cast to image dtype"]):
        rgba = gray2rgba(img_u8, alpha)
        assert_equal(rgba[..., :3], gray2rgb(img_u8))

    # Invalid shape
    alpha = np.random.random((5, 5, 1))
    expected_err_msg = ("alpha.shape must match image.shape")

    with pytest.raises(ValueError) as err:
        rgba = gray2rgba(img, alpha)
    assert expected_err_msg == str(err.value)


@pytest.mark.parametrize("func", [rgb2gray, gray2rgb, gray2rgba])
@pytest.mark.parametrize("shape", ([(3, ), (2, 3), (4, 5, 3), (5, 4, 5, 3),
                                    (4, 5, 4, 5, 3)]))
def test_nD_gray_conversion(func, shape):
    img = np.random.rand(*shape)
<<<<<<< HEAD

    msg_list = []
    if img.ndim == 2 and func == rgb2gray:
        msg_list.append('The behavior of rgb2gray will change')

    with expected_warnings(msg_list):
        out = func(img)

=======
    out = func(img)
>>>>>>> 6ba33750
    common_ndim = min(out.ndim, len(shape))
    assert out.shape[:common_ndim] == shape[:common_ndim]


@pytest.mark.parametrize("func", [rgb2hsv, hsv2rgb,
                                  rgb2xyz, xyz2rgb,
                                  rgb2hed, hed2rgb,
                                  rgb2rgbcie, rgbcie2rgb,
                                  xyz2lab, lab2xyz,
                                  lab2rgb, rgb2lab,
                                  xyz2luv, luv2xyz,
                                  luv2rgb, rgb2luv,
                                  lab2lch, lch2lab,
                                  rgb2yuv, yuv2rgb,
                                  rgb2yiq, yiq2rgb,
                                  rgb2ypbpr, ypbpr2rgb,
                                  rgb2ycbcr, ycbcr2rgb,
                                  rgb2ydbdr, ydbdr2rgb])
@pytest.mark.parametrize("shape", ([(3, ), (2, 3), (4, 5, 3), (5, 4, 5, 3),
                                    (4, 5, 4, 5, 3)]))
def test_nD_color_conversion(func, shape):
    img = np.random.rand(*shape)
    out = func(img)

    assert out.shape == img.shape


@pytest.mark.parametrize("shape", ([(4, ), (2, 4), (4, 5, 4), (5, 4, 5, 4),
                                    (4, 5, 4, 5, 4)]))
def test_rgba2rgb_nD(shape):
    img = np.random.rand(*shape)
    out = rgba2rgb(img)

    expected_shape = shape[:-1] + (3, )

    assert out.shape == expected_shape


@pytest.mark.parametrize('dtype', [np.float16, np.float32, np.float64])
def test_rgba2rgb_dtypes(dtype):
    rgba = np.array([[[0, 0.5, 1, 0],
                      [0, 0.5, 1, 1],
                      [0, 0.5, 1, 0.5]]]).astype(dtype=dtype)
    rgb = rgba2rgb(rgba)
    float_dtype = _supported_float_type(rgba.dtype)
    assert rgb.dtype == float_dtype
    expected = np.array([[[1, 1, 1],
                          [0, 0.5, 1],
                          [0.5, 0.75, 1]]]).astype(float)
    assert rgb.shape == expected.shape
    assert_almost_equal(rgb, expected)


@pytest.mark.parametrize('dtype', [np.float16, np.float32, np.float64])
def test_lab_lch_roundtrip_dtypes(dtype):
    rgb = img_as_float(data.colorwheel()).astype(dtype=dtype, copy=False)
    lab = rgb2lab(rgb)
    float_dtype = _supported_float_type(dtype)
    assert lab.dtype == float_dtype
    lab2 = lch2lab(lab2lch(lab))
    decimal = 4 if float_dtype == np.float32 else 7
    assert_array_almost_equal(lab2, lab, decimal=decimal)


@pytest.mark.parametrize('dtype', [np.float16, np.float32, np.float64])
def test_rgb2hsv_dtypes(dtype):
    rgb = img_as_float(data.colorwheel())[::16, ::16]
    rgb = rgb.astype(dtype=dtype, copy=False)
    hsv = rgb2hsv(rgb).reshape(-1, 3)
    float_dtype = _supported_float_type(dtype)
    assert hsv.dtype == float_dtype
    # ground truth from colorsys
    gt = np.array([colorsys.rgb_to_hsv(pt[0], pt[1], pt[2])
                   for pt in rgb.reshape(-1, 3)]
                  )
    decimal = 3 if float_dtype == np.float32 else 7
    assert_array_almost_equal(hsv, gt, decimal=decimal)<|MERGE_RESOLUTION|>--- conflicted
+++ resolved
@@ -786,8 +786,6 @@
     assert_equal(z[0, 1, :], [128, 128, 128])
 
 
-<<<<<<< HEAD
-=======
 def test_gray2rgb_rgb():
     x = np.random.rand(5, 5, 4)
     y = gray2rgb(x)
@@ -796,7 +794,6 @@
         assert_equal(x, y[..., i])
 
 
->>>>>>> 6ba33750
 @pytest.mark.parametrize("shape", [(5, 5), (5, 5, 4), (5, 4, 5, 4)])
 @pytest.mark.parametrize("channel_axis", [0, 1, -1, -2])
 def test_gray2rgba(shape, channel_axis):
@@ -893,18 +890,7 @@
                                     (4, 5, 4, 5, 3)]))
 def test_nD_gray_conversion(func, shape):
     img = np.random.rand(*shape)
-<<<<<<< HEAD
-
-    msg_list = []
-    if img.ndim == 2 and func == rgb2gray:
-        msg_list.append('The behavior of rgb2gray will change')
-
-    with expected_warnings(msg_list):
-        out = func(img)
-
-=======
     out = func(img)
->>>>>>> 6ba33750
     common_ndim = min(out.ndim, len(shape))
     assert out.shape[:common_ndim] == shape[:common_ndim]
 
