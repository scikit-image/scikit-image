--- conflicted
+++ resolved
@@ -1,36 +1,12 @@
 import itertools
-<<<<<<< HEAD
-import warnings
-
-import numpy as np
-import pytest
-
-from skimage._shared import testing
-from skimage._shared.testing import (assert_array_almost_equal,
-                                     assert_array_equal, assert_warns,
-                                     assert_no_warnings)
-from skimage.color.colorconv import rgb2hsv, hsv2rgb
-from skimage.color.colorlabel import label2rgb
-
-
-def test_deprecation_warning():
-
-    image = np.ones((3, 3))
-    label = np.ones((3, 3))
-
-    with pytest.warns(FutureWarning) as record:
-        label2rgb(image, label)
-
-    expected_msg = "The new recommended value"
-=======
 
 import numpy as np
 import pytest
 from numpy.testing import (assert_array_almost_equal,
                            assert_array_equal, assert_no_warnings,
                            assert_warns)
->>>>>>> 510b7cdd
-
+
+from skimage._shared.testing import expected_warnings
 from skimage.color.colorconv import hsv2rgb, rgb2hsv
 from skimage.color.colorlabel import label2rgb
 
