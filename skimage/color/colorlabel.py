--- conflicted
+++ resolved
@@ -72,13 +72,8 @@
 
 
 def label2rgb(label, image=None, colors=None, alpha=0.3,
-<<<<<<< HEAD
-              bg_label=-1, bg_color=(0, 0, 0), image_alpha=1, kind='overlay',
+              bg_label=0, bg_color=(0, 0, 0), image_alpha=1, kind='overlay',
               *, saturation=0, channel_axis=-1):
-=======
-              bg_label=0, bg_color=(0, 0, 0), image_alpha=1, kind='overlay',
-              *, saturation=0):
->>>>>>> 6ba33750
     """Return an RGB image where color-coded labels are painted over the image.
 
     Parameters
