--- conflicted
+++ resolved
@@ -186,7 +186,6 @@
     >>> from skimage import data
     >>> img_rgba = data.logo()
     >>> img_rgb = color.rgba2rgb(img_rgba)
-
     """
     arr = np.asanyarray(rgba)
 
@@ -793,23 +792,12 @@
     >>> img_gray = rgb2gray(img)
     """
 
-    rgb = np.asanyarray(rgb)
-
-    if rgb.ndim == 2 and rgb.shape[-1] != 3:
-        warn('Gray scale image conversion is now deprecated. In version 0.19, '
-             'a ValueError will be raised if input image last dimension '
-             'length is not 3.', FutureWarning, stacklevel=2)
+    if rgb.ndim == 2:
         return np.ascontiguousarray(rgb)
 
-<<<<<<< HEAD
-    if rgb.shape[-1] == 4:
-        warn('RGBA image conversion is now deprecated. Please use '
-             'rgb2gray(rgba2rgb(rgb)) instead. In version 0.19, '
-=======
     if rgb.shape[-1] > 3:
         warn('Non RGB image conversion is now deprecated. For RGBA images, '
              'please use rgb2gray(rgba2rgb(rgb)) instead. In version 0.19, '
->>>>>>> 54bf5e9f
              'a ValueError will be raised if input image last dimension '
              'length is not 3.', FutureWarning, stacklevel=2)
         rgb = rgb[..., :3]
@@ -859,18 +847,12 @@
             is_rgb = True
 
     if is_rgb:
-<<<<<<< HEAD
-        warn('RGB and RGBA images conversion is now deprecated. In version '
-             '0.19, input image  will be considered as grey scale, whatever '
-             'is its shape.', FutureWarning, stacklevel=2)
-=======
         warn('Pass-through of possibly RGB images in gray2rgb is deprecated. '
              'In version 0.19, input arrays will always be considered '
              'grayscale, even if the last dimension has length 3 or 4. '
              'To prevent this warning and ensure compatibility with future '
              'versions, detect RGB images outside of this function.',
              FutureWarning, stacklevel=2)
->>>>>>> 54bf5e9f
         if alpha is False:
             image = image[..., :3]
 
@@ -1303,7 +1285,6 @@
     Notes
     -----
     This function uses luv2xyz and xyz2rgb.
-
     """
     return xyz2rgb(luv2xyz(luv))
 
